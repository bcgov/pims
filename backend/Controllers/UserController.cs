--- conflicted
+++ resolved
@@ -37,11 +37,7 @@
         /// <param name="logger"></param>
         /// <param name="configuration"></param>
         /// <param name="clientFactory"></param>
-<<<<<<< HEAD
-        public UserController (ILogger<UserController> logger, IConfiguration configuration, IHttpClientFactory clientFactory)
-=======
         public UserController(ILogger<UserController> logger, IConfiguration configuration, IHttpClientFactory clientFactory)
->>>>>>> f7cfc308
         {
             _logger = logger;
             _configuration = configuration;
