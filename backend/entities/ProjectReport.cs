--- conflicted
+++ resolved
@@ -54,11 +54,7 @@
         /// <param name="to"></param>
         public ProjectReport(ReportTypes type, DateTime? from, DateTime? to)
         {
-<<<<<<< HEAD
-            this.ReportTypeId = type;
-=======
             this.ReportType = type;
->>>>>>> 7bf6a39e
             this.From = from;
             this.To = to;
         }
