using System;
using System.Collections.Generic;

namespace Pims.Dal.Entities
{
    /// <summary>
    /// ProjectStatus class, provides an entity for the datamodel to manage a list project statuses.
    /// </summary>
    public class ProjectStatus : CodeEntity<int>
    {
        #region Properties
        /// <summary>
        /// get/set - A group name is used instead of the name when a group of status are related and should be presented as one.
        /// </summary>
        public string GroupName { get; set; }

        /// <summary>
        /// get/set - A description of the tier.
        /// </summary>
        public string Description { get; set; }

        /// <summary>
        /// get/set - Whether this status is a milestone and requires a special workflow transition to go to this status.
        /// </summary>
        public bool IsMilestone { get; set; }

        /// <summary>
        /// get/set - Whether this status represents a terminal status
        /// </summary>
        public bool IsTerminal { get; set; }

        /// <summary>
        /// get/set - The route to the component/page that represents this status.
        /// </summary>
        public string Route { get; set; }

        /// <summary>
        /// get - Collection of tasks associated to this project status.
        /// </summary>
        public ICollection<Task> Tasks { get; } = new List<Task>();

        /// <summary>
        /// get - Collection of workflows that contain this project status.
        /// </summary>
        public ICollection<WorkflowProjectStatus> Workflows { get; } = new List<WorkflowProjectStatus>();

        /// <summary>
        /// get - Collection of projects.
        /// </summary>
<<<<<<< HEAD
        public ICollection<WorkflowProjectStatus> FromWorkflows { get; } = new List<WorkflowProjectStatus>();

        /// <summary>
        /// get - Collection of projects.
        /// </summary>
=======
>>>>>>> 7bf6a39e
        public ICollection<Project> Projects { get; } = new List<Project>();
        #endregion

        #region Constructors
        /// <summary>
        /// Create a new instance of a ProjectStatus class.
        /// </summary>
        public ProjectStatus() { }

        /// <summary>
        /// Create a new instance of a ProjectStatus class.
        /// </summary>
        /// <param name="name"></param>
        /// <param name="code"></param>
        /// <param name="isMilestone"></param>
        public ProjectStatus(string name, string code, bool isMilestone = false)
        {
            if (String.IsNullOrWhiteSpace(name)) throw new ArgumentException("Argument is required and cannot be null, empty or whitespace.", nameof(name));
            if (String.IsNullOrWhiteSpace(code)) throw new ArgumentException("Argument is required and cannot be null, empty or whitespace.", nameof(code));
            this.Name = name;
            this.Code = code;
            this.IsMilestone = isMilestone;
        }
        #endregion
    }
}<|MERGE_RESOLUTION|>--- conflicted
+++ resolved
@@ -47,14 +47,6 @@
         /// <summary>
         /// get - Collection of projects.
         /// </summary>
-<<<<<<< HEAD
-        public ICollection<WorkflowProjectStatus> FromWorkflows { get; } = new List<WorkflowProjectStatus>();
-
-        /// <summary>
-        /// get - Collection of projects.
-        /// </summary>
-=======
->>>>>>> 7bf6a39e
         public ICollection<Project> Projects { get; } = new List<Project>();
         #endregion
 
