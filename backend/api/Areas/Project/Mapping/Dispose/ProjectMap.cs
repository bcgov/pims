using Mapster;
using Microsoft.Extensions.Options;
using Pims.Api.Mapping.Converters;
using Pims.Dal.Helpers.Extensions;
using System.Text.Json;
using Entity = Pims.Dal.Entities;
using Model = Pims.Api.Areas.Project.Models.Dispose;

namespace Pims.Api.Areas.Project.Mapping.Dispose
{
    /// <summary>
    /// ProjectMap class, provides a way to map data from entity to model.
    /// </summary>
    public class ProjectMap : IRegister
    {
        #region Variables
        private readonly JsonSerializerOptions _serializerOptions;
        #endregion

        #region Constructors
        /// <summary>
        /// Creates a new instance of a ProjectMap, initializes with specified arguments.
        /// </summary>
        /// <param name="serializerOptions"></param>
        public ProjectMap(IOptions<JsonSerializerOptions> serializerOptions)
        {
            _serializerOptions = serializerOptions.Value;
        }
        #endregion

        #region Methods
        public void Register(TypeAdapterConfig config)
        {
            config.NewConfig<Entity.Project, Model.ProjectModel>()
                .Map(dest => dest.Id, src => src.Id)
                .Map(dest => dest.ProjectNumber, src => src.ProjectNumber)
                .Map(dest => dest.Name, src => src.Name)
                .Map(dest => dest.ReportedFiscalYear, src => src.ReportedFiscalYear)
                .Map(dest => dest.ActualFiscalYear, src => src.ActualFiscalYear)
                .Map(dest => dest.WorkflowId, src => src.WorkflowId)
                .Map(dest => dest.WorkflowCode, src => src.Workflow.Code)
                .Map(dest => dest.StatusId, src => src.StatusId)
                .Map(dest => dest.StatusCode, src => src.Status.Code)
                .Map(dest => dest.Status, src => src.Status)
                .Map(dest => dest.RiskId, src => src.RiskId)
                .Map(dest => dest.Risk, src => src.Risk.Name)
                .Map(dest => dest.TierLevelId, src => src.TierLevelId)
                .Map(dest => dest.TierLevel, src => src.TierLevel == null ? null : src.TierLevel.Name)
                .Map(dest => dest.Description, src => src.Description)
                .Map(dest => dest.AgencyId, src => src.AgencyId)
                .Map(dest => dest.Manager, src => src.Manager)
                .Map(dest => dest.Agency, src => AgencyConverter.ConvertAgency(src.Agency))
                .Map(dest => dest.SubAgency, src => AgencyConverter.ConvertSubAgency(src.Agency))
                .Map(dest => dest.Properties, src => src.Properties)
                .Map(dest => dest.SubmittedOn, src => src.SubmittedOn)
                .Map(dest => dest.ApprovedOn, src => src.ApprovedOn)
                .Map(dest => dest.DeniedOn, src => src.DeniedOn)
                .Map(dest => dest.CancelledOn, src => src.CancelledOn)
                .Map(dest => dest.NetBook, src => src.NetBook)
                .Map(dest => dest.Market, src => src.Market)
                .Map(dest => dest.Assessed, src => src.Assessed)
                .Map(dest => dest.Appraised, src => src.Appraised)
                .Map(dest => dest.Tasks, src => src.Tasks)
                .Map(dest => dest.ProjectAgencyResponses, src => src.Responses)
                .Map(dest => dest.Note, src => src.GetNoteText(Entity.NoteTypes.General))
                .Map(dest => dest.PublicNote, src => src.GetNoteText(Entity.NoteTypes.Public))
                .Map(dest => dest.PrivateNote, src => src.GetNoteText(Entity.NoteTypes.Private))
                .Map(dest => dest.OffersNote, src => src.GetNoteText(Entity.NoteTypes.Offer))
                .Map(dest => dest.AppraisedNote, src => src.GetNoteText(Entity.NoteTypes.Appraisal))
                .Map(dest => dest.ExemptionRationale, src => src.GetNoteText(Entity.NoteTypes.Exemption))
                .Map(dest => dest.ReportingNote, src => src.GetNoteText(Entity.NoteTypes.Reporting))
<<<<<<< HEAD
=======
                .Map(dest => dest.RemovalFromSplRationale, src => src.GetNoteText(Entity.NoteTypes.SplRemoval))
>>>>>>> 7bf6a39e
                .Map(dest => dest.Notes, src => src.Notes)
                .AfterMapping((src, dest) =>
                {
                    var metadata = JsonSerializer.Deserialize<Entity.Models.DisposalProjectMetadata>(src.Metadata ?? "{}", _serializerOptions);

                    dest.Purchaser = metadata.Purchaser;
                    dest.InitialNotificationSentOn = metadata.InitialNotificationSentOn;
                    dest.ThirtyDayNotificationSentOn = metadata.ThirtyDayNotificationSentOn;
                    dest.SixtyDayNotificationSentOn = metadata.SixtyDayNotificationSentOn;
                    dest.NinetyDayNotificationSentOn = metadata.NinetyDayNotificationSentOn;
                    dest.OnHoldNotificationSentOn = metadata.OnHoldNotificationSentOn;
                    dest.ClearanceNotificationSentOn = metadata.ClearanceNotificationSentOn;
                    dest.TransferredWithinGreOn = metadata.TransferredWithinGreOn;
                    dest.RequestForSplReceivedOn = metadata.RequestForSplReceivedOn;
                    dest.ApprovedForSplOn = metadata.ApprovedForSplOn;
                    dest.MarketedOn = metadata.MarketedOn;
                    dest.OfferAcceptedOn = metadata.OfferAcceptedOn;
                    dest.AssessedOn = metadata.AssessedOn;
                    dest.AdjustedOn = metadata.AdjustedOn;
                    dest.PriorYearAdjustmentOn = metadata.PriorYearAdjustmentOn;
                    dest.ExemptionRequested = metadata.ExemptionRequested;
<<<<<<< HEAD
=======
                    dest.ExemptionApprovedOn = metadata.ExemptionApprovedOn;
>>>>>>> 7bf6a39e
                    dest.DisposedOn = metadata.DisposedOn;
                    dest.SalesCost = metadata.SalesCost;
                    dest.NetProceeds = metadata.NetProceeds;
                    dest.ProgramCost = metadata.ProgramCost;
                    dest.GainLoss = metadata.GainLoss;
                    dest.SppCapitalization = metadata.SppCapitalization;
<<<<<<< HEAD
                    dest.GainBeforeSpp = metadata.GainBeforeSpp;
                    dest.GainAfterSpp = metadata.GainAfterSpp;
=======
                    dest.GainBeforeSpl = metadata.GainBeforeSpl;
>>>>>>> 7bf6a39e
                    dest.OcgFinancialStatement = metadata.OcgFinancialStatement;
                    dest.OfferAmount = metadata.OfferAmount;
                    dest.SaleWithLeaseInPlace = metadata.SaleWithLeaseInPlace;
                    dest.PriorYearAdjustment = metadata.PriorYearAdjustment;
                    dest.PriorYearAdjustmentAmount = metadata.PriorYearAdjustmentAmount;
                    dest.InterestComponent = metadata.InterestComponent;
                    dest.Realtor = metadata.Realtor;
                    dest.RealtorRate = metadata.RealtorRate;
                    dest.RealtorCommission = metadata.RealtorCommission;
<<<<<<< HEAD
                    dest.Remediation = metadata.Remediation;
                    dest.PlannedFutureUse = metadata.PlannedFutureUse;
                    dest.IsContractConditional = metadata.IsContractConditional;
=======
                    dest.PlannedFutureUse = metadata.PlannedFutureUse;
>>>>>>> 7bf6a39e
                    dest.PreliminaryFormSignedOn = metadata.PreliminaryFormSignedOn;
                    dest.PreliminaryFormSignedBy = metadata.PreliminaryFormSignedBy;
                    dest.FinalFormSignedOn = metadata.FinalFormSignedOn;
                    dest.FinalFormSignedBy = metadata.FinalFormSignedBy;
<<<<<<< HEAD
=======
                    dest.RemovalFromSplRequestOn = metadata.RemovalFromSplRequestOn;
                    dest.RemovalFromSplApprovedOn = metadata.RemovalFromSplApprovedOn;
>>>>>>> 7bf6a39e
                })
                .Inherits<Entity.BaseEntity, Api.Models.BaseModel>();

            config.NewConfig<Model.ProjectModel, Entity.Project>()
                .Map(dest => dest.Id, src => src.Id)
                .Map(dest => dest.ProjectNumber, src => src.ProjectNumber)
                .Map(dest => dest.Name, src => src.Name)
                .Map(dest => dest.ReportedFiscalYear, src => src.ReportedFiscalYear)
                .Map(dest => dest.ActualFiscalYear, src => src.ActualFiscalYear)
                .Map(dest => dest.WorkflowId, src => src.WorkflowId)
                .Map(dest => dest.StatusId, src => src.StatusId)
                .Map(dest => dest.RiskId, src => src.RiskId)
                .Map(dest => dest.TierLevelId, src => src.TierLevelId)
                .Map(dest => dest.Description, src => src.Description)
                .Map(dest => dest.AgencyId, src => src.AgencyId)
                .Map(dest => dest.Manager, src => src.Manager)
                .Map(dest => dest.Properties, src => src.Properties)
                .Map(dest => dest.SubmittedOn, src => src.SubmittedOn)
                .Map(dest => dest.ApprovedOn, src => src.ApprovedOn)
                .Map(dest => dest.DeniedOn, src => src.DeniedOn)
                .Map(dest => dest.CancelledOn, src => src.CancelledOn)
                .Map(dest => dest.NetBook, src => src.NetBook)
                .Map(dest => dest.Market, src => src.Market)
                .Map(dest => dest.Assessed, src => src.Assessed)
                .Map(dest => dest.Appraised, src => src.Appraised)
                .Map(dest => dest.Tasks, src => src.Tasks)
                .Map(dest => dest.Responses, src => src.ProjectAgencyResponses)
                .Map(dest => dest.Notes, src => src.Notes)
<<<<<<< HEAD
                .AfterMapping((src, dest) => {
=======
                .AfterMapping((src, dest) =>
                {
>>>>>>> 7bf6a39e
                    var metadata = new Entity.Models.DisposalProjectMetadata()
                    {
                        Purchaser = src.Purchaser,
                        InitialNotificationSentOn = src.InitialNotificationSentOn,
                        ThirtyDayNotificationSentOn = src.ThirtyDayNotificationSentOn,
                        SixtyDayNotificationSentOn = src.SixtyDayNotificationSentOn,
                        NinetyDayNotificationSentOn = src.NinetyDayNotificationSentOn,
                        OnHoldNotificationSentOn = src.OnHoldNotificationSentOn,
                        ClearanceNotificationSentOn = src.ClearanceNotificationSentOn,
                        TransferredWithinGreOn = src.TransferredWithinGreOn,
                        RequestForSplReceivedOn = src.RequestForSplReceivedOn,
                        ApprovedForSplOn = src.ApprovedForSplOn,
                        MarketedOn = src.MarketedOn,
                        OfferAcceptedOn = src.OfferAcceptedOn,
                        AssessedOn = src.AssessedOn,
                        AdjustedOn = src.AdjustedOn,
                        PriorYearAdjustmentOn = src.PriorYearAdjustmentOn,
                        ExemptionRequested = src.ExemptionRequested,
<<<<<<< HEAD
=======
                        ExemptionApprovedOn = src.ExemptionApprovedOn,
>>>>>>> 7bf6a39e
                        DisposedOn = src.DisposedOn,
                        SalesCost = src.SalesCost,
                        NetProceeds = src.NetProceeds,
                        ProgramCost = src.ProgramCost,
                        GainLoss = src.GainLoss,
                        SppCapitalization = src.SppCapitalization,
<<<<<<< HEAD
                        GainBeforeSpp = src.GainBeforeSpp,
                        GainAfterSpp = src.GainAfterSpp,
=======
                        GainBeforeSpl = src.GainBeforeSpl,
>>>>>>> 7bf6a39e
                        OcgFinancialStatement = src.OcgFinancialStatement,
                        OfferAmount = src.OfferAmount,
                        SaleWithLeaseInPlace = src.SaleWithLeaseInPlace,
                        PriorYearAdjustment = src.PriorYearAdjustment,
                        PriorYearAdjustmentAmount = src.PriorYearAdjustmentAmount,
                        InterestComponent = src.InterestComponent,
                        Realtor = src.Realtor,
                        RealtorRate = src.RealtorRate,
                        RealtorCommission = src.RealtorCommission,
<<<<<<< HEAD
                        Remediation = src.Remediation,
                        PlannedFutureUse = src.PlannedFutureUse,
                        IsContractConditional = src.IsContractConditional,
                        PreliminaryFormSignedOn = src.PreliminaryFormSignedOn,
                        PreliminaryFormSignedBy = src.PreliminaryFormSignedBy,
                        FinalFormSignedOn = src.FinalFormSignedOn,
                        FinalFormSignedBy = src.FinalFormSignedBy
=======
                        PlannedFutureUse = src.PlannedFutureUse,
                        PreliminaryFormSignedOn = src.PreliminaryFormSignedOn,
                        PreliminaryFormSignedBy = src.PreliminaryFormSignedBy,
                        FinalFormSignedOn = src.FinalFormSignedOn,
                        FinalFormSignedBy = src.FinalFormSignedBy,
                        RemovalFromSplRequestOn = src.RemovalFromSplRequestOn,
                        RemovalFromSplApprovedOn = src.RemovalFromSplApprovedOn
>>>>>>> 7bf6a39e
                    };
                    dest.Metadata = JsonSerializer.Serialize(metadata, _serializerOptions);
                    dest.AddOrUpdateNote(Entity.NoteTypes.General, src.Note ?? "");
                    dest.AddOrUpdateNote(Entity.NoteTypes.Public, src.PublicNote ?? "");
                    dest.AddOrUpdateNote(Entity.NoteTypes.Private, src.PrivateNote ?? "");
                    dest.AddOrUpdateNote(Entity.NoteTypes.Appraisal, src.AppraisedNote ?? "");
                    dest.AddOrUpdateNote(Entity.NoteTypes.Offer, src.OffersNote ?? "");
                    dest.AddOrUpdateNote(Entity.NoteTypes.Exemption, src.ExemptionRationale ?? "");
                    dest.AddOrUpdateNote(Entity.NoteTypes.Reporting, src.ReportingNote ?? "");
<<<<<<< HEAD
=======
                    dest.AddOrUpdateNote(Entity.NoteTypes.SplRemoval, src.RemovalFromSplRationale ?? "");
>>>>>>> 7bf6a39e
                })
                .Inherits<Api.Models.BaseModel, Entity.BaseEntity>();
        }
        #endregion
    }
}<|MERGE_RESOLUTION|>--- conflicted
+++ resolved
@@ -69,10 +69,7 @@
                 .Map(dest => dest.AppraisedNote, src => src.GetNoteText(Entity.NoteTypes.Appraisal))
                 .Map(dest => dest.ExemptionRationale, src => src.GetNoteText(Entity.NoteTypes.Exemption))
                 .Map(dest => dest.ReportingNote, src => src.GetNoteText(Entity.NoteTypes.Reporting))
-<<<<<<< HEAD
-=======
                 .Map(dest => dest.RemovalFromSplRationale, src => src.GetNoteText(Entity.NoteTypes.SplRemoval))
->>>>>>> 7bf6a39e
                 .Map(dest => dest.Notes, src => src.Notes)
                 .AfterMapping((src, dest) =>
                 {
@@ -94,22 +91,14 @@
                     dest.AdjustedOn = metadata.AdjustedOn;
                     dest.PriorYearAdjustmentOn = metadata.PriorYearAdjustmentOn;
                     dest.ExemptionRequested = metadata.ExemptionRequested;
-<<<<<<< HEAD
-=======
                     dest.ExemptionApprovedOn = metadata.ExemptionApprovedOn;
->>>>>>> 7bf6a39e
                     dest.DisposedOn = metadata.DisposedOn;
                     dest.SalesCost = metadata.SalesCost;
                     dest.NetProceeds = metadata.NetProceeds;
                     dest.ProgramCost = metadata.ProgramCost;
                     dest.GainLoss = metadata.GainLoss;
                     dest.SppCapitalization = metadata.SppCapitalization;
-<<<<<<< HEAD
-                    dest.GainBeforeSpp = metadata.GainBeforeSpp;
-                    dest.GainAfterSpp = metadata.GainAfterSpp;
-=======
                     dest.GainBeforeSpl = metadata.GainBeforeSpl;
->>>>>>> 7bf6a39e
                     dest.OcgFinancialStatement = metadata.OcgFinancialStatement;
                     dest.OfferAmount = metadata.OfferAmount;
                     dest.SaleWithLeaseInPlace = metadata.SaleWithLeaseInPlace;
@@ -119,22 +108,13 @@
                     dest.Realtor = metadata.Realtor;
                     dest.RealtorRate = metadata.RealtorRate;
                     dest.RealtorCommission = metadata.RealtorCommission;
-<<<<<<< HEAD
-                    dest.Remediation = metadata.Remediation;
                     dest.PlannedFutureUse = metadata.PlannedFutureUse;
-                    dest.IsContractConditional = metadata.IsContractConditional;
-=======
-                    dest.PlannedFutureUse = metadata.PlannedFutureUse;
->>>>>>> 7bf6a39e
                     dest.PreliminaryFormSignedOn = metadata.PreliminaryFormSignedOn;
                     dest.PreliminaryFormSignedBy = metadata.PreliminaryFormSignedBy;
                     dest.FinalFormSignedOn = metadata.FinalFormSignedOn;
                     dest.FinalFormSignedBy = metadata.FinalFormSignedBy;
-<<<<<<< HEAD
-=======
                     dest.RemovalFromSplRequestOn = metadata.RemovalFromSplRequestOn;
                     dest.RemovalFromSplApprovedOn = metadata.RemovalFromSplApprovedOn;
->>>>>>> 7bf6a39e
                 })
                 .Inherits<Entity.BaseEntity, Api.Models.BaseModel>();
 
@@ -163,12 +143,8 @@
                 .Map(dest => dest.Tasks, src => src.Tasks)
                 .Map(dest => dest.Responses, src => src.ProjectAgencyResponses)
                 .Map(dest => dest.Notes, src => src.Notes)
-<<<<<<< HEAD
-                .AfterMapping((src, dest) => {
-=======
                 .AfterMapping((src, dest) =>
                 {
->>>>>>> 7bf6a39e
                     var metadata = new Entity.Models.DisposalProjectMetadata()
                     {
                         Purchaser = src.Purchaser,
@@ -187,22 +163,14 @@
                         AdjustedOn = src.AdjustedOn,
                         PriorYearAdjustmentOn = src.PriorYearAdjustmentOn,
                         ExemptionRequested = src.ExemptionRequested,
-<<<<<<< HEAD
-=======
                         ExemptionApprovedOn = src.ExemptionApprovedOn,
->>>>>>> 7bf6a39e
                         DisposedOn = src.DisposedOn,
                         SalesCost = src.SalesCost,
                         NetProceeds = src.NetProceeds,
                         ProgramCost = src.ProgramCost,
                         GainLoss = src.GainLoss,
                         SppCapitalization = src.SppCapitalization,
-<<<<<<< HEAD
-                        GainBeforeSpp = src.GainBeforeSpp,
-                        GainAfterSpp = src.GainAfterSpp,
-=======
                         GainBeforeSpl = src.GainBeforeSpl,
->>>>>>> 7bf6a39e
                         OcgFinancialStatement = src.OcgFinancialStatement,
                         OfferAmount = src.OfferAmount,
                         SaleWithLeaseInPlace = src.SaleWithLeaseInPlace,
@@ -212,15 +180,6 @@
                         Realtor = src.Realtor,
                         RealtorRate = src.RealtorRate,
                         RealtorCommission = src.RealtorCommission,
-<<<<<<< HEAD
-                        Remediation = src.Remediation,
-                        PlannedFutureUse = src.PlannedFutureUse,
-                        IsContractConditional = src.IsContractConditional,
-                        PreliminaryFormSignedOn = src.PreliminaryFormSignedOn,
-                        PreliminaryFormSignedBy = src.PreliminaryFormSignedBy,
-                        FinalFormSignedOn = src.FinalFormSignedOn,
-                        FinalFormSignedBy = src.FinalFormSignedBy
-=======
                         PlannedFutureUse = src.PlannedFutureUse,
                         PreliminaryFormSignedOn = src.PreliminaryFormSignedOn,
                         PreliminaryFormSignedBy = src.PreliminaryFormSignedBy,
@@ -228,7 +187,6 @@
                         FinalFormSignedBy = src.FinalFormSignedBy,
                         RemovalFromSplRequestOn = src.RemovalFromSplRequestOn,
                         RemovalFromSplApprovedOn = src.RemovalFromSplApprovedOn
->>>>>>> 7bf6a39e
                     };
                     dest.Metadata = JsonSerializer.Serialize(metadata, _serializerOptions);
                     dest.AddOrUpdateNote(Entity.NoteTypes.General, src.Note ?? "");
@@ -238,10 +196,7 @@
                     dest.AddOrUpdateNote(Entity.NoteTypes.Offer, src.OffersNote ?? "");
                     dest.AddOrUpdateNote(Entity.NoteTypes.Exemption, src.ExemptionRationale ?? "");
                     dest.AddOrUpdateNote(Entity.NoteTypes.Reporting, src.ReportingNote ?? "");
-<<<<<<< HEAD
-=======
                     dest.AddOrUpdateNote(Entity.NoteTypes.SplRemoval, src.RemovalFromSplRationale ?? "");
->>>>>>> 7bf6a39e
                 })
                 .Inherits<Api.Models.BaseModel, Entity.BaseEntity>();
         }
