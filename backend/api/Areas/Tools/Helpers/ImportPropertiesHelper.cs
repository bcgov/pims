using Microsoft.EntityFrameworkCore.Internal;
using Microsoft.Extensions.Logging;
using Pims.Core.Extensions;
using Pims.Core.Helpers;
using Pims.Dal.Services.Admin;
using System;
using System.Collections.Generic;
using System.Linq;
using Entity = Pims.Dal.Entities;
using Model = Pims.Api.Areas.Tools.Models.Import;

namespace Pims.Api.Areas.Tools.Helpers
{
    /// <summary>
    /// ImportPropertiesHelper class, provides a way to import properties into the datasource.
    /// </summary>
    public class ImportPropertiesHelper
    {
        #region Variables
        private readonly IPimsAdminService _pimsAdminService;
        private readonly ILogger _logger;
        private readonly IList<Entity.BuildingConstructionType> _buildingConstructionTypes;
        private readonly IList<Entity.BuildingPredominateUse> _buildingPredominateUses;
        private readonly IList<Entity.PropertyClassification> _propertyClassifications;
        private readonly IList<Entity.Agency> _agencies;
        private readonly Dictionary<string, string> _agencyCodeCorrections = new Dictionary<string, string>() { { "BT", "BCT" }, { "ICOB", "ICBC" } }; // TODO: Move logic to converter tool
        #endregion

        #region Constructors
        /// <summary>
        /// Creates a new instance of a ImportPropertiesHelper class, initializes it with the specified arguments.
        /// </summary>
        /// <param name="pimsAdminService"></param>
        /// <param name="logger"></param>
        public ImportPropertiesHelper(IPimsAdminService pimsAdminService, ILogger logger)
        {
            _pimsAdminService = pimsAdminService;
            _logger = logger;

            // Preload lookup lists so that they can be references quickly.
            _buildingConstructionTypes = _pimsAdminService.BuildingConstructionType.GetAll().ToList();
            _buildingPredominateUses = _pimsAdminService.BuildingPredominateUse.GetAll().ToList();
            _propertyClassifications = _pimsAdminService.PropertyClassification.GetAll().ToList();
            _agencies = _pimsAdminService.Agency.GetAll().ToList();
        }
        #endregion

        #region Methods
        /// <summary>
        /// Update the specified property financials only.
        /// This will only add new financial year values to existing properties.
        /// All other property metadata will remain unchanged.
        /// </summary>
        /// <param name="properties"></param>
        /// <returns></returns>
        public IEnumerable<Entity.Parcel> UpdatePropertyFinancials(IEnumerable<Model.ImportPropertyModel> properties)
        {
            if (properties == null) throw new ArgumentNullException(nameof(properties));

            var entities = new List<Entity.Parcel>();
            foreach (var property in properties)
            {
                var parcelId = property.ParcelId ?? property.PID;
                _logger.LogDebug($"Update property financials pid:{parcelId}, type:{property.PropertyType}, fiscal:{property.FiscalYear}, local:{property.LocalId}");

                var validPid = int.TryParse(parcelId?.Replace("-", ""), out int pid);
                if (!validPid) continue;

                if (String.Compare(property.PropertyType, "Land") == 0)
                {
                    entities.Add(UpdateParcelFinancials(property, pid));
                }
                else if (String.Compare(property.PropertyType, "Building") == 0)
                {
                    UpdateBuildingFinancials(property, pid);
                }
            }

            return entities;
        }

        /// <summary>
        /// Check if the parcel exists, if it does then it will update the financials if there are newer values provided.
        /// </summary>
        /// <param name="property"></param>
        /// <param name="pid"></param>
        /// <returns></returns>
        private Entity.Parcel UpdateParcelFinancials(Model.ImportPropertyModel property, int pid)
        {
            var p_e = ExceptionHelper.HandleKeyNotFoundWithDefault(() => _pimsAdminService.Parcel.GetByPid(pid));
            var evaluationDate = new DateTime(property.FiscalYear, 1, 1); // Defaulting to Jan 1st because SIS data doesn't have the actual date.

            // Ignore properties that are not part of inventory.
            if (p_e.Id == 0) return null;

            // Add a new fiscal values for each year.
            if (!p_e.Fiscals.Any(e => e.FiscalYear == property.FiscalYear))
            {
                p_e.Fiscals.Add(new Entity.ParcelFiscal(p_e, property.FiscalYear, Entity.FiscalKeys.NetBook, property.NetBook));
            }

            // Add a new evaluation if new.
            if (!p_e.Evaluations.Any(e => e.Date == evaluationDate))
            {
                p_e.Evaluations.Add(new Entity.ParcelEvaluation(p_e, evaluationDate, Entity.EvaluationKeys.Assessed, property.Assessed));
            }

            _pimsAdminService.Parcel.UpdateFinancials(p_e);
            _logger.LogDebug($"Updating parcel '{property.PID}'");

            return p_e;
        }

        /// <summary>
        /// Check if the building exists, if it does then it will update the financials if there are newer values provided.
        /// </summary>
        /// <param name="property"></param>
        /// <param name="pid"></param>
        /// <returns></returns>
        private Entity.Building UpdateBuildingFinancials(Model.ImportPropertyModel property, int pid)
        {
            var lid = property.LocalId;
            var b_e = ExceptionHelper.HandleKeyNotFoundWithDefault(() => _pimsAdminService.Building.GetByPid(pid, lid).FirstOrDefault());
            var evaluationDate = new DateTime(property.FiscalYear, 1, 1); // Defaulting to Jan 1st because SIS data doesn't have the actual date.

            // Ignore properties that are not part of inventory.
            if (b_e.Id == 0) return null;

            // Add a new fiscal values for each year.
            if (!b_e.Fiscals.Any(e => e.FiscalYear == property.FiscalYear))
            {
                b_e.Fiscals.Add(new Entity.BuildingFiscal(b_e, property.FiscalYear, Entity.FiscalKeys.NetBook, property.NetBook));
            }

            // Add a new evaluation if new.
            if (!b_e.Evaluations.Any(e => e.Date == evaluationDate))
            {
                b_e.Evaluations.Add(new Entity.BuildingEvaluation(b_e, evaluationDate, Entity.EvaluationKeys.Assessed, property.Assessed));
            }

            _pimsAdminService.Building.UpdateFinancials(b_e);
            _logger.LogDebug($"Updating building '{property.PID}:{property.LocalId}'");

            return b_e;
        }

        /// <summary>
        /// Adds or updates the property in the datasource.
        /// Determines if the property is a parcel or a building.
        /// Massages some of the data to align with expected values.
        /// </summary>
        /// <param name="properties"></param>
        /// <returns></returns>
        public IEnumerable<Entity.Parcel> AddUpdateProperties(IEnumerable<Model.ImportPropertyModel> properties)
        {
            if (properties == null) throw new ArgumentNullException(nameof(properties));

            var entities = new List<Entity.Parcel>();
            foreach (var property in properties)
            {
                var parcelId = property.ParcelId ?? property.PID;
                _logger.LogDebug($"Add/Update property pid:{parcelId}, type:{property.PropertyType}, fiscal:{property.FiscalYear}, local:{property.LocalId}");

                var validPid = int.TryParse(parcelId?.Replace("-", ""), out int pid);
                if (!validPid) continue;

                // Fix postal.
                property.Postal = new string(property.Postal?.Replace(" ", "").Take(6).ToArray());

                var agency = GetOrCreateAgency(property);

                if (String.Compare(property.PropertyType, "Land") == 0)
                {
                    entities.Add(AddUpdateParcel(property, pid, agency));
                }
                else if (String.Compare(property.PropertyType, "Building") == 0)
                {
                    var parcel = AddUpdateBuilding(property, pid, agency);
                    if (!entities.Any(p => p.PID == parcel.PID))
                    {
                        entities.Add(parcel);
                    }
                }
            }

            return entities;
        }

        /// <summary>
        /// Get or create a new agency for the specified property.
        /// </summary>
        /// <param name="property"></param>
        /// <returns></returns>
        private Entity.Agency GetOrCreateAgency(Model.ImportPropertyModel property)
        {
            // Find the parent agency.
            var agencyCode = property.AgencyCode.ConvertToUTF8();
            var subAgencyName = property.SubAgency.ConvertToUTF8();
            var agency = _agencies.FirstOrDefault(a => a.Code == agencyCode) ?? throw new KeyNotFoundException($"Agency does not exist '{property.AgencyCode}'");

            // Find or create a sub-agency.
            if (!String.IsNullOrWhiteSpace(subAgencyName))
            {
                var createCode = new string(subAgencyName.GetFirstLetterOfEachWord(true).Take(6).ToArray()).Trim();

                //check if this agency mapping needs to be corrected.
                if (_agencyCodeCorrections.TryGetValue(createCode, out string mappedCode))
                {
                    createCode = mappedCode;
                }
                var subAgency = _agencies.FirstOrDefault(a =>
                    (a.ParentId == agency.Id && a.Name == subAgencyName)
                    || (a.ParentId == agency.Id && a.Code == createCode)
                    || a.Code == subAgencyName
                    || a.Name == subAgencyName);

                if (subAgency == null)
                {
                    subAgency = new Entity.Agency(createCode, subAgencyName)
                    {
                        ParentId = agency.Id,
                        Parent = agency
                    };
                    _pimsAdminService.Agency.Add(subAgency);
                    _agencies.Add(subAgency);
                    _logger.LogDebug($"Adding sub-agency '{subAgency.Code}' - '{agency.Name}', parent: '{subAgency.Parent.Code}'.");
                }

                return subAgency;
            }

            return agency;
        }

        /// <summary>
        /// Add or update the parcel in the datasource.
        /// </summary>
        /// <param name="property"></param>
        /// <param name="pid"></param>
        /// <param name="agency"></param>
        /// <returns></returns>
        private Entity.Parcel AddUpdateParcel(Model.ImportPropertyModel property, int pid, Entity.Agency agency)
        {
            var p_e = ExceptionHelper.HandleKeyNotFoundWithDefault(() => _pimsAdminService.Parcel.GetByPid(pid));
            var fiscalYear = property.FiscalYear;
            var evaluationDate = new DateTime(fiscalYear, 1, 1); // Defaulting to Jan 1st because SIS data doesn't have the actual date.

            // Copy properties over to entity.
            p_e.PID = pid;

            // Determine if the last evaluation or fiscal values in the datasource are older than the one currently being imported.
            var fiscalNetBook = p_e.Fiscals.OrderByDescending(f => f.FiscalYear).FirstOrDefault(f => f.Key == Entity.FiscalKeys.NetBook && f.FiscalYear > fiscalYear);
            var evaluationAssessed = p_e.Evaluations.OrderByDescending(e => e.Date).FirstOrDefault(e => e.Key == Entity.EvaluationKeys.Assessed && e.Date > evaluationDate);

            // Only want to update the properties with the latest information.
            if (p_e.Id == 0 || fiscalNetBook == null || evaluationAssessed == null)
            {
                p_e.AgencyId = agency?.Id ?? throw new KeyNotFoundException($"Agency '{property.Agency}' does not exist.");
                p_e.Agency = agency;
                p_e.Name = GenerateName(property.Name, property.Description);
                p_e.Description = property.Description.ConvertToUTF8(false);
                var lng = property.Longitude != 0 ? property.Longitude : p_e.Location?.X ?? 0; // This is to stop data from some imports resulting in removing the lat/long.
                var lat = property.Latitude != 0 ? property.Latitude : p_e.Location?.Y ?? 0;
                p_e.Location = new NetTopologySuite.Geometries.Point(lng, lat) { SRID = 4326 };
                p_e.LandArea = property.LandArea != 0 ? property.LandArea : p_e.LandArea;
                p_e.LandLegalDescription = property.LandLegalDescription.ConvertToUTF8();

                Entity.PropertyClassification propClassification;
                if (String.Compare("Active", property.Status, true) == 0)
                {
                    propClassification = _propertyClassifications.FirstOrDefault(pc => String.Compare(pc.Name, property.Classification, true) == 0)
                        ?? throw new KeyNotFoundException($"Property Classification '{property.Classification}' does not exist.");
                }
                else
                {
                    propClassification = _propertyClassifications.FirstOrDefault(pc => pc.Name == "Disposed") ?? throw new KeyNotFoundException($"Property Classification '{property.Status}' does not exist.");
                }

                p_e.ClassificationId = propClassification.Id;
                p_e.Classification = propClassification;

                // TODO: Handle this issue more gracefully.
                var city = _pimsAdminService.AdministrativeArea.Get(property.City.ConvertToUTF8()) ?? throw new InvalidOperationException($"Administrative area '{property.City}' does not exist in the datasource.");

                // Add/Update the address.
                if (p_e.AddressId == 0)
                {
                    _logger.LogDebug($"Adding address for parcel '{property.PID}'.");

                    var address = new Entity.Address(property.CivicAddress.ConvertToUTF8(), null, city.Name, "BC", property.Postal.ConvertToUTF8());
                    p_e.Address = address;
                }
                else
                {
                    p_e.Address.Address1 = property.CivicAddress.ConvertToUTF8();
                    p_e.Address.AdministrativeArea = city.Name;
                    p_e.Address.Postal = property.Postal.ConvertToUTF8();
                }
            }

            // Add a new fiscal values for each year.
            if (!p_e.Fiscals.Any(e => e.FiscalYear == fiscalYear))
            {
                p_e.Fiscals.Add(new Entity.ParcelFiscal(p_e, fiscalYear, Entity.FiscalKeys.NetBook, property.NetBook));
            }

            // Add a new evaluation if new.
            if (!p_e.Evaluations.Any(e => e.Date == evaluationDate))
            {
                p_e.Evaluations.Add(new Entity.ParcelEvaluation(p_e, evaluationDate, Entity.EvaluationKeys.Assessed, property.Assessed));
            }

            // A new parcel.
            if (p_e.Id == 0)
            {
                _pimsAdminService.Parcel.Add(p_e);
                _logger.LogDebug($"Adding parcel '{property.PID}'");
            }
            else
            {
                _pimsAdminService.Parcel.Update(p_e);
                _logger.LogDebug($"Updating parcel '{property.PID}'");
            }

            return p_e;
        }

        /// <summary>
        /// Add or update the building in the datasource.
        /// Additionally it will also add building construction types and building predominate uses.
        /// </summary>
        /// <param name="property"></param>
        /// <param name="pid"></param>
        /// <param name="agency"></param>
        /// <returns></returns>
        private Entity.Parcel AddUpdateBuilding(Model.ImportPropertyModel property, int pid, Entity.Agency agency)
        {
            var name = GenerateName(property.Name, property.Description, property.LocalId);
            // Multiple buildings could be returned for the PID and Name.
            var b_e = ExceptionHelper.HandleKeyNotFoundWithDefault(() => _pimsAdminService.Building.GetByPid(pid, name).FirstOrDefault(n => n.Name == name) ?? throw new KeyNotFoundException());
            var evaluationDate = new DateTime(property.FiscalYear, 1, 1); // Defaulting to Jan 1st because SIS data doesn't have the actual date.
<<<<<<< HEAD
            if (property.LocalId == "B0032789")
            {
                var a = b_e.Name;
            }
=======
>>>>>>> 7bf6a39e
            // Find parcel
            var parcel = ExceptionHelper.HandleKeyNotFound(() => _pimsAdminService.Parcel.GetByPid(pid));

            // Determine if the last evaluation or fiscal values are older than the one currently being imported.
            var fiscalNetBook = b_e.Fiscals.OrderByDescending(f => f.FiscalYear).FirstOrDefault(f => f.Key == Entity.FiscalKeys.NetBook && f.FiscalYear > property.FiscalYear);
            var evaluationAssessed = b_e.Evaluations.OrderByDescending(e => e.Date).FirstOrDefault(e => e.Key == Entity.EvaluationKeys.Assessed && e.Date > evaluationDate);

            // If the parcel doesn't exist yet we'll need to create a temporary one.
            if (parcel == null)
            {
                parcel = AddUpdateParcel(property, pid, agency);
                _logger.LogWarning($"Parcel '{property.PID}' was generated for a building that had no parcel.");
            }

            // Only want to update the properties with the latest information.
            if (b_e.Id == 0 || fiscalNetBook == null || evaluationAssessed == null)
            {
                // Copy properties over to entity.
                b_e.AgencyId = agency?.Id ?? throw new KeyNotFoundException($"Agency '{property.Agency}' does not exist.");
                b_e.Agency = agency;
                if (!b_e.Parcels.Any(pb => pb.ParcelId == parcel.Id))
                    b_e.Parcels.Add(new Entity.ParcelBuilding(parcel, b_e) { Parcel = null, Building = null });
                b_e.Name = name;
                b_e.Description = property.Description.ConvertToUTF8(false);
                var lng = property.Longitude != 0 ? property.Longitude : b_e.Location?.X ?? 0; // This is to stop data from some imports resulting in removing the lat/long.
                var lat = property.Latitude != 0 ? property.Latitude : b_e.Location?.Y ?? 0;
                b_e.Location = new NetTopologySuite.Geometries.Point(lng, lat) { SRID = 4326 };
                b_e.RentableArea = property.BuildingRentableArea;
                b_e.BuildingFloorCount = property.BuildingFloorCount;
                b_e.BuildingTenancy = property.BuildingTenancy.ConvertToUTF8();
                b_e.TransferLeaseOnSale = false;

                Entity.PropertyClassification propClassification;
                if (String.Compare("Active", property.Status, true) == 0)
                {
                    propClassification = _propertyClassifications.FirstOrDefault(pc => String.Compare(pc.Name, property.Classification, true) == 0) ??
                    throw new KeyNotFoundException($"Property Classification '{property.Classification}' does not exist.");
                }
                else
                {
                    propClassification = _propertyClassifications.FirstOrDefault(pc => pc.Name == "Disposed") ?? throw new KeyNotFoundException($"Property Classification '{property.Status}' does not exist.");
                }

                b_e.ClassificationId = propClassification.Id;
                b_e.Classification = propClassification;

                // Find foreign key.
                var build_type = _buildingConstructionTypes.FirstOrDefault(bct => String.Compare(bct.Name, property.BuildingConstructionType, true) == 0);
                var build_use = _buildingPredominateUses.FirstOrDefault(bpu => String.Compare(bpu.Name, property.BuildingPredominateUse, true) == 0);

                // If the building construction type doesn't exist, create it.
                if (build_type == null)
                {
                    var max_id = _buildingConstructionTypes.Max(pc => pc.Id) + 1;
                    build_type = new Entity.BuildingConstructionType(max_id, property.BuildingConstructionType);
                    _pimsAdminService.BuildingConstructionType.Add(build_type);
                    _buildingConstructionTypes.Add(build_type);
                }

                // If the building predominate use doesn't exist, create it.
                if (build_use == null)
                {
                    var max_id = _buildingPredominateUses.Max(pc => pc.Id) + 1;
                    build_use = new Entity.BuildingPredominateUse(max_id, property.BuildingPredominateUse);
                    _pimsAdminService.BuildingPredominateUse.Add(build_use);
                    _buildingPredominateUses.Add(build_use);
                }

                b_e.BuildingConstructionTypeId = build_type.Id;
                b_e.BuildingConstructionType = build_type;
                b_e.BuildingPredominateUseId = build_use.Id;
                b_e.BuildingPredominateUse = build_use;


                // TODO: Handle this issue more gracefully.
                var city = _pimsAdminService.AdministrativeArea.Get(property.City.ConvertToUTF8()) ?? throw new InvalidOperationException($"Administrative area '{property.City}' does not exist in the datasource.");

                // Add/Update the address.
                if (b_e.AddressId == 0)
                {
                    _logger.LogDebug($"Adding address for building '{property.PID}'-''{property.LocalId}'.");

                    var address = new Entity.Address(property.CivicAddress.ConvertToUTF8(), null, city.Name, "BC", property.Postal.ConvertToUTF8());
                    b_e.Address = address;
                }
                else
                {
                    b_e.Address.Address1 = property.CivicAddress.ConvertToUTF8();
                    b_e.Address.AdministrativeArea = city.Name;
                    b_e.Address.Postal = property.Postal.ConvertToUTF8();
                }
            }

            // Add a new fiscal values for each year.
            if (!b_e.Fiscals.Any(e => e.FiscalYear == property.FiscalYear))
            {
                b_e.Fiscals.Add(new Entity.BuildingFiscal(b_e, property.FiscalYear, Entity.FiscalKeys.NetBook, property.NetBook));
            }

            // Add a new evaluation if new.
            if (!b_e.Evaluations.Any(e => e.Date == evaluationDate))
            {
                b_e.Evaluations.Add(new Entity.BuildingEvaluation(b_e, evaluationDate, Entity.EvaluationKeys.Assessed, property.Assessed));
            }

            // A new building.
            if (b_e.Id == 0)
            {
                _pimsAdminService.Building.Add(b_e);
                _logger.LogDebug($"Adding building '{property.LocalId}' to parcel '{property.PID}'");
            }
            else
            {
                _pimsAdminService.Building.Update(b_e);
                _logger.LogDebug($"Updating building '{property.LocalId}' to parcel '{property.PID}'");
            }

            return parcel;
        }

        /// <summary>
        /// Generates a name with the specified parameters.
        /// </summary>
        /// <param name="name"></param>
        /// <param name="description"></param>
        /// <param name="localId"></param>
        /// <returns></returns>
        private string GenerateName(string name, string description = null, string localId = null)
        {
            return (localId == null ? null : $"{localId.ConvertToUTF8()} ") +
                (name != null ? name.ConvertToUTF8() : description?.Substring(0, 150 < description.Length ? 150 : description.Length).Trim().ConvertToUTF8());
        }
        #endregion
    }
}<|MERGE_RESOLUTION|>--- conflicted
+++ resolved
@@ -339,13 +339,6 @@
             // Multiple buildings could be returned for the PID and Name.
             var b_e = ExceptionHelper.HandleKeyNotFoundWithDefault(() => _pimsAdminService.Building.GetByPid(pid, name).FirstOrDefault(n => n.Name == name) ?? throw new KeyNotFoundException());
             var evaluationDate = new DateTime(property.FiscalYear, 1, 1); // Defaulting to Jan 1st because SIS data doesn't have the actual date.
-<<<<<<< HEAD
-            if (property.LocalId == "B0032789")
-            {
-                var a = b_e.Name;
-            }
-=======
->>>>>>> 7bf6a39e
             // Find parcel
             var parcel = ExceptionHelper.HandleKeyNotFound(() => _pimsAdminService.Parcel.GetByPid(pid));
 
