using FluentAssertions;
using Microsoft.EntityFrameworkCore;
using Microsoft.Extensions.Options;
using Moq;
using Pims.Core.Comparers;
using Pims.Core.Extensions;
using Pims.Core.Test;
using Pims.Dal.Entities;
using Pims.Dal.Entities.Models;
using Pims.Dal.Exceptions;
using Pims.Dal.Helpers.Extensions;
using Pims.Dal.Security;
using Pims.Dal.Services;
using System;
using System.Collections.Generic;
using System.Diagnostics.CodeAnalysis;
using System.Linq;
using System.Text.Json;
using Xunit;
using Entity = Pims.Dal.Entities;

namespace Pims.Dal.Test.Services
{
    [Trait("category", "unit")]
    [Trait("category", "dal")]
    [Trait("group", "project")]
    [ExcludeFromCodeCoverage]
    public class ProjectServiceTest
    {
        #region Data
        public static IEnumerable<object[]> ProjectFilters =>
            new List<object[]>
            {
                new object[] { new ProjectFilter() { ProjectNumber = "ProjectNumber" }, 1 },
                new object[] { new ProjectFilter() { Name = "Name" }, 1 },
                new object[] { new ProjectFilter() { Agencies = new int[] { 3 } }, 1 },
                new object[] { new ProjectFilter() { TierLevelId = 2 }, 1 },
                new object[] { new ProjectFilter() { StatusId = new int[] { 2 } }, 1 }
            };

        public static IEnumerable<object[]> Workflows =>
            new List<object[]>
            {
                new object[] { "SubmitDisposal", 6 },
                new object[] { "ReviewDisposal", 1 }
            };
        #endregion

        #region Constructors
        public ProjectServiceTest() { }
        #endregion

        #region Tests
        #region GetPage
        /// <summary>
        /// User does not have 'property-view' claim.
        /// </summary>
        [Fact]
        public void GetPage_ArgumentNullException()
        {
            // Arrange
            var helper = new TestHelper();
            var user = PrincipalHelper.CreateForPermission(Permissions.ProjectView);
            var service = helper.CreateService<ProjectService>(user);

            // Act
            // Assert
            Assert.Throws<ArgumentNullException>(() =>
                service.GetPage(null));
        }

        /// <summary>
        /// User does not have 'property-view' claim.
        /// </summary>
        [Fact]
        public void GetPage_NotAuthorized()
        {
            // Arrange
            var helper = new TestHelper();
            var user = PrincipalHelper.CreateForPermission();
            var filter = new ProjectFilter();

            var service = helper.CreateService<ProjectService>(user);

            // Act
            // Assert
            Assert.Throws<NotAuthorizedException>(() =>
                service.GetPage(filter));
        }

        [Theory]
        [MemberData(nameof(ProjectFilters))]
        public void GetPage(ProjectFilter filter, int expectedCount)
        {
            // Arrange
            var helper = new TestHelper();
            var user = PrincipalHelper.CreateForPermission(Permissions.ProjectView).AddAgency(1, 3);

            using var init = helper.InitializeDatabase(user);
            var projects = init.CreateProjects(1, 20);
            projects.Next(0).Name = "-Name-";
            projects.Next(1).Agency = init.Agencies.Find(3);
            projects.Next(1).AgencyId = 3;
            projects.Next(2).TierLevel = init.TierLevels.Find(2);
            projects.Next(2).TierLevelId = 2;
            projects.Next(3).Description = "-Description-";
            projects.Next(4).Status = init.ProjectStatus.Find(2);
            projects.Next(4).StatusId = 2;
            projects.Next(5).ProjectNumber = "-ProjectNumber-";
            init.SaveChanges();

            var options = Options.Create(new PimsOptions() { Project = new ProjectOptions() { DraftFormat = "TEST-{0:00000}" } });
            var service = helper.CreateService<ProjectService>(user, options);

            // Act
            var result = service.GetPage(filter);

            // Assert
            Assert.NotNull(result);
            Assert.IsAssignableFrom<IEnumerable<Entity.Project>>(result);
            Assert.Equal(expectedCount, result.Total);
        }

        [Theory]
        [MemberData(nameof(ProjectFilters))]
        public void GetPage_AsAdmin(ProjectFilter filter, int expectedCount)
        {
            // Arrange
            var helper = new TestHelper();
            var user = PrincipalHelper.CreateForPermission(Permissions.ProjectView, Permissions.AdminProjects);

            using var init = helper.InitializeDatabase(user);
            var projects = init.CreateProjects(1, 20);
            projects.Next(0).Name = "-Name-";
            projects.Next(1).Agency = init.Agencies.Find(3);
            projects.Next(1).AgencyId = 3;
            projects.Next(2).TierLevel = init.TierLevels.Find(2);
            projects.Next(2).TierLevelId = 2;
            projects.Next(3).Description = "-Description-";
            projects.Next(4).Status = init.ProjectStatus.Find(2);
            projects.Next(4).StatusId = 2;
            projects.Next(5).ProjectNumber = "-ProjectNumber-";
            init.SaveChanges();

            var options = Options.Create(new PimsOptions() { Project = new ProjectOptions() { DraftFormat = "TEST-{0:00000}" } });
            var service = helper.CreateService<ProjectService>(user, options);

            // Act
            var result = service.GetPage(filter);

            // Assert
            Assert.NotNull(result);
            Assert.IsAssignableFrom<IEnumerable<Entity.Project>>(result);
            Assert.Equal(expectedCount, result.Total);
        }
        #endregion

        #region Get Project
        /// <summary>
        /// User does not have 'property-view' claim.
        /// </summary>
        [Fact]
        public void Get_NotAuthorized()
        {
            // Arrange
            var helper = new TestHelper();
            var user = PrincipalHelper.CreateForPermission();
            var project = EntityHelper.CreateProject(1);
            helper.CreatePimsContext(user).AddAndSaveChanges(project);

            var service = helper.CreateService<ProjectService>(user);

            // Act
            // Assert
            Assert.Throws<NotAuthorizedException>(() =>
                service.Get($"SPP-{1:00000}"));
        }

        /// <summary>
        /// Project does not exist.
        /// </summary>
        [Fact]
        public void Get_KeyNotFound()
        {
            // Arrange
            var helper = new TestHelper();
            var user = PrincipalHelper.CreateForPermission(Permissions.ProjectView);
            var project = EntityHelper.CreateProject(1);
            helper.CreatePimsContext(user).AddAndSaveChanges(project);

            var service = helper.CreateService<ProjectService>(user);

            // Act
            // Assert
            Assert.Throws<KeyNotFoundException>(() =>
                service.Get($"SPP-{2:00000}"));
        }

        /// <summary>
        /// User is attempting to view sensitive project from another agency.
        /// </summary>
        [Fact]
        public void Get_WrongAgency_KeyNotFound()
        {
            // Arrange
            var helper = new TestHelper();
            var user = PrincipalHelper.CreateForPermission(Permissions.ProjectView, Permissions.SensitiveView);
            var project = EntityHelper.CreateProject(1);
            helper.CreatePimsContext(user).AddAndSaveChanges(project);

            var service = helper.CreateService<ProjectService>(user);

            // Act
            // Assert
            Assert.Throws<KeyNotFoundException>(() =>
                service.Get($"SPP-{1:00000}"));
        }

        /// <summary>
        /// Project found.
        /// </summary>
        [Fact]
        public void Get()
        {
            // Arrange
            var helper = new TestHelper();
            var user = PrincipalHelper.CreateForPermission(Permissions.ProjectView).AddAgency(1);
            var project = EntityHelper.CreateProject(1);
            project.SubmittedOn = DateTime.UtcNow;
            project.ApprovedOn = DateTime.UtcNow;
            project.DeniedOn = DateTime.UtcNow;
            project.CancelledOn = DateTime.UtcNow;
            var metadata = new DisposalProjectMetadata()
            {
                InitialNotificationSentOn = DateTime.UtcNow,
                ThirtyDayNotificationSentOn = DateTime.UtcNow,
                SixtyDayNotificationSentOn = DateTime.UtcNow,
                NinetyDayNotificationSentOn = DateTime.UtcNow,
                OnHoldNotificationSentOn = DateTime.UtcNow,
                ClearanceNotificationSentOn = DateTime.UtcNow,
                TransferredWithinGreOn = DateTime.UtcNow,
            };
            project.Metadata = JsonSerializer.Serialize(metadata);

            helper.CreatePimsContext(user).AddAndSaveChanges(project);

            var service = helper.CreateService<ProjectService>(user);
            var context = helper.GetService<PimsContext>();

            // Act
            var result = service.Get($"SPP-{1:00000}");

            // Assert
            Assert.NotNull(result);
            Assert.Equal(EntityState.Detached, context.Entry(result).State);
            Assert.Equal(project, result, new ShallowPropertyCompare());
            Assert.NotNull(project.ProjectNumber);
            Assert.NotNull(project.GetNote(NoteTypes.Private));
            Assert.NotNull(project.GetNote(NoteTypes.Public));
            Assert.NotNull(project.SubmittedOn);
            Assert.NotNull(project.ApprovedOn);
            Assert.NotNull(project.DeniedOn);
            Assert.NotNull(project.CancelledOn);
            Assert.NotNull(project.Name);
            Assert.NotNull(project.Agency);
            Assert.NotNull(project.Status);
            Assert.NotNull(project.TierLevel);
            var resultMetadata = JsonSerializer.Deserialize<DisposalProjectMetadata>(project.Metadata);
            Assert.NotNull(resultMetadata.InitialNotificationSentOn);
            Assert.NotNull(resultMetadata.ThirtyDayNotificationSentOn);
            Assert.NotNull(resultMetadata.SixtyDayNotificationSentOn);
            Assert.NotNull(resultMetadata.NinetyDayNotificationSentOn);
            Assert.NotNull(resultMetadata.OnHoldNotificationSentOn);
            Assert.NotNull(resultMetadata.ClearanceNotificationSentOn);
            Assert.NotNull(resultMetadata.TransferredWithinGreOn);
        }

        /// <summary>
        /// Project found.
        /// </summary>
        [Fact]
        public void Get_AsAdmin()
        {
            // Arrange
            var helper = new TestHelper();
            var user = PrincipalHelper.CreateForPermission(Permissions.ProjectView, Permissions.AdminProjects);
            var project = EntityHelper.CreateProject(1);
            helper.CreatePimsContext(user).AddAndSaveChanges(project);

            var service = helper.CreateService<ProjectService>(user);
            var context = helper.GetService<PimsContext>();

            // Act
            var result = service.Get($"SPP-{1:00000}");

            // Assert
            Assert.NotNull(result);
            Assert.Equal(EntityState.Detached, context.Entry(result).State);
            Assert.Equal(project, result, new ShallowPropertyCompare());
        }

        /// <summary>
        /// Project found, but user does not have 'sensitive-view' claim.
        /// Remove sensitive buildings.
        /// </summary>
        [Fact]
        public void Get_RemoveSensitiveBuildings()
        {
            // Arrange
            var helper = new TestHelper();
            var user = PrincipalHelper.CreateForPermission(Permissions.ProjectView).AddAgency(1);

            using var init = helper.InitializeDatabase(user);
            var project = init.CreateProject(1);
            var parcel = init.CreateParcel(1);
            var building = init.CreateBuilding(parcel, 2);
            var sensitive = init.CreateBuilding(parcel, 3);
            sensitive.IsSensitive = true;
            project.AddProperty(parcel);
            project.AddProperty(building, sensitive);
            init.SaveChanges();

            var service = helper.CreateService<ProjectService>(user);
            var context = helper.GetService<PimsContext>();

            // Act
            var result = service.Get($"SPP-{1:00000}");

            // Assert
            Assert.NotNull(result);
            Assert.Equal(EntityState.Detached, context.Entry(result).State);
            Assert.Equal(project, result, new ShallowPropertyCompare());
            Assert.Equal(2, result.Properties.Count());
            Assert.DoesNotContain(result.Properties, p => p.Building?.IsSensitive ?? false);
        }

        /// <summary>
        /// Sensitive project found.
        /// </summary>
        [Fact]
        public void Get_Sensitive()
        {
            // Arrange
            var helper = new TestHelper();
            var user = PrincipalHelper.CreateForPermission(Permissions.ProjectView, Permissions.SensitiveView).AddAgency(1);

            using var init = helper.InitializeDatabase(user);
            var project = init.CreateProject(1);
            var parcel = init.CreateParcel(1);
            var building = init.CreateBuilding(parcel, 2);
            var sensitive = init.CreateBuilding(parcel, 3);
            sensitive.IsSensitive = true;
            project.AddProperty(parcel);
            project.AddProperty(building, sensitive);
            init.SaveChanges();

            var service = helper.CreateService<ProjectService>(user);
            var context = helper.GetService<PimsContext>();

            // Act
            var result = service.Get($"SPP-{1:00000}");

            // Assert
            Assert.NotNull(result);
            Assert.Equal(EntityState.Detached, context.Entry(result).State);
            Assert.Equal(project, result, new ShallowPropertyCompare());
            Assert.Equal(3, result.Properties.Count());
            Assert.Contains(result.Properties, p => p.Building?.IsSensitive ?? false);
        }

        /// <summary>
        /// Sensitive project found.
        /// </summary>
        [Fact]
        public void Get_Sensitive_AsAdmin()
        {
            // Arrange
            var helper = new TestHelper();
            var user = PrincipalHelper.CreateForPermission(Permissions.AdminProjects, Permissions.ProjectView, Permissions.SensitiveView);

            using var init = helper.InitializeDatabase(user);
            var project = init.CreateProject(1);
            var parcel = init.CreateParcel(1);
            var building = init.CreateBuilding(parcel, 2);
            var sensitive = init.CreateBuilding(parcel, 3);
            sensitive.IsSensitive = true;
            init.SaveChanges();
            project.AddProperty(parcel);
            project.AddProperty(building, sensitive);
            init.SaveChanges();

            var service = helper.CreateService<ProjectService>(user);
            var context = helper.GetService<PimsContext>();

            // Act
            var result = service.Get($"SPP-{1:00000}");

            // Assert
            Assert.NotNull(result);
            Assert.Equal(EntityState.Detached, context.Entry(result).State);
            Assert.Equal(project, result, new ShallowPropertyCompare());
            Assert.Equal(3, result.Properties.Count());
            Assert.Contains(result.Properties, p => p.Building?.IsSensitive ?? false);
        }
        #endregion

        #region Add
        /// <summary>
        /// User with appropriate permission successfully adds new project. Project Number is auto-generated.
        /// </summary>
        [Fact]
        public async void Add_Project()
        {
            // Arrange
            var helper = new TestHelper();
            var user = PrincipalHelper.CreateForPermission(Permissions.ProjectAdd).AddAgency(1);

            var init = helper.InitializeDatabase(user);
            init.CreateDefaultWorkflowsWithStatus();
            init.SaveChanges();
            var agency = init.Agencies.Find(1);
            var tier = init.TierLevels.Find(1);
            var status = init.Workflows.Find(1).Status.First();
            var project = EntityHelper.CreateProject(1, agency, tier, status);
            project.ProjectNumber = "test-generation-override";

            var options = Options.Create(new PimsOptions() { Project = new ProjectOptions() { DraftFormat = "TEST-{0:00000}" } });
            var service = helper.CreateService<ProjectService>(user, options);

            var queueService = helper.GetService<Mock<IPimsService>>();
            queueService.Setup(m => m.NotificationQueue.GenerateNotifications(It.IsAny<Project>(), It.IsAny<int?>(), It.IsAny<int?>(), It.IsAny<bool>()));
            queueService.Setup(m => m.NotificationQueue.SendNotificationsAsync(It.IsAny<IEnumerable<NotificationQueue>>(), It.IsAny<bool>()));

            // Act
            var result = await service.AddAsync(project);

            // Assert
            Assert.NotNull(result);
            Assert.NotNull(result.ProjectNumber);
            Assert.Matches($"TEST-{1:00000}", result.ProjectNumber);
            queueService.Verify(m => m.NotificationQueue.GenerateNotifications(It.IsAny<Project>(), It.IsAny<int?>(), It.IsAny<int?>(), It.IsAny<bool>()), Times.Once());
            queueService.Verify(m => m.NotificationQueue.SendNotificationsAsync(It.IsAny<IEnumerable<NotificationQueue>>(), It.IsAny<bool>()), Times.Once());
        }

        [Fact]
        public async void Add_Financials()
        {
            // Arrange
            var helper = new TestHelper();
            var user = PrincipalHelper.CreateForPermission(Permissions.ProjectView, Permissions.ProjectAdd).AddAgency(1);

            var init = helper.InitializeDatabase(user);
            init.CreateDefaultWorkflowsWithStatus();
            init.SaveChanges();

            var project = init.CreateProject(1);
            project.ReportedFiscalYear = 2020;

            var options = ControllerHelper.CreateDefaultPimsOptions();
            var service = helper.CreateService<ProjectService>(user, options);

            var queueService = helper.GetService<Mock<IPimsService>>();
            queueService.Setup(m => m.NotificationQueue.GenerateNotifications(It.IsAny<Project>(), It.IsAny<int?>(), It.IsAny<int?>(), It.IsAny<bool>()));
            queueService.Setup(m => m.NotificationQueue.SendNotificationsAsync(It.IsAny<IEnumerable<NotificationQueue>>(), It.IsAny<bool>()));
            project.NetBook = 5;
            project.Assessed = 5;
            project.Market = 5;

            // Act
            var result = await service.AddAsync(project);

            // Assert
            Assert.NotNull(result);
            Assert.IsAssignableFrom<Entity.Project>(result);
            project.Market.Should().Be(5);
            project.NetBook.Should().Be(5);
            project.Assessed.Should().Be(5);
            queueService.Verify(m => m.NotificationQueue.GenerateNotifications(It.IsAny<Project>(), It.IsAny<int?>(), It.IsAny<int?>(), It.IsAny<bool>()), Times.Once());
            queueService.Verify(m => m.NotificationQueue.SendNotificationsAsync(It.IsAny<IEnumerable<NotificationQueue>>(), It.IsAny<bool>()), Times.Once());
        }

        [Fact]
        public async void Add_Project_SimpleFields()
        {
            // Arrange
            var helper = new TestHelper();
            var user = PrincipalHelper.CreateForPermission(Permissions.ProjectAdd, Permissions.ProjectView).AddAgency(1);

            var init = helper.InitializeDatabase(user);
            init.CreateDefaultWorkflowsWithStatus();
            init.SaveChanges();

            var agency = init.Agencies.Find(1);
            var tier = init.TierLevels.Find(1);
            var status = init.Workflows.Find(1).Status.First();
            var risk = init.ProjectRisks.Find(1);
            var project = EntityHelper.CreateProject(1, agency, tier, status, risk);
            project.ProjectNumber = "test-generation-override";
            project.AddOrUpdateNote(NoteTypes.Private, "private note");
            project.AddOrUpdateNote(NoteTypes.Public, "public note");
            project.AddOrUpdateNote(NoteTypes.Exemption, "Providing reasoning for exemption request");
            var metadata = new DisposalProjectMetadata()
            {
                ExemptionRequested = true
            };
            project.Metadata = JsonSerializer.Serialize(metadata);
            project.SubmittedOn = DateTime.Now;
            project.DeniedOn = DateTime.Now.AddDays(1);
            project.ApprovedOn = DateTime.Now.AddDays(2);

            var options = Options.Create(new PimsOptions() { Project = new ProjectOptions() { DraftFormat = "TEST-{0:00000}" } });
            var service = helper.CreateService<ProjectService>(user, options);

            var queueService = helper.GetService<Mock<IPimsService>>();
            queueService.Setup(m => m.NotificationQueue.GenerateNotifications(It.IsAny<Project>(), It.IsAny<int?>(), It.IsAny<int?>(), It.IsAny<bool>()));
            queueService.Setup(m => m.NotificationQueue.SendNotificationsAsync(It.IsAny<IEnumerable<NotificationQueue>>(), It.IsAny<bool>()));

            // Act
            await service.AddAsync(project);
            var result = service.Get(project.Id);

            // Assert
            Assert.NotNull(result);
            Assert.NotNull(result.ProjectNumber);
            Assert.Matches($"TEST-{1:00000}", result.ProjectNumber);
            Assert.Matches("private note", result.GetNote(NoteTypes.Private).Note);
            Assert.Matches("public note", result.GetNote(NoteTypes.Public).Note);
            Assert.Matches("Providing reasoning for exemption request", result.GetNote(NoteTypes.Exemption).Note);
            Assert.True(JsonSerializer.Deserialize<DisposalProjectMetadata>(result.Metadata).ExemptionRequested);
            Assert.Equal(project.SubmittedOn, result.SubmittedOn);
            Assert.Equal(project.DeniedOn, result.DeniedOn);
            Assert.Equal(project.ApprovedOn, result.ApprovedOn);
            queueService.Verify(m => m.NotificationQueue.GenerateNotifications(It.IsAny<Project>(), It.IsAny<int?>(), It.IsAny<int?>(), It.IsAny<bool>()), Times.Once());
            queueService.Verify(m => m.NotificationQueue.SendNotificationsAsync(It.IsAny<IEnumerable<NotificationQueue>>(), It.IsAny<bool>()), Times.Once());
        }

        [Fact]
        public async void Add_DraftStatus()
        {
            // Arrange
            var helper = new TestHelper();
            var user = PrincipalHelper.CreateForPermission(Permissions.ProjectAdd).AddAgency(1);

            var init = helper.InitializeDatabase(user);
            init.CreateDefaultWorkflowsWithStatus();
            init.SaveChanges();

            var agency = init.Agencies.Find(1);
            var tier = init.TierLevels.Find(1);
            var status = init.Workflows.Find(1).Status.First();
            var risk = init.ProjectRisks.Find(1);
            var project = EntityHelper.CreateProject(1, agency, tier, status, risk);

            var options = Options.Create(new PimsOptions() { Project = new ProjectOptions() { NumberFormat = "TEST-{0:00000}" } });
            var service = helper.CreateService<ProjectService>(user, options);

            var queueService = helper.GetService<Mock<IPimsService>>();
            queueService.Setup(m => m.NotificationQueue.GenerateNotifications(It.IsAny<Project>(), It.IsAny<int?>(), It.IsAny<int?>(), It.IsAny<bool>()));
            queueService.Setup(m => m.NotificationQueue.SendNotificationsAsync(It.IsAny<IEnumerable<NotificationQueue>>(), It.IsAny<bool>()));

            // Act
            var result = await service.AddAsync(project);

            // Assert
            Assert.NotNull(result);
            Assert.Equal(project, result);
            Assert.Equal(1, result.StatusId);
            queueService.Verify(m => m.NotificationQueue.GenerateNotifications(It.IsAny<Project>(), It.IsAny<int?>(), It.IsAny<int?>(), It.IsAny<bool>()), Times.Once());
            queueService.Verify(m => m.NotificationQueue.SendNotificationsAsync(It.IsAny<IEnumerable<NotificationQueue>>(), It.IsAny<bool>()), Times.Once());
        }

        [Fact]
        public async void Add_AddTasks()
        {
            // Arrange
            var helper = new TestHelper();
            var user = PrincipalHelper.CreateForPermission(Permissions.ProjectAdd).AddAgency(1);

            var init = helper.InitializeDatabase(user);
            init.CreateDefaultWorkflowsWithStatus();
            init.SaveChanges();

            var agency = init.Agencies.Find(1);
            var tier = init.TierLevels.Find(1);
            var status = init.Workflows.Find(1).Status.First();
            var project = EntityHelper.CreateProject(1, agency, tier, status);

            var tasks = EntityHelper.CreateDefaultTasks();
            var task = EntityHelper.CreateTask(20, "test tasks");
            init.AddAndSaveRange(tasks).AddAndSaveChanges(task);

            project.Status.Tasks.Add(task);
            init.UpdateAndSaveChanges(project.Status);

            project.Tasks.Add(new Entity.ProjectTask(project, task));

            var options = Options.Create(new PimsOptions() { Project = new ProjectOptions() { NumberFormat = "TEST-{0:00000}" } });
            var service = helper.CreateService<ProjectService>(user, options);

            var queueService = helper.GetService<Mock<IPimsService>>();
            queueService.Setup(m => m.NotificationQueue.GenerateNotifications(It.IsAny<Project>(), It.IsAny<int?>(), It.IsAny<int?>(), It.IsAny<bool>()));
            queueService.Setup(m => m.NotificationQueue.SendNotificationsAsync(It.IsAny<IEnumerable<NotificationQueue>>(), It.IsAny<bool>()));

            // Act
            var result = await service.AddAsync(project);

            // Assert
            Assert.NotNull(result);
            Assert.Equal(project, result);
            Assert.Equal(1, result.StatusId);
            Assert.Single(result.Tasks);
            queueService.Verify(m => m.NotificationQueue.GenerateNotifications(It.IsAny<Project>(), null, project.StatusId, true), Times.Once());
            queueService.Verify(m => m.NotificationQueue.SendNotificationsAsync(It.IsAny<IEnumerable<NotificationQueue>>(), true), Times.Once());
        }

        [Fact]
        public async void Add_DefaultTasks()
        {
            // Arrange
            var helper = new TestHelper();
            var user = PrincipalHelper.CreateForPermission(Permissions.ProjectAdd).AddAgency(1);

            var init = helper.InitializeDatabase(user);
            init.CreateDefaultWorkflowsWithStatus();
            init.SaveChanges();

            var agency = init.Agencies.Find(1);
            var tier = init.TierLevels.Find(1);
            var status = init.Workflows.Find(1).Status.First();
            var project = EntityHelper.CreateProject(1, agency, tier, status);

            var tasks = EntityHelper.CreateDefaultTasks(project.Status);
            init.AddAndSaveRange(tasks);

            var options = Options.Create(new PimsOptions() { Project = new ProjectOptions() { NumberFormat = "TEST-{0:00000}" } });
            var service = helper.CreateService<ProjectService>(user, options);

            var queueService = helper.GetService<Mock<IPimsService>>();
            queueService.Setup(m => m.NotificationQueue.GenerateNotifications(It.IsAny<Project>(), It.IsAny<int?>(), It.IsAny<int?>(), It.IsAny<bool>()));
            queueService.Setup(m => m.NotificationQueue.SendNotificationsAsync(It.IsAny<IEnumerable<NotificationQueue>>(), It.IsAny<bool>()));

            // Act
            var result = await service.AddAsync(project);

            // Assert
            Assert.NotNull(result);
            Assert.Equal(project, result);
            Assert.Equal(1, result.StatusId);
            Assert.Equal(tasks.Count(), result.Tasks.Count());
            queueService.Verify(m => m.NotificationQueue.GenerateNotifications(It.IsAny<Project>(), null, project.StatusId, true), Times.Once());
            queueService.Verify(m => m.NotificationQueue.SendNotificationsAsync(It.IsAny<IEnumerable<NotificationQueue>>(), true), Times.Once());
        }

        [Fact]
        public async void Add_DefaultResponses()
        {
            // Arrange
            var helper = new TestHelper();
            var user = PrincipalHelper.CreateForPermission(Permissions.ProjectAdd).AddAgency(1);

            var init = helper.InitializeDatabase(user);
            init.CreateDefaultWorkflowsWithStatus();
            init.SaveChanges();

            var agency = init.Agencies.Find(1);
            var tier = init.TierLevels.Find(1);
            var status = init.Workflows.Find(1).Status.First();
            var project = EntityHelper.CreateProject(1, agency, tier, status);

            var response = EntityHelper.CreateResponse(project.Id, project.AgencyId);
            project.Responses.Add(response);


            var options = Options.Create(new PimsOptions() { Project = new ProjectOptions() { NumberFormat = "TEST-{0:00000}" } });
            var service = helper.CreateService<ProjectService>(user, options);

            var queueService = helper.GetService<Mock<IPimsService>>();
            queueService.Setup(m => m.NotificationQueue.GenerateNotifications(It.IsAny<Project>(), It.IsAny<int?>(), It.IsAny<int?>(), It.IsAny<bool>()));
            queueService.Setup(m => m.NotificationQueue.SendNotificationsAsync(It.IsAny<IEnumerable<NotificationQueue>>(), It.IsAny<bool>()));

            // Act
            var result = await service.AddAsync(project);

            // Assert
            Assert.NotNull(result);
            Assert.Equal(project, result);
            Assert.Equal(1, result.StatusId);
            result.Responses.Should().BeEquivalentTo(new List<ProjectAgencyResponse>() { response });
            queueService.Verify(m => m.NotificationQueue.GenerateNotifications(It.IsAny<Project>(), null, project.StatusId, true), Times.Once());
            queueService.Verify(m => m.NotificationQueue.SendNotificationsAsync(It.IsAny<IEnumerable<NotificationQueue>>(), true), Times.Once());
        }

        [Fact]
        public async void Add_NoProject_Throws_ArgumentNullException()
        {
            // Arrange
            var helper = new TestHelper();
            var user = PrincipalHelper.CreateForPermission(Permissions.ProjectAdd);

            var service = helper.CreateService<ProjectService>(user);

            // Act
            // Assert
            await Assert.ThrowsAsync<ArgumentNullException>(async () => await service.AddAsync(null));
        }

        [Fact]
        public async void Add_Permission_Throws_NotAuthorized()
        {
            // Arrange
            var helper = new TestHelper();
            var user = PrincipalHelper.CreateForPermission(Permissions.ProjectView);
            var project = EntityHelper.CreateProject(1);

            helper.CreatePimsContext(user).AddAndSaveChanges(project.Agency);

            var options = Options.Create(new PimsOptions() { Project = new ProjectOptions() { NumberFormat = "TEST-{0:00000}" } });
            var service = helper.CreateService<ProjectService>(user, options);

            // Act
            // Assert
            await Assert.ThrowsAsync<NotAuthorizedException>(async () => await service.AddAsync(project));
        }

        [Fact]
        public async void Add_NoAgency_Throws_NotAuthorized()
        {
            // Arrange
            var helper = new TestHelper();
            var user = PrincipalHelper.CreateForPermission(Permissions.ProjectAdd);
            var project = EntityHelper.CreateProject(1);

            helper.CreatePimsContext(user).AddAndSaveChanges(project.Agency);

            var options = Options.Create(new PimsOptions() { Project = new ProjectOptions() { NumberFormat = "TEST-{0:00000}" } });
            var service = helper.CreateService<ProjectService>(user, options);

            // Act
            // Assert
            await Assert.ThrowsAsync<NotAuthorizedException>(async () => await service.AddAsync(project));
        }

        [Fact]
        public async void Add_Agency_Throws_NotAuthorized()
        {
            // Arrange
            var helper = new TestHelper();
            var user = PrincipalHelper.CreateForPermission(Permissions.ProjectAdd).AddAgency(2);
            var project = EntityHelper.CreateProject(1);

            helper.CreatePimsContext(user).AddAndSaveChanges(project.Agency);

            var options = Options.Create(new PimsOptions() { Project = new ProjectOptions() { NumberFormat = "TEST-{0:00000}" } });
            var service = helper.CreateService<ProjectService>(user, options);

            // Act
            // Assert
            await Assert.ThrowsAsync<NotAuthorizedException>(async () => await service.AddAsync(project));
        }
        #endregion

        #region Update
        [Fact]
        public async void Update()
        {
            // Arrange
            var helper = new TestHelper();
            var user = PrincipalHelper.CreateForPermission(Permissions.ProjectView, Permissions.ProjectEdit).AddAgency(1);

            var init = helper.InitializeDatabase(user);
            init.CreateDefaultWorkflowsWithStatus();
            init.SaveChanges();

            var project = init.CreateProject(1);
            init.SaveChanges();

            var options = ControllerHelper.CreateDefaultPimsOptions();
            options.Value.Project.NumberFormat = "TEST-{0:00000}";
            var service = helper.CreateService<ProjectService>(user, options);

            var queueService = helper.GetService<Mock<IPimsService>>();
            queueService.Setup(m => m.NotificationQueue.GenerateNotifications(It.IsAny<Project>(), It.IsAny<int?>(), It.IsAny<int?>(), It.IsAny<bool>()));
            queueService.Setup(m => m.NotificationQueue.SendNotificationsAsync(It.IsAny<IEnumerable<NotificationQueue>>(), It.IsAny<bool>()));

            // Act
            var projectToUpdate = EntityHelper.CreateProject(1);
            projectToUpdate.ProjectNumber = project.ProjectNumber;
            projectToUpdate.Description = "A new description";
            var result = await service.UpdateAsync(projectToUpdate);

            // Assert
            Assert.NotNull(result);
            Assert.Equal("A new description", result.Description);
            queueService.Verify(m => m.NotificationQueue.GenerateNotifications(It.IsAny<Project>(), null, project.StatusId, true), Times.Never());
            queueService.Verify(m => m.NotificationQueue.SendNotificationsAsync(It.IsAny<IEnumerable<NotificationQueue>>(), true), Times.Once());
        }

        [Fact]
        public async void Update_Notes()
        {
            // Arrange
            var helper = new TestHelper();
            var user = PrincipalHelper.CreateForPermission(Permissions.ProjectView, Permissions.ProjectEdit).AddAgency(1);

            var init = helper.InitializeDatabase(user);
            init.CreateDefaultWorkflowsWithStatus();
            init.SaveChanges();

            var project = init.CreateProject(1);
            init.SaveChanges();

            var options = ControllerHelper.CreateDefaultPimsOptions();
            options.Value.Project.NumberFormat = "TEST-{0:00000}";
            var service = helper.CreateService<ProjectService>(user, options);

            var queueService = helper.GetService<Mock<IPimsService>>();
            queueService.Setup(m => m.NotificationQueue.GenerateNotifications(It.IsAny<Project>(), It.IsAny<int?>(), It.IsAny<int?>(), It.IsAny<bool>()));
            queueService.Setup(m => m.NotificationQueue.SendNotificationsAsync(It.IsAny<IEnumerable<NotificationQueue>>(), It.IsAny<bool>()));

            // Act
            var projectToUpdate = EntityHelper.CreateProject(1);
            projectToUpdate.ProjectNumber = project.ProjectNumber;
            var projectNote = new ProjectNote()
            {
                Note = "test note",
                NoteType = NoteTypes.LoanTerms,
            };
            projectToUpdate.Notes.Add(projectNote);
            await service.UpdateAsync(projectToUpdate);
            var result = service.Get(projectToUpdate.Id);

            // Assert
            Assert.NotNull(result);
            result.Notes.Should().Contain(projectNote);
            queueService.Verify(m => m.NotificationQueue.GenerateNotification(It.IsAny<Entity.Project>(), "Project Shared Note Changed"), Times.Never());
            queueService.Verify(m => m.NotificationQueue.GenerateNotifications(It.IsAny<Project>(), It.IsAny<int?>(), It.IsAny<int?>(), It.IsAny<bool>()), Times.Never());
            queueService.Verify(m => m.NotificationQueue.SendNotificationsAsync(It.IsAny<IEnumerable<NotificationQueue>>(), true), Times.Once());
        }

        [Fact]
        public async void Update_SharedNote()
        {
            // Arrange
            var helper = new TestHelper();
            var user = PrincipalHelper.CreateForPermission(Permissions.ProjectView, Permissions.ProjectEdit).AddAgency(1);

            var init = helper.InitializeDatabase(user);
            init.CreateDefaultWorkflowsWithStatus();
            init.SaveChanges();

            var project = init.CreateProject(1);
            var template = init.CreateNotificationTemplate(1, "Project Shared Note Changed");
            init.SaveChanges();

            var options = ControllerHelper.CreateDefaultPimsOptions();
            var service = helper.CreateService<ProjectService>(user, options);

            var queueService = helper.GetService<Mock<IPimsService>>();
            queueService.Setup(m => m.NotificationQueue.GenerateNotification(It.IsAny<Entity.Project>(), It.IsAny<string>())).Returns(new NotificationQueue(template, "test@test.com", template.Subject, template.Body));
            queueService.Setup(m => m.NotificationQueue.GenerateNotifications(It.IsAny<Project>(), It.IsAny<int?>(), It.IsAny<int?>(), It.IsAny<bool>()));
            queueService.Setup(m => m.NotificationQueue.SendNotificationsAsync(It.IsAny<IEnumerable<NotificationQueue>>(), It.IsAny<bool>()));

            // Act
            var projectToUpdate = EntityHelper.CreateProject(1);
            projectToUpdate.ProjectNumber = project.ProjectNumber;
            projectToUpdate.AddOrUpdateNote(NoteTypes.Public, "changed value");
            var result = await service.UpdateAsync(projectToUpdate);

            // Assert
            Assert.NotNull(result);
            result.GetNote(NoteTypes.Public).Note.Should().Be(project.GetNote(NoteTypes.Public).Note);
            queueService.Verify(m => m.NotificationQueue.GenerateNotification(It.IsAny<Entity.Project>(), "Project Shared Note Changed"), Times.Once());
            queueService.Verify(m => m.NotificationQueue.GenerateNotifications(It.IsAny<Project>(), It.IsAny<int?>(), It.IsAny<int?>(), It.IsAny<bool>()), Times.Never());
            queueService.Verify(m => m.NotificationQueue.SendNotificationsAsync(It.IsAny<IEnumerable<NotificationQueue>>(), true), Times.Once());
        }

        [Fact]
        public async void Update_Financials()
        {
            // Arrange
            var helper = new TestHelper();
            var user = PrincipalHelper.CreateForPermission(Permissions.ProjectView, Permissions.ProjectEdit).AddAgency(1);

            var init = helper.InitializeDatabase(user);
            init.CreateDefaultWorkflowsWithStatus();
            init.SaveChanges();

            var project = init.CreateProject(1);
            project.ReportedFiscalYear = 2020;
            init.SaveChanges();

            var options = ControllerHelper.CreateDefaultPimsOptions();
            var service = helper.CreateService<ProjectService>(user, options);

            var queueService = helper.GetService<Mock<IPimsService>>();
            queueService.Setup(m => m.NotificationQueue.GenerateNotifications(It.IsAny<Project>(), It.IsAny<int?>(), It.IsAny<int?>(), It.IsAny<bool>()));
            queueService.Setup(m => m.NotificationQueue.SendNotificationsAsync(It.IsAny<IEnumerable<NotificationQueue>>(), It.IsAny<bool>()));
            project.Market = 15;
            project.Assessed = 15;
            project.NetBook = 15;
            // Act
            var projectToUpdate = service.Get(project.Id);
            await service.UpdateAsync(projectToUpdate);
            var result = service.Get(projectToUpdate.Id);

            // Assert
            Assert.NotNull(result);
            Assert.IsAssignableFrom<Entity.Project>(result);
            project.Market.Should().Be(15);
            project.NetBook.Should().Be(15);
            project.Assessed.Should().Be(15);
            queueService.Verify(m => m.NotificationQueue.GenerateNotifications(It.IsAny<Project>(), null, project.StatusId, true), Times.Never());
            queueService.Verify(m => m.NotificationQueue.SendNotificationsAsync(It.IsAny<IEnumerable<NotificationQueue>>(), true), Times.Once());
        }

        [Fact]
        public async void Update_SimpleFields()
        {
            // Arrange
            var helper = new TestHelper();
            var user = PrincipalHelper.CreateForPermission(Permissions.ProjectView, Permissions.ProjectEdit).AddAgency(1);

            var init = helper.InitializeDatabase(user);
            init.CreateDefaultWorkflowsWithStatus();
            init.SaveChanges();

            var project = init.CreateProject(1);
            init.SaveChanges();

            var options = ControllerHelper.CreateDefaultPimsOptions();
            options.Value.Project.NumberFormat = "TEST-{0:00000}";
            var service = helper.CreateService<ProjectService>(user, options);

            var queueService = helper.GetService<Mock<IPimsService>>();
            queueService.Setup(m => m.NotificationQueue.GenerateNotifications(It.IsAny<Project>(), It.IsAny<int?>(), It.IsAny<int?>(), It.IsAny<bool>()));
            queueService.Setup(m => m.NotificationQueue.SendNotificationsAsync(It.IsAny<IEnumerable<NotificationQueue>>(), It.IsAny<bool>()));

            // Act
            var projectToUpdate = EntityHelper.CreateProject(1);
            projectToUpdate.ProjectNumber = project.ProjectNumber;
            projectToUpdate.Description = "A new description";
            projectToUpdate.AddOrUpdateNote(NoteTypes.Private, "private Note");
            projectToUpdate.AddOrUpdateNote(NoteTypes.Public, "public Note");
            projectToUpdate.SubmittedOn = new DateTime();
            projectToUpdate.ApprovedOn = new DateTime().AddDays(1);
            projectToUpdate.DeniedOn = new DateTime().AddDays(2);

            await service.UpdateAsync(projectToUpdate);
            var result = service.Get(projectToUpdate.Id);

            // Assert
            Assert.NotNull(result);
            Assert.Equal("A new description", result.Description);
            Assert.Equal("private Note", result.GetNote(NoteTypes.Private).Note);
            Assert.Equal("public Note", result.GetNote(NoteTypes.Public).Note);
            Assert.Equal(projectToUpdate.SubmittedOn, result.SubmittedOn);
            Assert.Equal(projectToUpdate.ApprovedOn, result.ApprovedOn);
            Assert.Equal(projectToUpdate.DeniedOn, result.DeniedOn);
            queueService.Verify(m => m.NotificationQueue.GenerateNotifications(It.IsAny<Project>(), null, project.StatusId, true), Times.Never());
            queueService.Verify(m => m.NotificationQueue.SendNotificationsAsync(It.IsAny<IEnumerable<NotificationQueue>>(), true), Times.Once());
        }

        [Fact]
        public async void Update_AsAdmin()
        {
            // Arrange
            var helper = new TestHelper();
            var user = PrincipalHelper.CreateForPermission(Permissions.ProjectView, Permissions.AdminProjects).AddAgency(1);

            var init = helper.InitializeDatabase(user);
            init.CreateDefaultWorkflowsWithStatus();
            init.SaveChanges();

            var project = init.CreateProject(1);
            init.SaveChanges();

            var options = ControllerHelper.CreateDefaultPimsOptions();
            options.Value.Project.NumberFormat = "TEST-{0:00000}";
            var service = helper.CreateService<ProjectService>(user, options);

            var queueService = helper.GetService<Mock<IPimsService>>();
            queueService.Setup(m => m.NotificationQueue.GenerateNotifications(It.IsAny<Project>(), It.IsAny<int?>(), It.IsAny<int?>(), It.IsAny<bool>()));
            queueService.Setup(m => m.NotificationQueue.SendNotificationsAsync(It.IsAny<IEnumerable<NotificationQueue>>(), It.IsAny<bool>()));

            // Act
            var projectToUpdate = EntityHelper.CreateProject(1);
            projectToUpdate.ProjectNumber = project.ProjectNumber;
            projectToUpdate.Description = "A new description";
            await service.UpdateAsync(projectToUpdate);
            var result = service.Get(project.ProjectNumber);

            // Assert
            Assert.NotNull(result);
            Assert.Equal("A new description", result.Description);
            queueService.Verify(m => m.NotificationQueue.GenerateNotifications(It.IsAny<Project>(), null, project.StatusId, true), Times.Never());
            queueService.Verify(m => m.NotificationQueue.SendNotificationsAsync(It.IsAny<IEnumerable<NotificationQueue>>(), true), Times.Once());
        }

        [Fact]
        public async void Update_Task()
        {
            // Arrange
            var helper = new TestHelper();
            var user = PrincipalHelper.CreateForPermission(Permissions.ProjectView, Permissions.ProjectEdit).AddAgency(1);

            var init = helper.InitializeDatabase(user);
            init.CreateDefaultWorkflowsWithStatus();
            init.SaveChanges();

            var project = init.CreateProject(1);
            var task = init.CreateTask(20, "testing", project.Status);
            init.AddAndSaveChanges(task);

            var options = ControllerHelper.CreateDefaultPimsOptions();
            options.Value.Project.NumberFormat = "TEST-{0:00000}";
            var service = helper.CreateService<ProjectService>(user, options);

            var queueService = helper.GetService<Mock<IPimsService>>();
            queueService.Setup(m => m.NotificationQueue.GenerateNotifications(It.IsAny<Project>(), It.IsAny<int?>(), It.IsAny<int?>(), It.IsAny<bool>()));
            queueService.Setup(m => m.NotificationQueue.SendNotificationsAsync(It.IsAny<IEnumerable<NotificationQueue>>(), It.IsAny<bool>()));

            // Act
            var projectToUpdate = EntityHelper.CreateProject(1);
            projectToUpdate.ProjectNumber = project.ProjectNumber;
            projectToUpdate.AddTask(task);
            var result = await service.UpdateAsync(projectToUpdate);

            // Assert
            Assert.NotNull(result);
            Assert.Single(result.Tasks);
            queueService.Verify(m => m.NotificationQueue.GenerateNotifications(It.IsAny<Project>(), null, project.StatusId, true), Times.Never());
            queueService.Verify(m => m.NotificationQueue.SendNotificationsAsync(It.IsAny<IEnumerable<NotificationQueue>>(), true), Times.Once());
        }

        [Fact]
        public async void Update_AddParcel()
        {
            // Arrange
            var helper = new TestHelper();
            var user = PrincipalHelper.CreateForPermission(Permissions.ProjectView, Permissions.ProjectEdit).AddAgency(1);

            var init = helper.InitializeDatabase(user);
            init.CreateDefaultWorkflowsWithStatus();
            init.SaveChanges();

            var project = init.CreateProject(1);
            var parcel = init.CreateParcel(1, project.Agency);

            init.AddAndSaveChanges(parcel);

            var options = ControllerHelper.CreateDefaultPimsOptions();
            options.Value.Project.NumberFormat = "TEST-{0:00000}";
            var service = helper.CreateService<ProjectService>(user, options);

            var queueService = helper.GetService<Mock<IPimsService>>();
            queueService.Setup(m => m.NotificationQueue.GenerateNotifications(It.IsAny<Project>(), It.IsAny<int?>(), It.IsAny<int?>(), It.IsAny<bool>()));
            queueService.Setup(m => m.NotificationQueue.SendNotificationsAsync(It.IsAny<IEnumerable<NotificationQueue>>(), It.IsAny<bool>()));

            // Act
            var projectToUpdate = EntityHelper.CreateProject(1);
            projectToUpdate.ProjectNumber = project.ProjectNumber;
            projectToUpdate.AddProperty(parcel);
            parcel.ProjectNumber = null;
            await service.UpdateAsync(projectToUpdate);
            var result = service.Get(project.ProjectNumber);

            // Assert
            Assert.NotNull(result);
            Assert.Single(result.Properties);
            Assert.Equal(projectToUpdate.ProjectNumber, result.Properties.FirstOrDefault().Parcel.ProjectNumber);
            Assert.Equal(Entity.PropertyTypes.Land, result.Properties.First().PropertyType);
            queueService.Verify(m => m.NotificationQueue.GenerateNotifications(It.IsAny<Project>(), null, project.StatusId, true), Times.Never());
            queueService.Verify(m => m.NotificationQueue.SendNotificationsAsync(It.IsAny<IEnumerable<NotificationQueue>>(), true), Times.Once());
        }

        [Fact]
        public async void Update_Response()
        {
            // Arrange
            var helper = new TestHelper();
            var user = PrincipalHelper.CreateForPermission(Permissions.ProjectView, Permissions.ProjectEdit).AddAgency(1);

            var init = helper.InitializeDatabase(user);
            var project = init.CreateProject(1);
            var response = init.CreateResponse(project.Id, project.AgencyId);
            init.AddAndSaveChanges(response);

            var options = ControllerHelper.CreateDefaultPimsOptions();
            options.Value.Project.NumberFormat = "TEST-{0:00000}";
            var service = helper.CreateService<ProjectService>(user, options);

            var queueService = helper.GetService<Mock<IPimsService>>();
            queueService.Setup(m => m.NotificationQueue.GenerateNotifications(It.IsAny<Project>(), It.IsAny<int?>(), It.IsAny<int?>(), It.IsAny<bool>()));
            queueService.Setup(m => m.NotificationQueue.SendNotificationsAsync(It.IsAny<IEnumerable<NotificationQueue>>(), It.IsAny<bool>()));

            // Act
            var projectToUpdate = service.Get(project.ProjectNumber);
            var result = await service.UpdateAsync(projectToUpdate);

            // Assert
            Assert.NotNull(result);
            result.Responses.Should().HaveCount(1);
            queueService.Verify(m => m.NotificationQueue.GenerateNotifications(It.IsAny<Project>(), null, project.StatusId, true), Times.Never());
            queueService.Verify(m => m.NotificationQueue.SendNotificationsAsync(It.IsAny<IEnumerable<NotificationQueue>>(), true), Times.Once());
        }

        /**
         * Only financials and classifications will be updated by the service. Other updates should be ignored.
         */
        [Fact]
        public async void Update_UpdateParcel_IgnoredField()
        {
            // Arrange
            var helper = new TestHelper();
            var user = PrincipalHelper.CreateForPermission(Permissions.ProjectView, Permissions.ProjectEdit).AddAgency(1);

            var init = helper.InitializeDatabase(user);
            var project = init.CreateProject(1);
            var parcel = init.CreateParcel(1, project.Agency);
            var updatedParcel = init.CreateParcel(2, project.Agency);
            project.AddProperty(parcel);
            init.AddAndSaveChanges(parcel);

            var options = ControllerHelper.CreateDefaultPimsOptions();
            options.Value.Project.NumberFormat = "TEST-{0:00000}";
            var service = helper.CreateService<ProjectService>(user, options);

            var queueService = helper.GetService<Mock<IPimsService>>();
            queueService.Setup(m => m.NotificationQueue.GenerateNotifications(It.IsAny<Project>(), It.IsAny<int?>(), It.IsAny<int?>(), It.IsAny<bool>()));
            queueService.Setup(m => m.NotificationQueue.SendNotificationsAsync(It.IsAny<IEnumerable<NotificationQueue>>(), It.IsAny<bool>()));

            // Act
            var projectToUpdate = service.Get(project.ProjectNumber);
            updatedParcel.Description = "updated";
            projectToUpdate.Properties.First().Parcel = updatedParcel;
            await service.UpdateAsync(projectToUpdate);
            var result = service.Get(project.ProjectNumber);

            // Assert
            Assert.NotNull(result);
            Assert.Single(result.Properties);
            Assert.Equal(Entity.PropertyTypes.Land, result.Properties.First().PropertyType);
            Assert.Equal("description-1", result.Properties.First().Parcel.Description);
            queueService.Verify(m => m.NotificationQueue.GenerateNotifications(It.IsAny<Project>(), null, project.StatusId, true), Times.Never());
            queueService.Verify(m => m.NotificationQueue.SendNotificationsAsync(It.IsAny<IEnumerable<NotificationQueue>>(), true), Times.Once());
        }

        /**
         * Classification and financials are the only supported update fields
         */
        [Fact]
        public async void Update_UpdateParcel_Supported()
        {
            // Arrange
            var helper = new TestHelper();
            var user = PrincipalHelper.CreateForPermission(Permissions.ProjectView, Permissions.ProjectEdit).AddAgency(1);

            var init = helper.InitializeDatabase(user);
            var project = init.CreateProject(1);
            var parcel = init.CreateParcel(1, project.Agency);
            var parcelEvaluation = init.CreateEvaluation(parcel, DateTime.UtcNow);
            project.AddProperty(parcel);
            init.AddAndSaveChanges(parcel);

            var options = ControllerHelper.CreateDefaultPimsOptions();
            options.Value.Project.NumberFormat = "TEST-{0:00000}";
            var service = helper.CreateService<ProjectService>(user, options);

            var queueService = helper.GetService<Mock<IPimsService>>();
            queueService.Setup(m => m.NotificationQueue.GenerateNotifications(It.IsAny<Project>(), It.IsAny<int?>(), It.IsAny<int?>(), It.IsAny<bool>()));
            queueService.Setup(m => m.NotificationQueue.SendNotificationsAsync(It.IsAny<IEnumerable<NotificationQueue>>(), It.IsAny<bool>()));

            // Act
            var projectToUpdate = EntityHelper.CreateProject(1);
            var parcelToUpdate = EntityHelper.CreateParcel(1);
            var parcelEvaluationToUpdate = EntityHelper.CreateEvaluation(parcelToUpdate, DateTime.UtcNow);
            projectToUpdate.ProjectNumber = project.ProjectNumber;
            projectToUpdate.AddProperty(parcelToUpdate);
            projectToUpdate.Properties.First().Id = project.Properties.First().Id;
            projectToUpdate.Properties.First().Parcel.ClassificationId = 2;
            projectToUpdate.Properties.First().Parcel.Evaluations.Add(parcelEvaluationToUpdate);
            await service.UpdateAsync(projectToUpdate);
            var result = service.Get(project.ProjectNumber);

            // Assert
            Assert.NotNull(result);
            result.Properties.Should().HaveCount(1);
            result.Properties.First().PropertyType.Should().Be(Entity.PropertyTypes.Land);
            result.Properties.First().Parcel.ClassificationId.Should().Be(2);
            result.Properties.First().Parcel.Evaluations.Should().HaveCount(2);
            queueService.Verify(m => m.NotificationQueue.GenerateNotifications(It.IsAny<Project>(), null, project.StatusId, true), Times.Never());
            queueService.Verify(m => m.NotificationQueue.SendNotificationsAsync(It.IsAny<IEnumerable<NotificationQueue>>(), true), Times.Once());
        }

        [Fact]
        public async void Update_AddBuilding()
        {
            // Arrange
            var helper = new TestHelper();
            var user = PrincipalHelper.CreateForPermission(Permissions.ProjectView, Permissions.ProjectEdit).AddAgency(1);

            var init = helper.InitializeDatabase(user);
            init.CreateDefaultWorkflowsWithStatus();
            init.SaveChanges();

            var project = init.CreateProject(1);
            var parcel = init.CreateParcel(1, project.Agency);
            var building = init.CreateBuilding(parcel, 20);
            init.AddAndSaveChanges(building);

            var options = ControllerHelper.CreateDefaultPimsOptions();
            options.Value.Project.NumberFormat = "TEST-{0:00000}";
            var service = helper.CreateService<ProjectService>(user, options);

            var queueService = helper.GetService<Mock<IPimsService>>();
            queueService.Setup(m => m.NotificationQueue.GenerateNotifications(It.IsAny<Project>(), It.IsAny<int?>(), It.IsAny<int?>(), It.IsAny<bool>()));
            queueService.Setup(m => m.NotificationQueue.SendNotificationsAsync(It.IsAny<IEnumerable<NotificationQueue>>(), It.IsAny<bool>()));

            // Act
            var projectToUpdate = EntityHelper.CreateProject(1);
            projectToUpdate.ProjectNumber = project.ProjectNumber;
            projectToUpdate.AddProperty(building);
            building.ProjectNumber = null;
            await service.UpdateAsync(projectToUpdate);
            var result = service.Get(project.ProjectNumber);

            // Assert
            Assert.NotNull(result);
            result.Properties.Should().HaveCount(1);
            Assert.Equal(projectToUpdate.ProjectNumber, result.Properties.FirstOrDefault().Building.ProjectNumber);
            result.Properties.First().PropertyType.Should().Be(Entity.PropertyTypes.Building);
            queueService.Verify(m => m.NotificationQueue.GenerateNotifications(It.IsAny<Project>(), null, project.StatusId, true), Times.Never());
            queueService.Verify(m => m.NotificationQueue.SendNotificationsAsync(It.IsAny<IEnumerable<NotificationQueue>>(), true), Times.Once());
        }

        /**
         * Only financials and classifications will be updated by the service. Other updates should be ignored.
         */
        [Fact]
        public async void Update_UpdateBuilding_IgnoredField()
        {
            // Arrange
            var helper = new TestHelper();
            var user = PrincipalHelper.CreateForPermission(Permissions.ProjectView, Permissions.ProjectEdit).AddAgency(1);

            var init = helper.InitializeDatabase(user);
            var project = init.CreateProject(1);
            var parcel = init.CreateParcel(1, project.Agency);
            var building = init.CreateBuilding(parcel, 20);
            var newBuilding = init.CreateBuilding(parcel, 21);
            project.AddProperty(building);
            init.AddAndSaveChanges(building);

            var options = ControllerHelper.CreateDefaultPimsOptions();
            options.Value.Project.NumberFormat = "TEST-{0:00000}";
            var service = helper.CreateService<ProjectService>(user, options);

            var queueService = helper.GetService<Mock<IPimsService>>();
            queueService.Setup(m => m.NotificationQueue.GenerateNotifications(It.IsAny<Project>(), It.IsAny<int?>(), It.IsAny<int?>(), It.IsAny<bool>()));
            queueService.Setup(m => m.NotificationQueue.SendNotificationsAsync(It.IsAny<IEnumerable<NotificationQueue>>(), It.IsAny<bool>()));

            // Act
            var projectToUpdate = service.Get(project.ProjectNumber);
            newBuilding.Description = "updated";
            projectToUpdate.Properties.First().Building = newBuilding;
            await service.UpdateAsync(projectToUpdate);
            var result = service.Get(project.ProjectNumber);

            // Assert
            Assert.NotNull(result);
            result.Properties.Should().HaveCount(1);
            result.Properties.First().PropertyType.Should().Equals(Entity.PropertyTypes.Building);
            result.Properties.First().Building.Description.Should().Equals("description-20");
            queueService.Verify(m => m.NotificationQueue.GenerateNotifications(It.IsAny<Project>(), null, project.StatusId, true), Times.Never());
            queueService.Verify(m => m.NotificationQueue.SendNotificationsAsync(It.IsAny<IEnumerable<NotificationQueue>>(), true), Times.Once());
        }

        /**
         * Classification and financials are the only supported update fields
         */
        [Fact]
        public async void Update_UpdateBuilding_Supported()
        {
            // Arrange
            var helper = new TestHelper();
            var user = PrincipalHelper.CreateForPermission(Permissions.ProjectView, Permissions.ProjectEdit).AddAgency(1);

            var init = helper.InitializeDatabase(user);
            var project = init.CreateProject(1);
            var parcel = init.CreateParcel(1, project.Agency);
            var building = init.CreateBuilding(parcel, 20);
            var newClassification = init.PropertyClassifications.Find(2);
            var parcelEvaluation = init.CreateEvaluation(building, DateTime.UtcNow);
            project.AddProperty(building);
            init.AddAndSaveChanges(building);

            var options = ControllerHelper.CreateDefaultPimsOptions();
            options.Value.Project.NumberFormat = "TEST-{0:00000}";
            var service = helper.CreateService<ProjectService>(user, options);

            var queueService = helper.GetService<Mock<IPimsService>>();
            queueService.Setup(m => m.NotificationQueue.GenerateNotifications(It.IsAny<Project>(), It.IsAny<int?>(), It.IsAny<int?>(), It.IsAny<bool>()));
            queueService.Setup(m => m.NotificationQueue.SendNotificationsAsync(It.IsAny<IEnumerable<NotificationQueue>>(), It.IsAny<bool>()));

            // Act
            var projectToUpdate = service.Get(project.ProjectNumber);
            projectToUpdate.Properties.First().Building.Classification = newClassification;
            projectToUpdate.Properties.First().Building.ClassificationId = 2;
            projectToUpdate.Properties.First().Building.Evaluations.Add(parcelEvaluation);
            await service.UpdateAsync(projectToUpdate);
            var result = service.Get(project.ProjectNumber);

            // Assert
            Assert.NotNull(result);
            result.Properties.Should().HaveCount(1);
            result.Properties.First().PropertyType.Should().Equals(Entity.PropertyTypes.Building);
            result.Properties.First().Building.ClassificationId.Should().Equals(2);
            result.Properties.First().Building.Evaluations.Should().HaveCount(2);
            queueService.Verify(m => m.NotificationQueue.GenerateNotifications(It.IsAny<Project>(), null, project.StatusId, true), Times.Never());
            queueService.Verify(m => m.NotificationQueue.SendNotificationsAsync(It.IsAny<IEnumerable<NotificationQueue>>(), true), Times.Once());
        }

        [Fact]
        public async void Update_NoProject_Throws_ArgumentNullException()
        {
            // Arrange
            var helper = new TestHelper();
            var user = PrincipalHelper.CreateForPermission(Permissions.ProjectEdit);

            var service = helper.CreateService<ProjectService>(user);

            // Act
            // Assert
            await Assert.ThrowsAsync<ArgumentNullException>(async () => await service.UpdateAsync(null));
        }

        [Fact]
        public async void Update_Permission_Throws_NotAuthorized()
        {
            // Arrange
            var helper = new TestHelper();
            var user = PrincipalHelper.CreateForPermission(Permissions.ProjectView);
            var project = EntityHelper.CreateProject(1);

            helper.CreatePimsContext(user).AddAndSaveChanges(project.Agency);

            var options = ControllerHelper.CreateDefaultPimsOptions();
            options.Value.Project.NumberFormat = "TEST-{0:00000}";
            var service = helper.CreateService<ProjectService>(user, options);

            // Act
            // Assert
            await Assert.ThrowsAsync<NotAuthorizedException>(async () => await service.UpdateAsync(project));
        }

        [Fact]
        public async void Update_NoAgency_Throws_NotAuthorized()
        {
            // Arrange
            var helper = new TestHelper();
            var user = PrincipalHelper.CreateForPermission(Permissions.ProjectEdit);
            var project = EntityHelper.CreateProject(1);

            helper.CreatePimsContext(user).AddAndSaveChanges(project);

            var options = ControllerHelper.CreateDefaultPimsOptions();
            options.Value.Project.NumberFormat = "TEST-{0:00000}";
            var service = helper.CreateService<ProjectService>(user, options);

            // Act
            // Assert
            await Assert.ThrowsAsync<NotAuthorizedException>(async () => await service.UpdateAsync(project));
        }

        [Fact]
        public async void Update_Agency_Throws_NotAuthorized()
        {
            // Arrange
            var helper = new TestHelper();
            var user = PrincipalHelper.CreateForPermission(Permissions.ProjectEdit).AddAgency(2);
            var project = EntityHelper.CreateProject(1);

            helper.CreatePimsContext(user).AddAndSaveChanges(project);

            var options = ControllerHelper.CreateDefaultPimsOptions();
            options.Value.Project.NumberFormat = "TEST-{0:00000}";
            var service = helper.CreateService<ProjectService>(user, options);

            // Act
            // Assert
            await Assert.ThrowsAsync<NotAuthorizedException>(async () => await service.UpdateAsync(project));
        }

        [Fact]
        public async void Update_ChangeAgency_Throws_NotAuthorized()
        {
            // Arrange
            var helper = new TestHelper();
            var user = PrincipalHelper.CreateForPermission(Permissions.ProjectView, Permissions.ProjectEdit).AddAgency(1);
            var project = EntityHelper.CreateProject(1);

            helper.CreatePimsContext(user).AddAndSaveChanges(project);

            var options = ControllerHelper.CreateDefaultPimsOptions();
            options.Value.Project.NumberFormat = "TEST-{0:00000}";
            var service = helper.CreateService<ProjectService>(user, options);

            // Act
            var projectToUpdate = service.Get(project.ProjectNumber);
            projectToUpdate.AgencyId = 2;

            // Assert
            await Assert.ThrowsAsync<NotAuthorizedException>(async () => await service.UpdateAsync(projectToUpdate));
        }

        [Fact]
        public async void Update_ProjectParcelAgencyMismatch_Throws_BusinessException()
        {
            // Arrange
            var helper = new TestHelper();
            var user = PrincipalHelper.CreateForPermission(Permissions.PropertyEdit, Permissions.PropertyView, Permissions.ProjectView, Permissions.ProjectEdit).AddAgency(1);

            using var init = helper.InitializeDatabase(user);
            var project = init.CreateProject(1);
            var parcel = init.CreateParcel(1);
            init.SaveChanges();

            var options = ControllerHelper.CreateDefaultPimsOptions();
            options.Value.Project.NumberFormat = "TEST-{0:00000}";
            var service = helper.CreateService<ProjectService>(user, options);

            // Act
            parcel.AgencyId = 2;
            var projectToUpdate = service.Get(project.ProjectNumber);
            projectToUpdate.AddProperty(parcel);

            // Assert
            await Assert.ThrowsAsync<InvalidOperationException>(async () => await service.UpdateAsync(projectToUpdate));
        }

        [Fact]
        public async void Update_ProjectBuildingAgencyMismatch_Throws_BusinessException()
        {
            // Arrange
            var helper = new TestHelper();
            var user = PrincipalHelper.CreateForPermission(Permissions.PropertyEdit, Permissions.PropertyView, Permissions.ProjectView, Permissions.ProjectEdit).AddAgency(1);

            using var init = helper.InitializeDatabase(user);
            var project = init.CreateProject(1);
            var parcel = init.CreateParcel(1);
            var building = init.CreateBuilding(parcel, 2);
            init.SaveChanges();

            var options = ControllerHelper.CreateDefaultPimsOptions();
            options.Value.Project.NumberFormat = "TEST-{0:00000}";
            var service = helper.CreateService<ProjectService>(user, options);

            // Act
            building.AgencyId = 2;
            var projectToUpdate = service.Get(project.ProjectNumber);
            projectToUpdate.AddProperty(building);

            // Assert
            await Assert.ThrowsAsync<InvalidOperationException>(async () => await service.UpdateAsync(projectToUpdate));
        }

        [Fact]
        public async void Update_ParcelInProject_Throws_BusinessException()
        {
            // Arrange
            var helper = new TestHelper();
            var user = PrincipalHelper.CreateForPermission(Permissions.PropertyEdit, Permissions.PropertyView, Permissions.ProjectView, Permissions.ProjectEdit).AddAgency(1);

            var init = helper.InitializeDatabase(user);
            init.CreateDefaultWorkflowsWithStatus();
            init.SaveChanges();

            var project = init.CreateProject(1);
            var newProject = init.CreateProject(2, project.Agency);
            var parcel = init.CreateParcel(1, project.Agency);
            parcel.ProjectNumber = project.ProjectNumber;
            project.AddProperty(parcel);
            init.SaveChanges();

            var options = ControllerHelper.CreateDefaultPimsOptions();
            options.Value.Project.NumberFormat = "TEST-{0:00000}";
            var service = helper.CreateService<ProjectService>(user, options);

            // Act
            var projectToUpdate = service.Get(newProject.ProjectNumber);
            projectToUpdate.AddProperty(parcel);

            // Assert
            await Assert.ThrowsAsync<InvalidOperationException>(async () => await service.UpdateAsync(projectToUpdate));
        }

        [Fact]
        public async void Update_BuildingInProject_Throws_BusinessException()
        {
            // Arrange
            var helper = new TestHelper();
            var user = PrincipalHelper.CreateForPermission(Permissions.PropertyEdit, Permissions.PropertyView, Permissions.ProjectView, Permissions.ProjectEdit).AddAgency(1);

            var init = helper.InitializeDatabase(user);
            init.CreateDefaultWorkflowsWithStatus();
            init.SaveChanges();

            var project = init.CreateProject(1);
            var newProject = init.CreateProject(2, project.Agency);
            var parcel = init.CreateParcel(1, project.Agency);
            var building = init.CreateBuilding(parcel, 2, agency: project.Agency);
            building.ProjectNumber = project.ProjectNumber;
            project.AddProperty(parcel);
            init.SaveChanges();

            var options = ControllerHelper.CreateDefaultPimsOptions();
            options.Value.Project.NumberFormat = "TEST-{0:00000}";
            var service = helper.CreateService<ProjectService>(user, options);

            // Act
            var projectToUpdate = service.Get(newProject.ProjectNumber);
            projectToUpdate.AddProperty(building);

            // Assert
            await Assert.ThrowsAsync<InvalidOperationException>(async () => await service.UpdateAsync(projectToUpdate));
        }
        #endregion

        #region Remove
        /// <summary>
        /// Project does not exist.
        /// </summary>
        [Fact]
        public async void Remove_KeyNotFound()
        {
            // Arrange
            var helper = new TestHelper();
            var user = PrincipalHelper.CreateForPermission(Permissions.ProjectDelete);
            var find = EntityHelper.CreateProject(1);
            var project = EntityHelper.CreateProject(2);
            helper.CreatePimsContext(user).AddAndSaveChanges(project);

            var service = helper.CreateService<ProjectService>(user);

            // Act
            // Assert
            await Assert.ThrowsAsync<KeyNotFoundException>(async () =>
                await service.RemoveAsync(find));
        }

        /// <summary>
        /// User does not have 'property-delete' claim.
        /// </summary>
        [Fact]
        public async void Remove_NotAuthorized()
        {
            // Arrange
            var helper = new TestHelper();
            var user = PrincipalHelper.CreateForPermission();
            var project = EntityHelper.CreateProject(1);
            helper.CreatePimsContext(user).AddAndSaveChanges(project);

            var service = helper.CreateService<ProjectService>(user);

            // Act
            // Assert
            await Assert.ThrowsAsync<NotAuthorizedException>(async () =>
                await service.RemoveAsync(project));
        }

        /// <summary>
        /// User is attempting to view sensitive project from another agency.
        /// </summary>
        [Fact]
        public async void Remove_WrongAgency_NotAuthorized()
        {
            // Arrange
            var helper = new TestHelper();
            var user = PrincipalHelper.CreateForPermission(Permissions.ProjectDelete);
            var project = EntityHelper.CreateProject(1);
            helper.CreatePimsContext(user).AddAndSaveChanges(project);

            var options = ControllerHelper.CreateDefaultPimsOptions();
            var service = helper.CreateService<ProjectService>(user, options);

            // Act
            // Assert
            await Assert.ThrowsAsync<NotAuthorizedException>(async () =>
                await service.RemoveAsync(project));
        }

        /// <summary>
        /// User is attempting to view sensitive project from another agency.
        /// </summary>
        [Fact]
        public async void Remove_WrongAgency_AsAdmin()
        {
            // Arrange
            var helper = new TestHelper();
            var user = PrincipalHelper.CreateForPermission(Permissions.ProjectDelete, Permissions.AdminProjects);
            var project = EntityHelper.CreateProject(1);
            helper.CreatePimsContext(user).AddAndSaveChanges(project);

            var options = ControllerHelper.CreateDefaultPimsOptions();
            var service = helper.CreateService<ProjectService>(user, options);
            var context = helper.GetService<PimsContext>();
            var notifyService = helper.GetService<Mock<INotificationService>>();
            notifyService.Setup(m => m.CancelAsync(It.IsAny<IEnumerable<Entity.NotificationQueue>>()));

            // Act
            await service.RemoveAsync(project);

            // Assert
            Assert.Equal(EntityState.Detached, context.Entry(project).State);
            notifyService.Verify(m => m.CancelAsync(It.IsAny<IEnumerable<Entity.NotificationQueue>>()), Times.Once);
        }

        /// <summary>
        /// Project found.
        /// </summary>
        [Fact]
        public async void Remove_ActiveProject_NotAuthorizedException()
        {
            // Arrange
            var helper = new TestHelper();
            var user = PrincipalHelper.CreateForPermission(Permissions.ProjectDelete).AddAgency(1);
            var init = helper.InitializeDatabase(user);
            init.CreateDefaultWorkflowsWithStatus();
            init.SaveChanges();

            var project = init.CreateProject(1);
            init.SetStatus(project, "ASSESS-DISPOSAL", "AS-I");
            init.SaveChanges();

            var options = ControllerHelper.CreateDefaultPimsOptions();
            var service = helper.CreateService<ProjectService>(user, options);
            var context = helper.GetService<PimsContext>();

            // Act
            await Assert.ThrowsAsync<NotAuthorizedException>(async () => await service.RemoveAsync(project));
        }

        /// <summary>
        /// Project found.
        /// </summary>
        [Fact]
        public async void Remove()
        {
            // Arrange
            var helper = new TestHelper();
            var user = PrincipalHelper.CreateForPermission(Permissions.ProjectDelete).AddAgency(1);
            var project = EntityHelper.CreateProject(1);
            helper.CreatePimsContext(user).AddAndSaveChanges(project);

            var options = ControllerHelper.CreateDefaultPimsOptions();
            var service = helper.CreateService<ProjectService>(user, options);
            var context = helper.GetService<PimsContext>();
            var notifyService = helper.GetService<Mock<INotificationService>>();
            notifyService.Setup(m => m.CancelAsync(It.IsAny<IEnumerable<Entity.NotificationQueue>>()));

            // Act
            await service.RemoveAsync(project);

            // Assert
            Assert.Equal(EntityState.Detached, context.Entry(project).State);
            notifyService.Verify(m => m.CancelAsync(It.IsAny<IEnumerable<Entity.NotificationQueue>>()), Times.Once);

        }
        #endregion

        #region SetStatus
        [Fact]
        public async void SetStatus_WithCode_InvalidWorkflow_KeyNotFoundException()
        {
            // Arrange
            var helper = new TestHelper();
            var user = PrincipalHelper.CreateForPermission(Permissions.ProjectEdit).AddAgency(1);

            var init = helper.InitializeDatabase(user);
            var project = init.CreateProject(1, 1);

            var service = helper.CreateService<ProjectService>(user);

            var workflowCode = "code";

            // Act
            // Assert
            await Assert.ThrowsAsync<KeyNotFoundException>(async () => await service.SetStatusAsync(project, workflowCode));
        }

        [Fact]
        public async void SetStatus_WithCode_InvalidStatus_KeyNotFoundException()
        {
            // Arrange
            var helper = new TestHelper();
            var user = PrincipalHelper.CreateForPermission(Permissions.ProjectEdit).AddAgency(1);

            var init = helper.InitializeDatabase(user);
            init.CreateDefaultWorkflowsWithStatus();
            init.SaveChanges();

            var project = init.CreateProject(1, 1);
            init.SaveChanges();
            project.StatusId = 999;

            var service = helper.CreateService<ProjectService>(user);

            // Act
            // Assert
            await Assert.ThrowsAsync<KeyNotFoundException>(async () => await service.SetStatusAsync(project, project.Workflow.Code));
        }

        [Fact]
        public async void SetStatus_WithCode_NullProject_ArgumentNullException()
        {
            // Arrange
            var helper = new TestHelper();
            var user = PrincipalHelper.CreateForPermission(Permissions.ProjectEdit).AddAgency(1);

            var init = helper.InitializeDatabase(user);
            init.CreateDefaultProjectStatus();
            var workflows = init.CreateDefaultWorkflows();
            init.SaveChanges();
            init.AddStatusToWorkflow(workflows.First(), init.ProjectStatus.Where(s => s.Id <= 6)).SaveChanges();

            var service = helper.CreateService<ProjectService>(user);

            var workflowCode = workflows.First().Code;
            var statusCode = init.ProjectStatus.Find(6).Id; // Submitted Status

            // Act
            // Assert
            await Assert.ThrowsAsync<ArgumentNullException>(async () => await service.SetStatusAsync(null, workflowCode));
        }

        [Fact]
        public async void SetStatus_NoProject_ArgumentNullException()
        {
            // Arrange
            var helper = new TestHelper();
            var user = PrincipalHelper.CreateForPermission(Permissions.ProjectEdit).AddAgency(1);

            var init = helper.InitializeDatabase(user);
            var workflows = init.CreateDefaultWorkflows();
            init.SaveChanges();
            init.AddStatusToWorkflow(workflows.First(), init.ProjectStatus.Where(s => s.Id <= 6)).SaveChanges();

            var service = helper.CreateService<ProjectService>(user);

            var workflowCode = workflows.First().Code;

            // Act
            // Assert
            await Assert.ThrowsAsync<ArgumentNullException>(async () => await service.SetStatusAsync(null, workflowCode));
        }

        [Fact]
        public async void SetStatus_NoRowVersion_RowVersionMissingException()
        {
            // Arrange
            var helper = new TestHelper();
            var user = PrincipalHelper.CreateForPermission(Permissions.ProjectEdit).AddAgency(1);

            var init = helper.InitializeDatabase(user);
            init.CreateDefaultWorkflowsWithStatus();
            init.SaveChanges();

            var project = init.CreateProject(1, 1);
            init.SetStatus(project, "ASSESS-DISPOSAL", "AS-I");
            init.SaveChanges();
            project.RowVersion = null;

            var service = helper.CreateService<ProjectService>(user);

            var review = init.ProjectStatus.First(s => s.Code == "AS-D");
            project.StatusId = review.Id;

            // Act
            // Assert
            await Assert.ThrowsAsync<RowVersionMissingException>(async () => await service.SetStatusAsync(project, project.Workflow.Code));
        }

        [Fact]
        public async void SetStatus_NoPermission_NotAuthorizedException()
        {
            // Arrange
            var helper = new TestHelper();
            var user = PrincipalHelper.CreateForPermission(Permissions.ProjectView).AddAgency(1);

            var init = helper.InitializeDatabase(user);
            init.CreateDefaultWorkflowsWithStatus();
            init.SaveChanges();

            var project = init.CreateProject(1, 1);
            init.SetStatus(project, "ASSESS-DISPOSAL", "AS-I");
            init.SaveChanges();

            var service = helper.CreateService<ProjectService>(user);

            var review = init.ProjectStatus.First(s => s.Code == "AS-D");
            project.StatusId = review.Id;

            // Act
            // Assert
            await Assert.ThrowsAsync<NotAuthorizedException>(async () => await service.SetStatusAsync(project, project.Workflow.Code));
        }

        [Fact]
        public async void SetStatus_NullWorkflow_ArgumentNullException()
        {
            // Arrange
            var helper = new TestHelper();
            var user = PrincipalHelper.CreateForPermission(Permissions.ProjectEdit).AddAgency(1);

            var init = helper.InitializeDatabase(user);
            init.CreateDefaultWorkflowsWithStatus();
            init.SaveChanges();

            var project = init.CreateProject(1, 1);
            init.SetStatus(project, "ASSESS-DISPOSAL", "AS-I");
            init.SaveChanges();

            var service = helper.CreateService<ProjectService>(user);

            var review = init.ProjectStatus.First(s => s.Code == "AS-D");
            project.StatusId = review.Id;

            // Act
            // Assert
            await Assert.ThrowsAsync<ArgumentNullException>(async () => await service.SetStatusAsync(project, (Entity.Workflow)null));
        }

        [Fact]
        public async void SetStatus_InvalidProject_KeyNotFoundException()
        {
            // Arrange
            var helper = new TestHelper();
            var user = PrincipalHelper.CreateForPermission(Permissions.ProjectEdit).AddAgency(1);

            var init = helper.InitializeDatabase(user);
            init.CreateDefaultWorkflowsWithStatus();
            init.SaveChanges();

            var project = init.CreateProject(1, 1);
            init.SetStatus(project, "ASSESS-DISPOSAL", "AS-I");
            init.SaveChanges();

            var service = helper.CreateService<ProjectService>(user);

            var find = init.CreateProject(2, 1);
            find.StatusId = init.ProjectStatus.Find(6).Id; // Submitted Status

            // Act
            // Assert
            await Assert.ThrowsAsync<KeyNotFoundException>(async () => await service.SetStatusAsync(find, find.Workflow.Code));
        }

        [Fact]
        public async void SetStatus_WrongAgency_NotAuthorizedException()
        {
            // Arrange
            var helper = new TestHelper();
            var user = PrincipalHelper.CreateForPermission(Permissions.ProjectEdit).AddAgency(2);

            var init = helper.InitializeDatabase(user);
            init.CreateDefaultWorkflowsWithStatus();
            init.SaveChanges();
            var project = init.CreateProject(1, 1);
            init.SetStatus(project, "ASSESS-DISPOSAL", "AS-I");
            init.SaveChanges();

            var service = helper.CreateService<ProjectService>(user);

            var review = init.ProjectStatus.First(s => s.Code == "AS-D");
            project.StatusId = review.Id;

            // Act
            // Assert
            await Assert.ThrowsAsync<NotAuthorizedException>(async () => await service.SetStatusAsync(project, project.Workflow.Code));
        }

        [Fact]
        public async void SetStatus_InvalidTransition_InvalidOperationException()
        {
            // Arrange
            var helper = new TestHelper();
            var user = PrincipalHelper.CreateForPermission(Permissions.ProjectEdit).AddAgency(1);

            var init = helper.InitializeDatabase(user);
            init.CreateDefaultWorkflowsWithStatus();
            init.SaveChanges();
            var project = init.CreateProject(1, 1);
            init.SetStatus(project, "ASSESS-DISPOSAL", "AS-I");
            init.SaveChanges();

            var service = helper.CreateService<ProjectService>(user);

            var review = init.ProjectStatus.First(s => s.Code == "AS-AP");
            project.StatusId = review.Id;

            // Act
            // Assert
            await Assert.ThrowsAsync<InvalidOperationException>(async () => await service.SetStatusAsync(project, project.Workflow.Code));
        }

        [Fact]
        public async void SetStatus_IncompleteTasks_InvalidOperationException()
        {
            // Arrange
            var helper = new TestHelper();
            var user = PrincipalHelper.CreateForPermission(Permissions.ProjectEdit).AddAgency(1);

            var init = helper.InitializeDatabase(user);
            var workflows = init.CreateDefaultWorkflowsWithStatus();
            init.SaveChanges();
            var project = init.CreateProject(1, 1);
            init.SaveChanges();
            var draft = init.ProjectStatus.First(s => s.Code == "DR");
            var addProperties = init.ProjectStatus.First(s => s.Code == "DR-P");
            var task = init.CreateTask(1, "Documentation", draft);
            init.SaveChanges();

            var options = ControllerHelper.CreateDefaultPimsOptions();
            var service = helper.CreateService<ProjectService>(user, options);

            var workflowCode = workflows.First().Code;
            project.StatusId = addProperties.Id; // Deny Status

            // Act
            // Assert
            await Assert.ThrowsAsync<InvalidOperationException>(async () => await service.SetStatusAsync(project, workflowCode));
        }

        [Fact]
        public async void SetStatus_SharedNote()
        {
            // Arrange
            var helper = new TestHelper();
            var user = PrincipalHelper.CreateForPermission(Permissions.ProjectView, Permissions.ProjectEdit).AddAgency(1);

            var init = helper.InitializeDatabase(user);
            init.CreateDefaultWorkflowsWithStatus();
            init.SaveChanges();

            var project = init.CreateProject(1);
            var template = init.CreateNotificationTemplate(1, "Project Shared Note Changed");
            init.SaveChanges();

            var options = ControllerHelper.CreateDefaultPimsOptions();
            var service = helper.CreateService<ProjectService>(user, options);

            var queueService = helper.GetService<Mock<IPimsService>>();
            queueService.Setup(m => m.NotificationQueue.GenerateNotification(It.IsAny<Entity.Project>(), It.IsAny<string>())).Returns(new NotificationQueue(template, "test@test.com", template.Subject, template.Body));
            queueService.Setup(m => m.NotificationQueue.GenerateNotifications(It.IsAny<Project>(), It.IsAny<int?>(), It.IsAny<int?>(), It.IsAny<bool>()));
            queueService.Setup(m => m.NotificationQueue.SendNotificationsAsync(It.IsAny<IEnumerable<NotificationQueue>>(), It.IsAny<bool>()));

            var workflow = init.Workflows.FirstOrDefault(w => w.Code == "ASSESS-DISPOSAL");

            // Act
            var projectToUpdate = EntityHelper.CreateProject(1);
            projectToUpdate.AddOrUpdateNote(NoteTypes.Public, "changed value");
            var result = await service.SetStatusAsync(projectToUpdate, workflow);

            // Assert
            Assert.NotNull(result);
            result.GetNote(NoteTypes.Public).Note.Should().Be(project.GetNote(NoteTypes.Public).Note);
            queueService.Verify(m => m.NotificationQueue.GenerateNotification(It.IsAny<Entity.Project>(), "Project Shared Note Changed"), Times.Once());
            queueService.Verify(m => m.NotificationQueue.GenerateNotifications(It.IsAny<Project>(), It.IsAny<int?>(), It.IsAny<int?>(), It.IsAny<bool>()), Times.Never());
            queueService.Verify(m => m.NotificationQueue.SendNotificationsAsync(It.IsAny<IEnumerable<NotificationQueue>>(), true), Times.Once());
        }

        [Fact]
        public async void SetStatus_Deny_Success()
        {
            // Arrange
            var helper = new TestHelper();
            var user = PrincipalHelper.CreateForPermission(Permissions.ProjectView, Permissions.ProjectEdit).AddAgency(1);

            var init = helper.InitializeDatabase(user);
            var workflows = init.CreateDefaultWorkflowsWithStatus();
            init.SaveChanges();
            var project = init.CreateProject(1, 1);
            init.SetStatus(project, "ASSESS-DISPOSAL", "AS-FNC");
            var parcel = init.CreateParcel(1);
            project.AddProperty(parcel);
            parcel.ProjectNumber = project.ProjectNumber;
            init.SaveChanges();

            var options = ControllerHelper.CreateDefaultPimsOptions();
            var service = helper.CreateService<ProjectService>(user, options);

            var queueService = helper.GetService<Mock<IPimsService>>();
            queueService.Setup(m => m.NotificationQueue.GenerateNotifications(It.IsAny<Project>(), It.IsAny<int?>(), It.IsAny<int?>(), It.IsAny<bool>()));
            queueService.Setup(m => m.NotificationQueue.SendNotificationsAsync(It.IsAny<IEnumerable<NotificationQueue>>(), It.IsAny<bool>()));

            var deny = init.ProjectStatus.First(s => s.Code == "DE");
            project.StatusId = deny.Id; // Deny Status

            // Act
            project.AddOrUpdateNote(NoteTypes.Public, "this is the reason");
            var result = await service.SetStatusAsync(project, project.Workflow.Code);

            // Assert
            Assert.NotNull(result);
            result.StatusId.Should().Be(deny.Id);
            result.Status.Should().Be(deny);
            result.DeniedOn.Should().NotBeNull();
            parcel.ProjectNumber.Should().BeNull();
            queueService.Verify(m => m.NotificationQueue.GenerateNotifications(It.IsAny<Project>(), null, project.StatusId, true), Times.Never());
            queueService.Verify(m => m.NotificationQueue.SendNotificationsAsync(It.IsAny<IEnumerable<NotificationQueue>>(), true), Times.Once());
        }

        [Fact]
        public async void SetStatus_Cancel_Success()
        {
            // Arrange
            var helper = new TestHelper();
            var user = PrincipalHelper.CreateForPermission(Permissions.ProjectView, Permissions.ProjectEdit).AddAgency(1);

            var init = helper.InitializeDatabase(user);
            var workflows = init.CreateDefaultWorkflowsWithStatus();
            init.SaveChanges();
            var project = init.CreateProject(1, 1);
            init.SetStatus(project, "ERP", "ERP-ON");
            var parcel = init.CreateParcel(1);
            project.AddProperty(parcel);
            parcel.ProjectNumber = project.ProjectNumber;
            init.SaveChanges();

            var options = ControllerHelper.CreateDefaultPimsOptions();
            var service = helper.CreateService<ProjectService>(user, options);
            var notifyService = helper.GetService<Mock<INotificationService>>();
            notifyService.Setup(m => m.CancelAsync(It.IsAny<IEnumerable<Entity.NotificationQueue>>()));

            var queueService = helper.GetService<Mock<IPimsService>>();
            queueService.Setup(m => m.NotificationQueue.GenerateNotifications(It.IsAny<Project>(), It.IsAny<int?>(), It.IsAny<int?>(), It.IsAny<bool>()));
            queueService.Setup(m => m.NotificationQueue.SendNotificationsAsync(It.IsAny<IEnumerable<NotificationQueue>>(), It.IsAny<bool>()));

            var cancel = init.ProjectStatus.First(s => s.Code == "CA");
            project.StatusId = cancel.Id; // Cancel Status

            // Act
            var result = await service.SetStatusAsync(project, project.Workflow.Code);

            // Assert
            Assert.NotNull(result);
            result.StatusId.Should().Be(cancel.Id);
            result.Status.Should().Be(cancel);
            result.CancelledOn.Should().NotBeNull();
            parcel.ProjectNumber.Should().BeNull();
            notifyService.Verify(m => m.CancelAsync(It.IsAny<IEnumerable<Entity.NotificationQueue>>()), Times.Once);
            queueService.Verify(m => m.NotificationQueue.GenerateNotifications(It.IsAny<Project>(), null, project.StatusId, true), Times.Never());
            queueService.Verify(m => m.NotificationQueue.SendNotificationsAsync(It.IsAny<IEnumerable<NotificationQueue>>(), true), Times.Once());
        }

        [Fact]
        public async void SetStatus_OnHold_Success()
        {
            // Arrange
            var helper = new TestHelper();
            var user = PrincipalHelper.CreateForPermission(Permissions.ProjectView, Permissions.ProjectEdit).AddAgency(1);

            var init = helper.InitializeDatabase(user);
            var workflows = init.CreateDefaultWorkflowsWithStatus();
            init.SaveChanges();
            var project = init.CreateProject(1, 1);
            init.SetStatus(project, "ERP", "ERP-ON");
            var parcel = init.CreateParcel(1);
            project.AddProperty(parcel);
            parcel.ProjectNumber = project.ProjectNumber;
            var metadata = new DisposalProjectMetadata()
            {
                OnHoldNotificationSentOn = DateTime.UtcNow
            };
            project.Metadata = JsonSerializer.Serialize(metadata);
            init.SaveChanges();

            var options = ControllerHelper.CreateDefaultPimsOptions();
            var service = helper.CreateService<ProjectService>(user, options);

            var queueService = helper.GetService<Mock<IPimsService>>();
            queueService.Setup(m => m.NotificationQueue.GenerateNotifications(It.IsAny<Project>(), It.IsAny<int?>(), It.IsAny<int?>(), It.IsAny<bool>()));
            queueService.Setup(m => m.NotificationQueue.SendNotificationsAsync(It.IsAny<IEnumerable<NotificationQueue>>(), It.IsAny<bool>()));

            var onHold = init.ProjectStatus.First(s => s.Code == "ERP-OH");
            project.StatusId = onHold.Id; // On Hold Status

            // Act
            var result = await service.SetStatusAsync(project, project.Workflow.Code);

            // Assert
            Assert.NotNull(result);
            result.StatusId.Should().Be(onHold.Id);
            result.Status.Should().Be(onHold);
            JsonSerializer.Deserialize<DisposalProjectMetadata>(result.Metadata).OnHoldNotificationSentOn.Should().NotBeNull();
            queueService.Verify(m => m.NotificationQueue.GenerateNotifications(It.IsAny<Project>(), null, project.StatusId, true), Times.Never());
            queueService.Verify(m => m.NotificationQueue.SendNotificationsAsync(It.IsAny<IEnumerable<NotificationQueue>>(), true), Times.Once());
        }

        [Fact]
        public async void SetStatus_OnHold_InvalidOperationException()
        {
            // Arrange
            var helper = new TestHelper();
            var user = PrincipalHelper.CreateForPermission(Permissions.ProjectView, Permissions.ProjectEdit).AddAgency(1);

            var init = helper.InitializeDatabase(user);
            var workflows = init.CreateDefaultWorkflowsWithStatus();
            init.SaveChanges();
            var project = init.CreateProject(1, 1);
            init.SetStatus(project, "ERP", "ERP-ON");
            var parcel = init.CreateParcel(1);
            project.AddProperty(parcel);
            parcel.ProjectNumber = project.ProjectNumber;
            init.SaveChanges();

            var options = ControllerHelper.CreateDefaultPimsOptions();
            var service = helper.CreateService<ProjectService>(user, options);

            var onHold = init.ProjectStatus.First(s => s.Code == "ERP-OH");
            project.StatusId = onHold.Id; // On Hold Status

            // Act
            await Assert.ThrowsAsync<InvalidOperationException>(async () => await service.SetStatusAsync(project, project.Workflow.Code));
        }

        [Fact]
        public async void SetStatus_TransferredWithinGre_Success()
        {
            // Arrange
            var helper = new TestHelper();
            var user = PrincipalHelper.CreateForPermission(Permissions.ProjectView, Permissions.ProjectEdit).AddAgency(1);

            var init = helper.InitializeDatabase(user);
            var workflows = init.CreateDefaultWorkflowsWithStatus();
            init.SaveChanges();
            var project = init.CreateProject(1, 1);
            init.SetStatus(project, "ERP", "ERP-ON");
            var parcel = init.CreateParcel(1);
            project.AddProperty(parcel);
            parcel.ProjectNumber = project.ProjectNumber;
            var metadata = new DisposalProjectMetadata()
            {
                TransferredWithinGreOn = DateTime.UtcNow
            };
            project.Metadata = JsonSerializer.Serialize(metadata);
            init.SaveChanges();

            var options = ControllerHelper.CreateDefaultPimsOptions();
            var service = helper.CreateService<ProjectService>(user, options);

            var queueService = helper.GetService<Mock<IPimsService>>();
            queueService.Setup(m => m.NotificationQueue.GenerateNotifications(It.IsAny<Project>(), It.IsAny<int?>(), It.IsAny<int?>(), It.IsAny<bool>()));
            queueService.Setup(m => m.NotificationQueue.SendNotificationsAsync(It.IsAny<IEnumerable<NotificationQueue>>(), It.IsAny<bool>()));

            var transferredWithinGre = init.ProjectStatus.First(s => s.Code == "T-GRE");
            project.StatusId = transferredWithinGre.Id; // Transferred within GRE Status

            EntityHelper.CreateAgency(2);
            parcel.AgencyId = 2;
            EntityHelper.CreatePropertyClassification(2, "new classification");
            parcel.ClassificationId = 2;
            project.Properties.First().Parcel = parcel;

            // Act
            var result = await service.SetStatusAsync(project, project.Workflow.Code);

            // Assert
            Assert.NotNull(result);
            result.StatusId.Should().Be(transferredWithinGre.Id);
            result.Status.Should().Be(transferredWithinGre);
            JsonSerializer.Deserialize<DisposalProjectMetadata>(result.Metadata).TransferredWithinGreOn.Should().NotBeNull();
            var property = result.Properties.First().Parcel;
            property.ProjectNumber.Should().BeNull();
            property.AgencyId.Should().Be(2);
            property.ClassificationId.Should().Be(2);
            queueService.Verify(m => m.NotificationQueue.GenerateNotifications(It.IsAny<Project>(), null, project.StatusId, true), Times.Never());
            queueService.Verify(m => m.NotificationQueue.SendNotificationsAsync(It.IsAny<IEnumerable<NotificationQueue>>(), true), Times.Once());
        }

        [Fact]
        public async void SetStatus_TransferredWithinGre_InvalidOperationException()
        {
            // Arrange
            var helper = new TestHelper();
            var user = PrincipalHelper.CreateForPermission(Permissions.ProjectView, Permissions.ProjectEdit).AddAgency(1);

            var init = helper.InitializeDatabase(user);
            var workflows = init.CreateDefaultWorkflowsWithStatus();
            init.SaveChanges();
            var project = init.CreateProject(1, 1);
            init.SetStatus(project, "ERP", "ERP-ON");
            var parcel = init.CreateParcel(1);
            project.AddProperty(parcel);
            parcel.ProjectNumber = project.ProjectNumber;
            init.SaveChanges();

            var options = ControllerHelper.CreateDefaultPimsOptions();
            var service = helper.CreateService<ProjectService>(user, options);

            var transferredWithinGre = init.ProjectStatus.First(s => s.Code == "T-GRE");
            project.StatusId = transferredWithinGre.Id; // Transferred within GRE Status

            // Act
            await Assert.ThrowsAsync<InvalidOperationException>(async () => await service.SetStatusAsync(project, project.Workflow.Code));
        }

        [Fact]
        public async void SetStatus_ApprovedForSpl_Success()
        {
            // Arrange
            var helper = new TestHelper();
            var user = PrincipalHelper.CreateForPermission(Permissions.DisposeApprove, Permissions.AdminProjects, Permissions.ProjectView).AddAgency(1);

            var init = helper.InitializeDatabase(user);
            var workflows = init.CreateDefaultWorkflowsWithStatus();
            init.SaveChanges();
            var project = init.CreateProject(1, 1);
            init.SetStatus(project, "SPL", "AP-SPL");
            var parcel = init.CreateParcel(1);
            project.AddProperty(parcel);
            parcel.ProjectNumber = project.ProjectNumber;
            var metadata = new DisposalProjectMetadata()
            {
<<<<<<< HEAD
                ClearanceNotificationSentOn = DateTime.UtcNow
=======
                ClearanceNotificationSentOn = DateTime.UtcNow,
                RequestForSplReceivedOn = DateTime.UtcNow,
                ApprovedForSplOn = DateTime.UtcNow
>>>>>>> 7bf6a39e
            };
            project.Metadata = JsonSerializer.Serialize(metadata);
            init.SaveChanges();

            var options = ControllerHelper.CreateDefaultPimsOptions();
            var service = helper.CreateService<ProjectService>(user, options);

            var queueService = helper.GetService<Mock<IPimsService>>();
            queueService.Setup(m => m.NotificationQueue.GenerateNotifications(It.IsAny<Project>(), It.IsAny<int?>(), It.IsAny<int?>(), It.IsAny<bool>()));
            queueService.Setup(m => m.NotificationQueue.SendNotificationsAsync(It.IsAny<IEnumerable<NotificationQueue>>(), It.IsAny<bool>()));

            var clearanceNotificationSentOn = init.ProjectStatus.First(s => s.Code == "AP-SPL");
            project.StatusId = clearanceNotificationSentOn.Id; // Approved for SPL status

            EntityHelper.CreateAgency(2);
            parcel.AgencyId = 2;
            EntityHelper.CreatePropertyClassification(2, "new classification");
            parcel.ClassificationId = 2;
            project.Properties.First().Parcel = parcel;

            // Act
            var result = await service.SetStatusAsync(project, project.Workflow.Code);

            // Assert
            Assert.NotNull(result);
            result.StatusId.Should().Be(clearanceNotificationSentOn.Id);
            result.Status.Should().Be(clearanceNotificationSentOn);
            JsonSerializer.Deserialize<DisposalProjectMetadata>(result.Metadata).ClearanceNotificationSentOn.Should().NotBeNull();
            var property = result.Properties.First().Parcel;
            property.AgencyId.Should().Be(2);
            property.ClassificationId.Should().Be(2);
            property.IsVisibleToOtherAgencies.Should().BeFalse();
            queueService.Verify(m => m.NotificationQueue.GenerateNotifications(It.IsAny<Project>(), null, project.StatusId, true), Times.Never());
            queueService.Verify(m => m.NotificationQueue.SendNotificationsAsync(It.IsAny<IEnumerable<NotificationQueue>>(), true), Times.Once());
        }

        [Fact]
        public async void SetStatus_ApprovedForSpl_InvalidOperationException()
        {
            // Arrange
            var helper = new TestHelper();
            var user = PrincipalHelper.CreateForPermission(Permissions.DisposeApprove, Permissions.AdminProjects, Permissions.ProjectView).AddAgency(1);

            var init = helper.InitializeDatabase(user);
            var workflows = init.CreateDefaultWorkflowsWithStatus();
            init.SaveChanges();
            var project = init.CreateProject(1, 1);
            init.SetStatus(project, "SPL", "AP-SPL");
            var parcel = init.CreateParcel(1);
            project.AddProperty(parcel);
            parcel.ProjectNumber = project.ProjectNumber;
            init.SaveChanges();

            var options = ControllerHelper.CreateDefaultPimsOptions();
            var service = helper.CreateService<ProjectService>(user, options);

            var transferredWithinGre = init.ProjectStatus.First(s => s.Code == "AP-SPL");
            project.StatusId = transferredWithinGre.Id; // Approved for SPL status.

            // Act
            await Assert.ThrowsAsync<InvalidOperationException>(async () => await service.SetStatusAsync(project, project.Workflow.Code));
        }

        [Fact]
        public async void SetStatusAsync_NotInSpl_Success()
        {
            // Arrange
            var helper = new TestHelper();
            var user = PrincipalHelper.CreateForPermission(Permissions.DisposeApprove, Permissions.AdminProjects, Permissions.ProjectView).AddAgency(1);

            var init = helper.InitializeDatabase(user);
            var workflows = init.CreateDefaultWorkflowsWithStatus();
            init.SaveChanges();
            var project = init.CreateProject(1, 1);
            init.SetStatus(project, "ERP", "AP-!SPL");
            var parcel = init.CreateParcel(1);
            project.AddProperty(parcel);
            parcel.ProjectNumber = project.ProjectNumber;
            var metadata = new DisposalProjectMetadata()
            {
                ClearanceNotificationSentOn = DateTime.UtcNow
            };
            project.Metadata = JsonSerializer.Serialize(metadata);
            init.SaveChanges();

            var options = ControllerHelper.CreateDefaultPimsOptions();
            var service = helper.CreateService<ProjectService>(user, options);

            var queueService = helper.GetService<Mock<IPimsService>>();
            queueService.Setup(m => m.NotificationQueue.GenerateNotifications(It.IsAny<Project>(), It.IsAny<int?>(), It.IsAny<int?>(), It.IsAny<bool>()));
            queueService.Setup(m => m.NotificationQueue.SendNotificationsAsync(It.IsAny<IEnumerable<NotificationQueue>>(), It.IsAny<bool>()));

            var clearanceNotificationSentOn = init.ProjectStatus.First(s => s.Code == "AP-!SPL");
            project.StatusId = clearanceNotificationSentOn.Id; // Not in SPL status

            EntityHelper.CreateAgency(2);
            parcel.AgencyId = 2;
            EntityHelper.CreatePropertyClassification(2, "new classification");
            parcel.ClassificationId = 2;
            project.Properties.First().Parcel = parcel;

            // Act
            var result = await service.SetStatusAsync(project, project.Workflow.Code);

            // Assert
            Assert.NotNull(result);
            result.StatusId.Should().Be(clearanceNotificationSentOn.Id);
            result.Status.Should().Be(clearanceNotificationSentOn);
            JsonSerializer.Deserialize<DisposalProjectMetadata>(result.Metadata).ClearanceNotificationSentOn.Should().NotBeNull();
            var property = result.Properties.First().Parcel;
            property.AgencyId.Should().Be(2);
            property.ClassificationId.Should().Be(2);
            property.IsVisibleToOtherAgencies.Should().BeFalse();
            queueService.Verify(m => m.NotificationQueue.GenerateNotifications(It.IsAny<Project>(), null, project.StatusId, true), Times.Never());
            queueService.Verify(m => m.NotificationQueue.SendNotificationsAsync(It.IsAny<IEnumerable<NotificationQueue>>(), true), Times.Once());
        }

        [Fact]
        public async void SetStatusAsync_NotInSpl_InvalidOperationException()
        {
            // Arrange
            var helper = new TestHelper();
            var user = PrincipalHelper.CreateForPermission(Permissions.DisposeApprove, Permissions.AdminProjects, Permissions.ProjectView).AddAgency(1);

            var init = helper.InitializeDatabase(user);
            var workflows = init.CreateDefaultWorkflowsWithStatus();
            init.SaveChanges();
            var project = init.CreateProject(1, 1);
            init.SetStatus(project, "ERP", "AP-!SPL");
            var parcel = init.CreateParcel(1);
            project.AddProperty(parcel);
            parcel.ProjectNumber = project.ProjectNumber;
            init.SaveChanges();

            var options = ControllerHelper.CreateDefaultPimsOptions();
            var service = helper.CreateService<ProjectService>(user, options);

            var transferredWithinGre = init.ProjectStatus.First(s => s.Code == "AP-!SPL");
            project.StatusId = transferredWithinGre.Id; // Not in SPL status.

            // Act
            await Assert.ThrowsAsync<InvalidOperationException>(async () => await service.SetStatusAsync(project, project.Workflow.Code));
        }

        [Fact]
        public async void SetStatusAsync_PreMarketing_Success()
        {
            // Arrange
            var helper = new TestHelper();
            var user = PrincipalHelper.CreateForPermission(Permissions.DisposeApprove, Permissions.AdminProjects, Permissions.ProjectView).AddAgency(1);

            var init = helper.InitializeDatabase(user);
            var workflows = init.CreateDefaultWorkflowsWithStatus();
            init.SaveChanges();
            var project = init.CreateProject(1, 1);
            init.SetStatus(project, "ERP", "AP-!SPL");
            var parcel = init.CreateParcel(1);
            project.AddProperty(parcel);
            parcel.ProjectNumber = project.ProjectNumber;
            var metadata = new DisposalProjectMetadata()
            {
                ClearanceNotificationSentOn = DateTime.UtcNow
            };
            project.Metadata = JsonSerializer.Serialize(metadata);
            init.SaveChanges();

            var options = ControllerHelper.CreateDefaultPimsOptions();
            var service = helper.CreateService<ProjectService>(user, options);

            var queueService = helper.GetService<Mock<IPimsService>>();
            queueService.Setup(m => m.NotificationQueue.GenerateNotifications(It.IsAny<Project>(), It.IsAny<int?>(), It.IsAny<int?>(), It.IsAny<bool>()));
            queueService.Setup(m => m.NotificationQueue.SendNotificationsAsync(It.IsAny<IEnumerable<NotificationQueue>>(), It.IsAny<bool>()));

            var clearanceNotificationSentOn = init.ProjectStatus.First(s => s.Code == "AP-!SPL");
            project.StatusId = clearanceNotificationSentOn.Id; // Not in SPL status

            EntityHelper.CreateAgency(2);
            parcel.AgencyId = 2;
            EntityHelper.CreatePropertyClassification(2, "new classification");
            parcel.ClassificationId = 2;
            project.Properties.First().Parcel = parcel;

            // Act
            var result = await service.SetStatusAsync(project, project.Workflow.Code);

            // Assert
            Assert.NotNull(result);
            result.StatusId.Should().Be(clearanceNotificationSentOn.Id);
            result.Status.Should().Be(clearanceNotificationSentOn);
            JsonSerializer.Deserialize<DisposalProjectMetadata>(result.Metadata).ClearanceNotificationSentOn.Should().NotBeNull();
            var property = result.Properties.First().Parcel;
            property.AgencyId.Should().Be(2);
            property.ClassificationId.Should().Be(2);
            property.IsVisibleToOtherAgencies.Should().BeFalse();
            queueService.Verify(m => m.NotificationQueue.GenerateNotifications(It.IsAny<Project>(), null, project.StatusId, true), Times.Never());
            queueService.Verify(m => m.NotificationQueue.SendNotificationsAsync(It.IsAny<IEnumerable<NotificationQueue>>(), true), Times.Once());
        }

        [Fact]
        public async void SetStatusAsync_Marketing_Success()
        {
            // Arrange
            var helper = new TestHelper();
            var user = PrincipalHelper.CreateForPermission(Permissions.DisposeApprove, Permissions.AdminProjects, Permissions.ProjectView).AddAgency(1);

            var init = helper.InitializeDatabase(user);
            var workflows = init.CreateDefaultWorkflowsWithStatus();
            init.SaveChanges();
            var project = init.CreateProject(1, 1);
            init.SetStatus(project, "SPL", "SPL-M");
            var parcel = init.CreateParcel(1);
            project.AddProperty(parcel);
            parcel.ProjectNumber = project.ProjectNumber;
            var metadata = new DisposalProjectMetadata()
            {
                MarketedOn = DateTime.UtcNow
            };
            project.Metadata = JsonSerializer.Serialize(metadata);
            init.SaveChanges();

            var options = ControllerHelper.CreateDefaultPimsOptions();
            var service = helper.CreateService<ProjectService>(user, options);

            var queueService = helper.GetService<Mock<IPimsService>>();
            queueService.Setup(m => m.NotificationQueue.GenerateNotifications(It.IsAny<Project>(), It.IsAny<int?>(), It.IsAny<int?>(), It.IsAny<bool>()));
            queueService.Setup(m => m.NotificationQueue.SendNotificationsAsync(It.IsAny<IEnumerable<NotificationQueue>>(), It.IsAny<bool>()));

            var marketed = init.ProjectStatus.First(s => s.Code == "SPL-M");
            project.StatusId = marketed.Id; // Marketed status

            EntityHelper.CreateAgency(2);
            parcel.AgencyId = 2;
            EntityHelper.CreatePropertyClassification(2, "new classification");
            parcel.ClassificationId = 2;
            project.Properties.First().Parcel = parcel;

            // Act
            var result = await service.SetStatusAsync(project, project.Workflow.Code);

            // Assert
            Assert.NotNull(result);
            result.StatusId.Should().Be(marketed.Id);
            result.Status.Should().Be(marketed);
            JsonSerializer.Deserialize<DisposalProjectMetadata>(result.Metadata).MarketedOn.Should().NotBeNull();
            var property = result.Properties.First().Parcel;
            property.AgencyId.Should().Be(2);
            property.ClassificationId.Should().Be(2);
            property.IsVisibleToOtherAgencies.Should().BeFalse();
            queueService.Verify(m => m.NotificationQueue.GenerateNotifications(It.IsAny<Project>(), null, project.StatusId, true), Times.Never());
            queueService.Verify(m => m.NotificationQueue.SendNotificationsAsync(It.IsAny<IEnumerable<NotificationQueue>>(), true), Times.Once());
        }

        [Fact]
        public async void SetStatusAsync_Marketing_InvalidOperationException()
        {
            // Arrange
            var helper = new TestHelper();
            var user = PrincipalHelper.CreateForPermission(Permissions.DisposeApprove, Permissions.AdminProjects, Permissions.ProjectView).AddAgency(1);

            var init = helper.InitializeDatabase(user);
            var workflows = init.CreateDefaultWorkflowsWithStatus();
            init.SaveChanges();
            var project = init.CreateProject(1, 1);
            init.SetStatus(project, "SPL", "SPL-M");
            var parcel = init.CreateParcel(1);
            project.AddProperty(parcel);
            parcel.ProjectNumber = project.ProjectNumber;
            init.SaveChanges();

            var options = ControllerHelper.CreateDefaultPimsOptions();
            var service = helper.CreateService<ProjectService>(user, options);

            var marketed = init.ProjectStatus.First(s => s.Code == "SPL-M");
            project.StatusId = marketed.Id; // Marketing status.

            // Act
            await Assert.ThrowsAsync<InvalidOperationException>(async () => await service.SetStatusAsync(project, project.Workflow.Code));
        }

        [Fact]
        public async void SetStatusAsync_ContractInPlace_Success()
        {
            // Arrange
            var helper = new TestHelper();
            var user = PrincipalHelper.CreateForPermission(Permissions.DisposeApprove, Permissions.AdminProjects, Permissions.ProjectView).AddAgency(1);

            var init = helper.InitializeDatabase(user);
            var workflows = init.CreateDefaultWorkflowsWithStatus();
            init.SaveChanges();
            var project = init.CreateProject(1, 1);
            init.SetStatus(project, "SPL", "SPL-CIP-C");
            var parcel = init.CreateParcel(1);
            project.AddProperty(parcel);
            parcel.ProjectNumber = project.ProjectNumber;
            init.SaveChanges();

            var options = ControllerHelper.CreateDefaultPimsOptions();
            var service = helper.CreateService<ProjectService>(user, options);

            var queueService = helper.GetService<Mock<IPimsService>>();
            queueService.Setup(m => m.NotificationQueue.GenerateNotifications(It.IsAny<Project>(), It.IsAny<int?>(), It.IsAny<int?>(), It.IsAny<bool>()));
            queueService.Setup(m => m.NotificationQueue.SendNotificationsAsync(It.IsAny<IEnumerable<NotificationQueue>>(), It.IsAny<bool>()));

            var contractInPlace = init.ProjectStatus.First(s => s.Code == "SPL-CIP-C");
            project.StatusId = contractInPlace.Id; // Contract in Place status

            EntityHelper.CreateAgency(2);
            parcel.AgencyId = 2;
            EntityHelper.CreatePropertyClassification(2, "new classification");
            parcel.ClassificationId = 2;
            project.Properties.First().Parcel = parcel;

            // Act
            var result = await service.SetStatusAsync(project, project.Workflow.Code);

            // Assert
            Assert.NotNull(result);
            result.StatusId.Should().Be(contractInPlace.Id);
            result.Status.Should().Be(contractInPlace);
            var property = result.Properties.First().Parcel;
            property.AgencyId.Should().Be(2);
            property.ClassificationId.Should().Be(2);
            property.IsVisibleToOtherAgencies.Should().BeFalse();
            queueService.Verify(m => m.NotificationQueue.GenerateNotifications(It.IsAny<Project>(), null, project.StatusId, true), Times.Never());
            queueService.Verify(m => m.NotificationQueue.SendNotificationsAsync(It.IsAny<IEnumerable<NotificationQueue>>(), true), Times.Once());
        }

        [Fact]
        public async void SetStatusAsync_Disposed_Success()
        {
            // Arrange
            var helper = new TestHelper();
            var user = PrincipalHelper.CreateForPermission(Permissions.DisposeApprove, Permissions.AdminProjects, Permissions.ProjectView).AddAgency(1);

            var init = helper.InitializeDatabase(user);
            var workflows = init.CreateDefaultWorkflowsWithStatus();
            init.SaveChanges();
            var project = init.CreateProject(1, 1);
            init.SetStatus(project, "SPL", "DIS");
            var parcel = init.CreateParcel(1);
            project.AddProperty(parcel);
            parcel.ProjectNumber = project.ProjectNumber;
            var metadata = new DisposalProjectMetadata()
            {
                DisposedOn = DateTime.UtcNow
            };
            project.Metadata = JsonSerializer.Serialize(metadata);
            init.SaveChanges();

            var options = ControllerHelper.CreateDefaultPimsOptions();
            var service = helper.CreateService<ProjectService>(user, options);

            var queueService = helper.GetService<Mock<IPimsService>>();
            queueService.Setup(m => m.NotificationQueue.GenerateNotifications(It.IsAny<Project>(), It.IsAny<int?>(), It.IsAny<int?>(), It.IsAny<bool>()));
            queueService.Setup(m => m.NotificationQueue.SendNotificationsAsync(It.IsAny<IEnumerable<NotificationQueue>>(), It.IsAny<bool>()));

            var disposed = init.ProjectStatus.First(s => s.Code == "DIS");
            project.StatusId = disposed.Id; // Marketed status

            EntityHelper.CreateAgency(2);
            parcel.AgencyId = 2;
            EntityHelper.CreatePropertyClassification(2, "new classification");
            parcel.ClassificationId = 2;
            project.Properties.First().Parcel = parcel;

            // Act
            var result = await service.SetStatusAsync(project, project.Workflow.Code);

            // Assert
            Assert.NotNull(result);
            result.StatusId.Should().Be(disposed.Id);
            result.Status.Should().Be(disposed);
            JsonSerializer.Deserialize<DisposalProjectMetadata>(result.Metadata).DisposedOn.Should().NotBeNull();
            var property = result.Properties.First().Parcel;
            property.AgencyId.Should().BeNull();
            property.ClassificationId.Should().Be(4);
            property.IsVisibleToOtherAgencies.Should().BeFalse();
            queueService.Verify(m => m.NotificationQueue.GenerateNotifications(It.IsAny<Project>(), null, project.StatusId, true), Times.Never());
            queueService.Verify(m => m.NotificationQueue.SendNotificationsAsync(It.IsAny<IEnumerable<NotificationQueue>>(), true), Times.Once());
        }

        [Fact]
        public async void SetStatusAsync_Disposed_InvalidOperationException()
        {
            // Arrange
            var helper = new TestHelper();
            var user = PrincipalHelper.CreateForPermission(Permissions.DisposeApprove, Permissions.AdminProjects, Permissions.ProjectView).AddAgency(1);

            var init = helper.InitializeDatabase(user);
            var workflows = init.CreateDefaultWorkflowsWithStatus();
            init.SaveChanges();
            var project = init.CreateProject(1, 1);
            init.SetStatus(project, "SPL", "DIS");
            var parcel = init.CreateParcel(1);
            project.AddProperty(parcel);
            parcel.ProjectNumber = project.ProjectNumber;
            init.SaveChanges();

            var options = ControllerHelper.CreateDefaultPimsOptions();
            var service = helper.CreateService<ProjectService>(user, options);

            var marketed = init.ProjectStatus.First(s => s.Code == "DIS");
            project.StatusId = marketed.Id; // Marketing status.

            // Act
            await Assert.ThrowsAsync<InvalidOperationException>(async () => await service.SetStatusAsync(project, project.Workflow.Code));
        }

        [Fact]
        public async void SetStatus_Submit_NotAuthorizedException()
        {
            // Arrange
            var helper = new TestHelper();
            var user = PrincipalHelper.CreateForPermission(Permissions.ProjectEdit).AddAgency(1);

            var init = helper.InitializeDatabase(user);
            var workflows = init.CreateDefaultWorkflowsWithStatus();
            init.SaveChanges();
            var project = init.CreateProject(1, 1);
            var erp = init.ProjectStatus.First(s => s.Code == "DR-RE");
            project.StatusId = erp.Id; // Review
            project.Status = erp;
            var parcel = init.CreateParcel(1);
            project.AddProperty(parcel);
            parcel.ProjectNumber = project.ProjectNumber;
            init.SaveChanges();

            var options = ControllerHelper.CreateDefaultPimsOptions();
            var service = helper.CreateService<ProjectService>(user, options);

            var submit = init.ProjectStatus.First(s => s.Code == "AS-I");
            project.StatusId = submit.Id; // Submit Status

            // Act
            // Assert
            await Assert.ThrowsAsync<NotAuthorizedException>(async () => await service.SetStatusAsync(project, project.Workflow.Code));
        }

        [Fact]
        public async void SetStatus_Submit_Success()
        {
            // Arrange
            var helper = new TestHelper();
            var user = PrincipalHelper.CreateForPermission(Permissions.ProjectView, Permissions.ProjectEdit, Permissions.DisposeRequest).AddAgency(1);

            var init = helper.InitializeDatabase(user);
            var workflows = init.CreateDefaultWorkflowsWithStatus();
            init.SaveChanges();
            var project = init.CreateProject(1, 1);
            var erp = init.ProjectStatus.First(s => s.Code == "DR-RE");
            project.StatusId = erp.Id; // Review
            project.Status = erp;
            project.ProjectNumber = "TEST";
            var parcel = init.CreateParcel(1);
            project.AddProperty(parcel);
            init.SaveChanges();

            var options = ControllerHelper.CreateDefaultPimsOptions();
            var service = helper.CreateService<ProjectService>(user, options);

            var queueService = helper.GetService<Mock<IPimsService>>();
            queueService.Setup(m => m.NotificationQueue.GenerateNotifications(It.IsAny<Project>(), It.IsAny<int?>(), It.IsAny<int?>(), It.IsAny<bool>()));
            queueService.Setup(m => m.NotificationQueue.SendNotificationsAsync(It.IsAny<IEnumerable<NotificationQueue>>(), It.IsAny<bool>()));

            var submit = init.ProjectStatus.First(s => s.Code == "AS-I");
            project.StatusId = submit.Id; // Submit Status

            // Act
            var result = await service.SetStatusAsync(project, project.Workflow.Code);

            // Assert
            Assert.NotNull(result);
            result.StatusId.Should().Be(submit.Id);
            result.Status.Should().Be(submit);
            result.DeniedOn.Should().BeNull();
            result.SubmittedOn.Should().NotBeNull();
            result.ProjectNumber.Should().StartWith("SPP-");
            parcel.ProjectNumber.Should().Be(project.ProjectNumber);
            queueService.Verify(m => m.NotificationQueue.GenerateNotifications(It.IsAny<Project>(), null, project.StatusId, true), Times.Never());
            queueService.Verify(m => m.NotificationQueue.SendNotificationsAsync(It.IsAny<IEnumerable<NotificationQueue>>(), true), Times.Once());
        }

        [Fact]
        public async void SetStatus_ApproveERP_NotAuthorizedException()
        {
            // Arrange
            var helper = new TestHelper();
            var user = PrincipalHelper.CreateForPermission(Permissions.ProjectEdit).AddAgency(1);

            var init = helper.InitializeDatabase(user);
            var workflows = init.CreateDefaultWorkflowsWithStatus();
            init.SaveChanges();
            var project = init.CreateProject(1, 1);
            init.SetStatus(project, "ASSESS-DISPOSAL", "AS-FNC");
            var parcel = init.CreateParcel(1);
            project.AddProperty(parcel);
            parcel.ProjectNumber = project.ProjectNumber;
            init.SaveChanges();

            var options = ControllerHelper.CreateDefaultPimsOptions();
            var service = helper.CreateService<ProjectService>(user, options);

            var approve = init.ProjectStatus.First(s => s.Code == "AP-ERP");
            project.StatusId = approve.Id; // Submit Status

            // Act
            // Assert
            await Assert.ThrowsAsync<NotAuthorizedException>(async () => await service.SetStatusAsync(project, project.Workflow.Code));
        }

        [Fact]
        public async void SetStatus_ApproveERP_Success()
        {
            // Arrange
            var helper = new TestHelper();
            var user = PrincipalHelper.CreateForPermission(Permissions.ProjectView, Permissions.ProjectEdit, Permissions.DisposeApprove).AddAgency(1);

            var init = helper.InitializeDatabase(user);
            var workflows = init.CreateDefaultWorkflowsWithStatus();
            init.SaveChanges();
            var project = init.CreateProject(1, 1);
            init.SetStatus(project, "ASSESS-DISPOSAL", "AS-FNC");
            var parcel = init.CreateParcel(1);
            parcel.IsVisibleToOtherAgencies = false;
            project.AddProperty(parcel);
            init.SaveChanges();

            var options = ControllerHelper.CreateDefaultPimsOptions();
            var service = helper.CreateService<ProjectService>(user, options);

            var queueService = helper.GetService<Mock<IPimsService>>();
            queueService.Setup(m => m.NotificationQueue.GenerateNotifications(It.IsAny<Project>(), It.IsAny<int?>(), It.IsAny<int?>(), It.IsAny<bool>()));
            queueService.Setup(m => m.NotificationQueue.SendNotificationsAsync(It.IsAny<IEnumerable<NotificationQueue>>(), It.IsAny<bool>()));

            var approve = init.ProjectStatus.First(s => s.Code == "AP-ERP");
            project.StatusId = approve.Id; // Submit Status

            // Act
            var result = await service.SetStatusAsync(project, project.Workflow.Code);

            // Assert
            Assert.NotNull(result);
            result.StatusId.Should().Be(approve.Id);
            result.Status.Should().Be(approve);
            result.DeniedOn.Should().BeNull();
            result.ApprovedOn.Should().NotBeNull();
            parcel.IsVisibleToOtherAgencies.Should().BeTrue();
            queueService.Verify(m => m.NotificationQueue.GenerateNotifications(It.IsAny<Project>(), null, project.StatusId, true), Times.Never());
            queueService.Verify(m => m.NotificationQueue.SendNotificationsAsync(It.IsAny<IEnumerable<NotificationQueue>>(), true), Times.Once());
        }

        [Fact]
        public async void SetStatus_ApproveSPL_NotAuthorizedException()
        {
            // Arrange
            var helper = new TestHelper();
            var user = PrincipalHelper.CreateForPermission(Permissions.ProjectEdit).AddAgency(1);

            var init = helper.InitializeDatabase(user);
            var workflows = init.CreateDefaultWorkflowsWithStatus();
            init.SaveChanges();
            var project = init.CreateProject(1, 1);
            init.SetStatus(project, "ERP", "ERP-OH");
            var parcel = init.CreateParcel(1);
            project.AddProperty(parcel);
            parcel.ProjectNumber = project.ProjectNumber;
            init.SaveChanges();

            var options = ControllerHelper.CreateDefaultPimsOptions();
            var service = helper.CreateService<ProjectService>(user, options);

            var approve = init.ProjectStatus.First(s => s.Code == "AP-SPL");
            project.StatusId = approve.Id; // Submit Status

            // Act
            // Assert
            await Assert.ThrowsAsync<NotAuthorizedException>(async () => await service.SetStatusAsync(project, project.Workflow.Code));
        }

        [Fact]
        public async void SetStatus_ApproveSPL_Success()
        {
            // Arrange
            var helper = new TestHelper();
            var user = PrincipalHelper.CreateForPermission(Permissions.ProjectView, Permissions.ProjectEdit, Permissions.DisposeApprove).AddAgency(1);

            var init = helper.InitializeDatabase(user);
            var workflows = init.CreateDefaultWorkflowsWithStatus();
            init.SaveChanges();
            var project = init.CreateProject(1, 1);
            init.SetStatus(project, "ERP", "ERP-OH");
            var parcel = init.CreateParcel(1);
            parcel.IsVisibleToOtherAgencies = true;
            project.AddProperty(parcel);
            init.SaveChanges();

            var options = ControllerHelper.CreateDefaultPimsOptions();
            var service = helper.CreateService<ProjectService>(user, options);

            var queueService = helper.GetService<Mock<IPimsService>>();
            queueService.Setup(m => m.NotificationQueue.GenerateNotifications(It.IsAny<Project>(), It.IsAny<int?>(), It.IsAny<int?>(), It.IsAny<bool>()));
            queueService.Setup(m => m.NotificationQueue.SendNotificationsAsync(It.IsAny<IEnumerable<NotificationQueue>>(), It.IsAny<bool>()));

            var approve = init.ProjectStatus.First(s => s.Code == "AP-SPL");
            project.StatusId = approve.Id; // Submit Status
            var metadata = new DisposalProjectMetadata()
            {
<<<<<<< HEAD
                ClearanceNotificationSentOn = DateTime.UtcNow
=======
                ClearanceNotificationSentOn = DateTime.UtcNow,
                RequestForSplReceivedOn = DateTime.UtcNow,
                ApprovedForSplOn = DateTime.UtcNow
>>>>>>> 7bf6a39e
            };
            project.Metadata = JsonSerializer.Serialize(metadata);

            // Act
            var result = await service.SetStatusAsync(project, project.Workflow.Code);

            // Assert
            Assert.NotNull(result);
            result.StatusId.Should().Be(approve.Id);
            result.Status.Should().Be(approve);
            result.DeniedOn.Should().BeNull();
            result.ApprovedOn.Should().NotBeNull();
            parcel.IsVisibleToOtherAgencies.Should().BeFalse();
            queueService.Verify(m => m.NotificationQueue.GenerateNotifications(It.IsAny<Project>(), null, project.StatusId, true), Times.Never());
            queueService.Verify(m => m.NotificationQueue.SendNotificationsAsync(It.IsAny<IEnumerable<NotificationQueue>>(), true), Times.Once());
        }

        [Fact]
        public async void SetStatus_ApproveExemption_NotAuthorizedException()
        {
            // Arrange
            var helper = new TestHelper();
            var user = PrincipalHelper.CreateForPermission(Permissions.ProjectEdit).AddAgency(1);

            var init = helper.InitializeDatabase(user);
            var workflows = init.CreateDefaultWorkflowsWithStatus();
            init.SaveChanges();
            var project = init.CreateProject(1, 1);
            init.SetStatus(project, "ASSESS-EXEMPTION", "AS-EXP");
            var parcel = init.CreateParcel(1);
            project.AddProperty(parcel);
            parcel.ProjectNumber = project.ProjectNumber;
            init.SaveChanges();

            var options = ControllerHelper.CreateDefaultPimsOptions();
            var service = helper.CreateService<ProjectService>(user, options);

            var approve = init.ProjectStatus.First(s => s.Code == "AP-EXE");
            project.StatusId = approve.Id; // Submit Status

            // Act
            // Assert
            await Assert.ThrowsAsync<NotAuthorizedException>(async () => await service.SetStatusAsync(project, project.Workflow.Code));
        }

        [Fact]
        public async void SetStatus_ApproveExemption_Success()
        {
            // Arrange
            var helper = new TestHelper();
            var user = PrincipalHelper.CreateForPermission(Permissions.ProjectView, Permissions.ProjectEdit, Permissions.DisposeApprove).AddAgency(1);

            var init = helper.InitializeDatabase(user);
            var workflows = init.CreateDefaultWorkflowsWithStatus();
            init.SaveChanges();
            var project = init.CreateProject(1, 1);
            init.SetStatus(project, "ASSESS-EXEMPTION", "AS-EXP");
            var parcel = init.CreateParcel(1);
            parcel.IsVisibleToOtherAgencies = true;
            project.AddProperty(parcel);
            init.SaveChanges();

            var options = ControllerHelper.CreateDefaultPimsOptions();
            var service = helper.CreateService<ProjectService>(user, options);

            var queueService = helper.GetService<Mock<IPimsService>>();
            queueService.Setup(m => m.NotificationQueue.GenerateNotifications(It.IsAny<Project>(), It.IsAny<int?>(), It.IsAny<int?>(), It.IsAny<bool>()));
            queueService.Setup(m => m.NotificationQueue.SendNotificationsAsync(It.IsAny<IEnumerable<NotificationQueue>>(), It.IsAny<bool>()));

            var approve = init.ProjectStatus.First(s => s.Code == "AP-EXE");
            project.StatusId = approve.Id; // Submit Status
            var metadata = new DisposalProjectMetadata()
            {
<<<<<<< HEAD
                ClearanceNotificationSentOn = DateTime.UtcNow
=======
                ClearanceNotificationSentOn = DateTime.UtcNow,
                ExemptionApprovedOn = DateTime.UtcNow
>>>>>>> 7bf6a39e
            };
            project.Metadata = JsonSerializer.Serialize(metadata);

            // Act
            var result = await service.SetStatusAsync(project, project.Workflow.Code);

            // Assert
            Assert.NotNull(result);
            result.StatusId.Should().Be(approve.Id);
            result.Status.Should().Be(approve);
            result.DeniedOn.Should().BeNull();
            result.ApprovedOn.Should().NotBeNull();
            parcel.IsVisibleToOtherAgencies.Should().BeTrue();
            queueService.Verify(m => m.NotificationQueue.GenerateNotifications(It.IsAny<Project>(), null, project.StatusId, true), Times.Never());
            queueService.Verify(m => m.NotificationQueue.SendNotificationsAsync(It.IsAny<IEnumerable<NotificationQueue>>(), true), Times.Once());
        }

        [Fact]
        public async void SetStatus_TransferredGreFromApprovedExemption_Success()
        {
            // Arrange
            var helper = new TestHelper();
            var user = PrincipalHelper.CreateForPermission(Permissions.ProjectView, Permissions.ProjectEdit, Permissions.DisposeApprove).AddAgency(1);

            var init = helper.InitializeDatabase(user);
            var workflows = init.CreateDefaultWorkflowsWithStatus();
            init.SaveChanges();
            var project = init.CreateProject(1, 1);
            init.SetStatus(project, "ASSESS-EX-DISPOSAL", "AP-EXE");
            var parcel = init.CreateParcel(1);
            parcel.IsVisibleToOtherAgencies = true;
            project.AddProperty(parcel);
            project.ApprovedOn = DateTime.UtcNow;
            var metadata = new DisposalProjectMetadata()
            {
                TransferredWithinGreOn = DateTime.UtcNow
            };
            project.Metadata = JsonSerializer.Serialize(metadata);
            init.SaveChanges();

            var options = ControllerHelper.CreateDefaultPimsOptions();
            var service = helper.CreateService<ProjectService>(user, options);

            var queueService = helper.GetService<Mock<IPimsService>>();
            queueService.Setup(m => m.NotificationQueue.GenerateNotifications(It.IsAny<Project>(), It.IsAny<int?>(), It.IsAny<int?>(), It.IsAny<bool>()));
            queueService.Setup(m => m.NotificationQueue.SendNotificationsAsync(It.IsAny<IEnumerable<NotificationQueue>>(), It.IsAny<bool>()));

            var approve = init.ProjectStatus.First(s => s.Code == "T-GRE");
            project.StatusId = approve.Id; // Submit Status
            metadata.ClearanceNotificationSentOn = DateTime.UtcNow;
            project.Metadata = JsonSerializer.Serialize(metadata);

            // Act
            var result = await service.SetStatusAsync(project, project.Workflow.Code);

            // Assert
            Assert.NotNull(result);
            result.StatusId.Should().Be(approve.Id);
            result.Status.Should().Be(approve);
            result.DeniedOn.Should().BeNull();
            result.ApprovedOn.Should().NotBeNull();
            parcel.IsVisibleToOtherAgencies.Should().BeTrue();
            queueService.Verify(m => m.NotificationQueue.GenerateNotifications(It.IsAny<Project>(), null, project.StatusId, true), Times.Never());
            queueService.Verify(m => m.NotificationQueue.SendNotificationsAsync(It.IsAny<IEnumerable<NotificationQueue>>(), true), Times.Once());
        }

        [Fact]
        public async void SetStatus_ExemptionAddToSpl_Success()
        {
            // Arrange
            var helper = new TestHelper();
            var user = PrincipalHelper.CreateForPermission(Permissions.ProjectView, Permissions.ProjectEdit, Permissions.DisposeApprove).AddAgency(1);

            var init = helper.InitializeDatabase(user);
            var workflows = init.CreateDefaultWorkflowsWithStatus();
            init.SaveChanges();
            var project = init.CreateProject(1, 1);
            init.SetStatus(project, "ASSESS-EXEMPTION", "AS-EXP");
            var parcel = init.CreateParcel(1);
            parcel.IsVisibleToOtherAgencies = true;
            project.AddProperty(parcel);
            init.SaveChanges();

            var options = ControllerHelper.CreateDefaultPimsOptions();
            var service = helper.CreateService<ProjectService>(user, options);

            var queueService = helper.GetService<Mock<IPimsService>>();
            queueService.Setup(m => m.NotificationQueue.GenerateNotifications(It.IsAny<Project>(), It.IsAny<int?>(), It.IsAny<int?>(), It.IsAny<bool>()));
            queueService.Setup(m => m.NotificationQueue.SendNotificationsAsync(It.IsAny<IEnumerable<NotificationQueue>>(), It.IsAny<bool>()));

            var approve = init.ProjectStatus.First(s => s.Code == "AP-SPL");
            project.StatusId = approve.Id; // Submit Status
            var metadata = new DisposalProjectMetadata()
            {
<<<<<<< HEAD
                ClearanceNotificationSentOn = DateTime.UtcNow
=======
                ClearanceNotificationSentOn = DateTime.UtcNow,
                RequestForSplReceivedOn = DateTime.UtcNow,
                ApprovedForSplOn = DateTime.UtcNow
>>>>>>> 7bf6a39e
            };
            project.Metadata = JsonSerializer.Serialize(metadata);

            // Act
            var result = await service.SetStatusAsync(project, project.Workflow.Code);

            // Assert
            Assert.NotNull(result);
            result.StatusId.Should().Be(approve.Id);
            result.Status.Should().Be(approve);
            result.DeniedOn.Should().BeNull();
            result.ApprovedOn.Should().NotBeNull();
            parcel.IsVisibleToOtherAgencies.Should().BeFalse();
            queueService.Verify(m => m.NotificationQueue.GenerateNotifications(It.IsAny<Project>(), null, project.StatusId, true), Times.Never());
            queueService.Verify(m => m.NotificationQueue.SendNotificationsAsync(It.IsAny<IEnumerable<NotificationQueue>>(), true), Times.Once());
        }
        #endregion

        #region Property Financials
        #endregion
        #endregion
    }
}<|MERGE_RESOLUTION|>--- conflicted
+++ resolved
@@ -2222,13 +2222,9 @@
             parcel.ProjectNumber = project.ProjectNumber;
             var metadata = new DisposalProjectMetadata()
             {
-<<<<<<< HEAD
-                ClearanceNotificationSentOn = DateTime.UtcNow
-=======
                 ClearanceNotificationSentOn = DateTime.UtcNow,
                 RequestForSplReceivedOn = DateTime.UtcNow,
                 ApprovedForSplOn = DateTime.UtcNow
->>>>>>> 7bf6a39e
             };
             project.Metadata = JsonSerializer.Serialize(metadata);
             init.SaveChanges();
@@ -2836,13 +2832,9 @@
             project.StatusId = approve.Id; // Submit Status
             var metadata = new DisposalProjectMetadata()
             {
-<<<<<<< HEAD
-                ClearanceNotificationSentOn = DateTime.UtcNow
-=======
                 ClearanceNotificationSentOn = DateTime.UtcNow,
                 RequestForSplReceivedOn = DateTime.UtcNow,
                 ApprovedForSplOn = DateTime.UtcNow
->>>>>>> 7bf6a39e
             };
             project.Metadata = JsonSerializer.Serialize(metadata);
 
@@ -2916,12 +2908,8 @@
             project.StatusId = approve.Id; // Submit Status
             var metadata = new DisposalProjectMetadata()
             {
-<<<<<<< HEAD
-                ClearanceNotificationSentOn = DateTime.UtcNow
-=======
                 ClearanceNotificationSentOn = DateTime.UtcNow,
                 ExemptionApprovedOn = DateTime.UtcNow
->>>>>>> 7bf6a39e
             };
             project.Metadata = JsonSerializer.Serialize(metadata);
 
@@ -3016,13 +3004,9 @@
             project.StatusId = approve.Id; // Submit Status
             var metadata = new DisposalProjectMetadata()
             {
-<<<<<<< HEAD
-                ClearanceNotificationSentOn = DateTime.UtcNow
-=======
                 ClearanceNotificationSentOn = DateTime.UtcNow,
                 RequestForSplReceivedOn = DateTime.UtcNow,
                 ApprovedForSplOn = DateTime.UtcNow
->>>>>>> 7bf6a39e
             };
             project.Metadata = JsonSerializer.Serialize(metadata);
 
