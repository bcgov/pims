using FluentAssertions;
using Microsoft.AspNetCore.Mvc;
using Moq;
using Pims.Api.Areas.Tools.Controllers;
using Pims.Core.Extensions;
using Pims.Core.Test;
using Pims.Dal;
using Pims.Dal.Helpers.Extensions;
using Pims.Dal.Security;
using Pims.Dal.Services.Admin;
using System;
using System.Collections.Generic;
using System.Diagnostics.CodeAnalysis;
using System.Linq;
using System.Text.Json;
using Xunit;
using Entity = Pims.Dal.Entities;
using Model = Pims.Api.Areas.Tools.Models.Import;

namespace Pims.Api.Test.Controllers.Tools
{
    [Trait("category", "unit")]
    [Trait("category", "api")]
    [Trait("area", "tools")]
    [Trait("group", "import")]
    [ExcludeFromCodeCoverage]
    public class ImportControllerTest
    {
        #region Variables
        #endregion

        #region Constructors
        public ImportControllerTest() { }
        #endregion

        #region Tests
        #region ImportProperties
        [Fact]
        public void ImportProperties_BadRequest()
        {
            // Arrange
            var helper = new TestHelper();
            var controller = helper.CreateController<ImportController>(Permissions.SystemAdmin);

            var properties = Enumerable.Range(0, 101).Select(i => new Model.ImportPropertyModel()).ToArray();

            // Act
            var result = controller.ImportProperties(properties);

            // Assert
            Assert.NotNull(result);
            var actionResult = Assert.IsType<BadRequestObjectResult>(result);
        }

        [Fact]
        public void ImportProperties_UpdateParcel_Success()
        {
            // Arrange
            var helper = new TestHelper();
            var controller = helper.CreateController<ImportController>(Permissions.SystemAdmin);

            var properties = new[]
            {
                new Model.ImportPropertyModel()
                {
                    ParcelId = "123-123-123",
                    LocalId = "test",
                    PropertyType = "Land",
                    AgencyCode = "AEST",
                    SubAgency = "School",
                    FiscalYear = 2020,
                    Assessed = 0,
                    Classification = "Classification",
                    Status = "Active",
                    CivicAddress = "test",
                    City = "test",
                    Postal = "T9T9T9",
                    LandArea = 45.55f
                }
            };

            var parcel = new Entity.Parcel()
            {
                Id = 123123123
            };

            var service = helper.GetService<Mock<IPimsAdminService>>();
            service.Setup(m => m.BuildingConstructionType.GetAll()).Returns(new Entity.BuildingConstructionType[0]);
            service.Setup(m => m.BuildingPredominateUse.GetAll()).Returns(new Entity.BuildingPredominateUse[0]);
            service.Setup(m => m.PropertyClassification.GetAll()).Returns(new[] { new Entity.PropertyClassification(1, "Classification") });
            service.Setup(m => m.Agency.GetAll()).Returns(new[] { new Entity.Agency("AEST", "Advanced Education, Skills & Training") });
            service.Setup(m => m.Parcel.GetByPid(It.IsAny<int>())).Returns(parcel);
            service.Setup(m => m.AdministrativeArea.Get(It.IsAny<string>())).Returns(new Entity.AdministrativeArea("test"));

            // Act
            var result = controller.ImportProperties(properties);

            // Assert
            JsonResult actionResult = Assert.IsType<JsonResult>(result);
            var data = Assert.IsAssignableFrom<IEnumerable<Model.ParcelModel>>(actionResult.Value);
            Assert.Equal(properties.First().ParcelId, data.First().PID);
            service.Verify(m => m.BuildingConstructionType.GetAll(), Times.Once());
            service.Verify(m => m.BuildingPredominateUse.GetAll(), Times.Once());
            service.Verify(m => m.PropertyClassification.GetAll(), Times.Once());
            service.Verify(m => m.AdministrativeArea.Get(It.IsAny<string>()), Times.Once());
            service.Verify(m => m.Agency.GetAll(), Times.Once());
            service.Verify(m => m.Agency.Add(It.IsAny<Entity.Agency>()), Times.Once());
            service.Verify(m => m.Parcel.Update(It.IsAny<Entity.Parcel>()), Times.Once());
        }

        #endregion

        #region ImportProjects
        #region Bad Request
        [Fact]
        public void ImportProjects_BadRequest()
        {
            // Arrange
            var helper = new TestHelper();
            var controller = helper.CreateController<ImportController>(Permissions.SystemAdmin);

            var projects = Enumerable.Range(0, 101).Select(i => new Model.ImportProjectModel()).ToArray();

            // Act
            var result = controller.ImportProjects(projects, false);

            // Assert
            Assert.NotNull(result);
            var actionResult = Assert.IsType<BadRequestObjectResult>(result);
        }
        #endregion

        #region Success
        [Fact]
        public void ImportProjects_Success()
        {
            // Arrange
            var helper = new TestHelper();
            var controller = helper.CreateController<ImportController>(Permissions.SystemAdmin, Permissions.PropertyAdd, Permissions.AdminProperties);

            var project = new Entity.Project();

            var pimsService = helper.GetService<Mock<IPimsService>>();
            pimsService.Setup(m => m.Task.GetForWorkflow(It.IsAny<string>())).Returns(new Entity.Task[0]);

            var agency = new Entity.Agency("Agency", "Agency");
            var tier = new Entity.TierLevel(1, "TierLevel");
            var risk = new Entity.ProjectRisk("Risk", "Risk", 1);
            var status = new Entity.ProjectStatus("Status", "Status");
            var workflow = new Entity.Workflow("Workflow", "Workflow");

            var service = helper.GetService<Mock<IPimsAdminService>>();
            service.Setup(m => m.Project.Get(It.IsAny<string>())).Returns(project);
            service.Setup(m => m.Project.Add(It.IsAny<IEnumerable<Entity.Project>>()));
            service.Setup(m => m.Workflow.GetAll()).Returns(new[] { workflow });
            service.Setup(m => m.ProjectStatus.GetAll()).Returns(new[] { status });
            service.Setup(m => m.ProjectRisk.GetAll()).Returns(new[] { risk });
            service.Setup(m => m.Agency.GetAll()).Returns(new[] { agency });
            service.Setup(m => m.TierLevel.GetAll()).Returns(new[] { tier });
            service.Setup(m => m.Agency.Get(It.IsAny<int>())).Returns(agency);
            service.Setup(m => m.TierLevel.Get(It.IsAny<int>())).Returns(tier);
            service.Setup(m => m.ProjectRisk.Get(It.IsAny<int>())).Returns(risk);
            service.Setup(m => m.ProjectStatus.Get(It.IsAny<int>())).Returns(status);
            service.Setup(m => m.Workflow.Get(It.IsAny<int>())).Returns(workflow);

            var projects = new[]
            {
                new Model.ImportProjectModel()
                {
                    ProjectNumber = "TEST-00001",
                    Workflow = "Workflow",
                    Activity = "Activity",
                    Status = "Status",
                    ActualFiscalYear = 2020,
                    ReportedFiscalYear = 2021,
                    Agency = "Agency",
                    Risk = "Risk",
                    Manager = "Manager",
                    Description = "Description",
                    AgencyResponseDate = DateTime.UtcNow.AddDays(1),
                    CompletedOn = DateTime.UtcNow.AddDays(2),
                    MarketedOn = DateTime.UtcNow.AddDays(3),
                    Notes = new [] { new KeyValuePair<string, string>("Private", "Note"), new KeyValuePair<string, string>("Financial", "Note") },
                    NetBook = 1,
                    Market = 2,
                    ProgramCost = 3,
                    SalesCost = 4,
                    InterestComponent = 5,
                    NetProceeds = 6,
                    PriorNetProceeds = 7,
                    Variance = 8,
                    GainLoss = 9,
                    OcgFinancialStatement = 10,
                    SaleWithLeaseInPlace = true
                }
            };

            // Act
            var result = controller.ImportProjects(projects, false);

            // Assert
            Assert.NotNull(result);
            JsonResult actionResult = Assert.IsType<JsonResult>(result);
            var data = Assert.IsAssignableFrom<IEnumerable<Model.ProjectModel>>(actionResult.Value);
            service.Verify(m => m.Project.Get(projects.First().ProjectNumber), Times.Once());
            service.Verify(m => m.Project.Add(It.IsAny<IEnumerable<Entity.Project>>()), Times.Once());
            service.Verify(m => m.Workflow.GetAll(), Times.Once());
            service.Verify(m => m.ProjectStatus.GetAll(), Times.Once());
            service.Verify(m => m.ProjectRisk.GetAll(), Times.Once());
            service.Verify(m => m.Agency.GetAll(), Times.Once());
            service.Verify(m => m.TierLevel.GetAll(), Times.Once());
            pimsService.Verify(m => m.Task.GetForWorkflow(It.IsAny<string>()), Times.Exactly(4));
            data.Should().HaveCount(1);
            var expectedResult = projects.First();
            var first = data.First();
            first.ProjectNumber.Should().Be(expectedResult.ProjectNumber);
            first.WorkflowCode.Should().Be(expectedResult.Workflow);
            first.Status.Should().Be(expectedResult.Status);
            first.StatusCode.Should().Be(expectedResult.Status);
            first.ActualFiscalYear.Should().Be(expectedResult.ActualFiscalYear);
            first.ReportedFiscalYear.Should().Be(expectedResult.ReportedFiscalYear);
            first.Agency.Should().Be(expectedResult.Agency);
            first.AgencyCode.Should().Be(expectedResult.Agency);
            first.Manager.Should().Be(expectedResult.Manager);
            first.Name.Should().Be(expectedResult.Description);
            first.Description.Should().Be(expectedResult.Description);
            first.CompletedOn.Should().Be(expectedResult.CompletedOn);
            first.MarketedOn.Should().Be(expectedResult.MarketedOn);
            first.NetBook.Should().Be(expectedResult.NetBook);
            first.Market.Should().Be(expectedResult.Market);
            first.ProgramCost.Should().Be(expectedResult.ProgramCost);
            first.SalesCost.Should().Be(expectedResult.SalesCost);
            first.InterestComponent.Should().Be(expectedResult.InterestComponent);
            first.NetProceeds.Should().Be(expectedResult.NetProceeds);
            first.GainLoss.Should().Be(expectedResult.GainLoss);
            first.OcgFinancialStatement.Should().Be(expectedResult.OcgFinancialStatement);
            first.Notes.Should().HaveCount(2);
            first.Notes.First().NoteType.Should().Be(Entity.NoteTypes.Private);
            first.PrivateNote.Should().Be(expectedResult.Notes.FirstOrDefault(n => n.Key == "Private").Value);
            first.Notes.Last().Note.Should().Be(expectedResult.Notes.FirstOrDefault(n => n.Key == "Financial").Value);
            first.Responses.Should().HaveCount(1);
            first.Responses.First().Response.Should().Be(Entity.NotificationResponses.Watch);
            first.Responses.First().ReceivedOn.Should().Be(expectedResult.AgencyResponseDate.Value);
            project.Snapshots.Should().HaveCount(1);

            var metadata = JsonSerializer.Deserialize<Entity.Models.DisposalProjectSnapshotMetadata>(project.Snapshots.First().Metadata);
            metadata.NetProceeds.Should().Be(expectedResult.PriorNetProceeds);
            project.Tasks.Should().BeEmpty();
        }

        [Fact]
        public void ImportProjects_NoPriorNetProceeds_Success()
        {
            // Arrange
            var helper = new TestHelper();
            var controller = helper.CreateController<ImportController>(Permissions.SystemAdmin, Permissions.PropertyAdd, Permissions.AdminProperties);

            var project = new Entity.Project();

            var pimsService = helper.GetService<Mock<IPimsService>>();
            pimsService.Setup(m => m.Task.GetForWorkflow(It.IsAny<string>())).Returns(new Entity.Task[0]);

            var agency = new Entity.Agency("Agency", "Agency");
            var tier = new Entity.TierLevel(1, "TierLevel");
            var risk = new Entity.ProjectRisk("Risk", "Risk", 1);
            var status = new Entity.ProjectStatus("Status", "Status");
            var workflow = new Entity.Workflow("Workflow", "Workflow");

            var service = helper.GetService<Mock<IPimsAdminService>>();
            service.Setup(m => m.Project.Get(It.IsAny<string>())).Returns(project);
            service.Setup(m => m.Project.Add(It.IsAny<IEnumerable<Entity.Project>>()));
            service.Setup(m => m.Workflow.GetAll()).Returns(new[] { workflow });
            service.Setup(m => m.ProjectStatus.GetAll()).Returns(new[] { status });
            service.Setup(m => m.ProjectRisk.GetAll()).Returns(new[] { risk });
            service.Setup(m => m.Agency.GetAll()).Returns(new[] { agency });
            service.Setup(m => m.TierLevel.GetAll()).Returns(new[] { tier });
            service.Setup(m => m.Agency.Get(It.IsAny<int>())).Returns(agency);
            service.Setup(m => m.TierLevel.Get(It.IsAny<int>())).Returns(tier);
            service.Setup(m => m.ProjectRisk.Get(It.IsAny<int>())).Returns(risk);
            service.Setup(m => m.ProjectStatus.Get(It.IsAny<int>())).Returns(status);
            service.Setup(m => m.Workflow.Get(It.IsAny<int>())).Returns(workflow);

            var projects = new[]
            {
                new Model.ImportProjectModel()
                {
                    ProjectNumber = "TEST-00001",
                    Workflow = "Workflow",
                    Activity = "Activity",
                    Status = "Status",
                    ActualFiscalYear = 2020,
                    ReportedFiscalYear = 2021,
                    Agency = "Agency",
                    Risk = "Risk",
                    Manager = "Manager",
                    Description = "Description",
                    AgencyResponseDate = DateTime.UtcNow.AddDays(1),
                    CompletedOn = DateTime.UtcNow.AddDays(2),
                    MarketedOn = DateTime.UtcNow.AddDays(3),
                    Notes = new [] { new KeyValuePair<string, string>("Financial", "Note"), new KeyValuePair<string, string>("Private", "Note") },
                    NetBook = 1,
                    Market = 2,
                    ProgramCost = 3,
                    SalesCost = 4,
                    InterestComponent = 5,
                    NetProceeds = 6,
                    Variance = 8,
                    GainLoss = 9,
                    OcgFinancialStatement = 10,
                    SaleWithLeaseInPlace = true
                }
            };

            // Act
            var result = controller.ImportProjects(projects, false);

            // Assert
            Assert.NotNull(result);
            JsonResult actionResult = Assert.IsType<JsonResult>(result);
            var data = Assert.IsAssignableFrom<IEnumerable<Model.ProjectModel>>(actionResult.Value);
            data.Should().HaveCount(1);
            var expectedResult = projects.First();
            var first = data.First();
            first.ProjectNumber.Should().Be(expectedResult.ProjectNumber);
            first.WorkflowCode.Should().Be(expectedResult.Workflow);
            first.Status.Should().Be(expectedResult.Status);
            first.StatusCode.Should().Be(expectedResult.Status);
            first.ActualFiscalYear.Should().Be(expectedResult.ActualFiscalYear);
            first.ReportedFiscalYear.Should().Be(expectedResult.ReportedFiscalYear);
            first.Agency.Should().Be(expectedResult.Agency);
            first.AgencyCode.Should().Be(expectedResult.Agency);
            first.Manager.Should().Be(expectedResult.Manager);
            first.Name.Should().Be(expectedResult.Description);
            first.Description.Should().Be(expectedResult.Description);
            first.CompletedOn.Should().Be(expectedResult.CompletedOn);
            first.MarketedOn.Should().Be(expectedResult.MarketedOn);
            first.NetBook.Should().Be(expectedResult.NetBook);
            first.Market.Should().Be(expectedResult.Market);
            first.ProgramCost.Should().Be(expectedResult.ProgramCost);
            first.SalesCost.Should().Be(expectedResult.SalesCost);
            first.InterestComponent.Should().Be(expectedResult.InterestComponent);
            first.NetProceeds.Should().Be(expectedResult.NetProceeds);
            first.GainLoss.Should().Be(expectedResult.GainLoss);
            first.OcgFinancialStatement.Should().Be(expectedResult.OcgFinancialStatement);
            first.Notes.Should().HaveCount(2);
            first.Notes.First().NoteType.Should().Be(Entity.NoteTypes.Financial);
            first.PrivateNote.Should().Be(expectedResult.Notes.FirstOrDefault(n => n.Key == "Private").Value);
            first.Notes.First().Note.Should().Be(expectedResult.Notes.FirstOrDefault(n => n.Key == "Financial").Value);
            first.Responses.Should().HaveCount(1);
            first.Responses.First().Response.Should().Be(Entity.NotificationResponses.Watch);
            first.Responses.First().ReceivedOn.Should().Be(expectedResult.AgencyResponseDate.Value);
            project.Snapshots.Should().BeEmpty();
            project.Tasks.Should().BeEmpty();
        }

        [Fact]
        public void ImportProjects_WithPriorResponse_Success()
        {
            // Arrange
            var helper = new TestHelper();
            var controller = helper.CreateController<ImportController>(Permissions.SystemAdmin, Permissions.PropertyAdd, Permissions.AdminProperties);

            var agency = new Entity.Agency("Agency", "Agency");
            var tier = new Entity.TierLevel(1, "FirstTier");
            var project = new Entity.Project("RAEG-0001", "Name", tier);
            project.Responses.Add(new Entity.ProjectAgencyResponse(project, agency, Entity.NotificationResponses.Ignore, DateTime.UtcNow.AddDays(-1)));

            var pimsService = helper.GetService<Mock<IPimsService>>();
            pimsService.Setup(m => m.Task.GetForWorkflow(It.IsAny<string>())).Returns(new Entity.Task[0]);

            var risk = new Entity.ProjectRisk("Risk", "Risk", 1);
            var status = new Entity.ProjectStatus("Status", "Status");
            var workflow = new Entity.Workflow("Workflow", "Workflow");

            var service = helper.GetService<Mock<IPimsAdminService>>();
            service.Setup(m => m.Project.Get(It.IsAny<string>())).Returns(project);
            service.Setup(m => m.Project.Add(It.IsAny<IEnumerable<Entity.Project>>()));
            service.Setup(m => m.Workflow.GetAll()).Returns(new[] { workflow });
            service.Setup(m => m.ProjectStatus.GetAll()).Returns(new[] { status });
            service.Setup(m => m.ProjectRisk.GetAll()).Returns(new[] { risk });
            service.Setup(m => m.Agency.GetAll()).Returns(new[] { agency });
            service.Setup(m => m.TierLevel.GetAll()).Returns(new[] { tier, new Entity.TierLevel(2, "TierLevel") });
            service.Setup(m => m.Agency.Get(It.IsAny<int>())).Returns(agency);
            service.Setup(m => m.TierLevel.Get(It.IsAny<int>())).Returns(tier);
            service.Setup(m => m.ProjectRisk.Get(It.IsAny<int>())).Returns(risk);
            service.Setup(m => m.ProjectStatus.Get(It.IsAny<int>())).Returns(status);
            service.Setup(m => m.Workflow.Get(It.IsAny<int>())).Returns(workflow);

            var projects = new[]
            {
                new Model.ImportProjectModel()
                {
                    ProjectNumber = "TEST-00001",
                    Workflow = "Workflow",
                    Activity = "Activity",
                    Status = "Status",
                    ActualFiscalYear = 2020,
                    ReportedFiscalYear = 2021,
                    Agency = "Agency",
                    Risk = "Risk",
                    Manager = "Manager",
                    Description = "Description",
                    AgencyResponseDate = DateTime.UtcNow.AddDays(1),
                    CompletedOn = DateTime.UtcNow.AddDays(2),
                    MarketedOn = DateTime.UtcNow.AddDays(3),
                    Notes = new [] { new KeyValuePair<string, string>("Financial", "Note"), new KeyValuePair<string, string>("Private", "Note") },
                    NetBook = 1,
                    Market = 2,
                    ProgramCost = 3,
                    SalesCost = 4,
                    InterestComponent = 5,
                    NetProceeds = 6,
                    Variance = 8,
                    GainLoss = 9,
                    OcgFinancialStatement = 10,
                    SaleWithLeaseInPlace = true
                }
            };

            // Act
            var result = controller.ImportProjects(projects, false);

            // Assert
            Assert.NotNull(result);
            JsonResult actionResult = Assert.IsType<JsonResult>(result);
            var data = Assert.IsAssignableFrom<IEnumerable<Model.ProjectModel>>(actionResult.Value);
            data.Should().HaveCount(1);
            var expectedResult = projects.First();
            var first = data.First();
            first.ProjectNumber.Should().Be(expectedResult.ProjectNumber);
            first.WorkflowCode.Should().Be(expectedResult.Workflow);
            first.Status.Should().Be(expectedResult.Status);
            first.StatusCode.Should().Be(expectedResult.Status);
            first.ActualFiscalYear.Should().Be(expectedResult.ActualFiscalYear);
            first.ReportedFiscalYear.Should().Be(expectedResult.ReportedFiscalYear);
            first.Agency.Should().Be(expectedResult.Agency);
            first.AgencyCode.Should().Be(expectedResult.Agency);
            first.Manager.Should().Be(expectedResult.Manager);
            first.Name.Should().Be(expectedResult.Description);
            first.Description.Should().Be(expectedResult.Description);
            first.CompletedOn.Should().Be(expectedResult.CompletedOn);
            first.MarketedOn.Should().Be(expectedResult.MarketedOn);
            first.NetBook.Should().Be(expectedResult.NetBook);
            first.Market.Should().Be(expectedResult.Market);
            first.ProgramCost.Should().Be(expectedResult.ProgramCost);
            first.SalesCost.Should().Be(expectedResult.SalesCost);
            first.InterestComponent.Should().Be(expectedResult.InterestComponent);
            first.NetProceeds.Should().Be(expectedResult.NetProceeds);
            first.GainLoss.Should().Be(expectedResult.GainLoss);
            first.OcgFinancialStatement.Should().Be(expectedResult.OcgFinancialStatement);
            first.Notes.Should().HaveCount(2);
            first.Notes.First().NoteType.Should().Be(Entity.NoteTypes.Financial);
            first.PrivateNote.Should().Be(expectedResult.Notes.FirstOrDefault(n => n.Key == "Private").Value);
            first.Notes.First().Note.Should().Be(expectedResult.Notes.FirstOrDefault(n => n.Key == "Financial").Value);
            first.Responses.Should().HaveCount(1);
            first.Responses.First().Response.Should().Be(Entity.NotificationResponses.Watch);
            first.Responses.First().ReceivedOn.Should().Be(expectedResult.AgencyResponseDate.Value);
            project.Snapshots.Should().BeEmpty();
            project.Tasks.Should().BeEmpty();
        }

        [Fact]
        public void ImportProjects_NoResponse_Success()
        {
            // Arrange
            var helper = new TestHelper();
            var controller = helper.CreateController<ImportController>(Permissions.SystemAdmin, Permissions.PropertyAdd, Permissions.AdminProperties);

            var agency = new Entity.Agency("Agency", "Agency");
            var tier = new Entity.TierLevel(1, "FirstTier");
            var project = new Entity.Project("RAEG-0001", "Name", tier);

            var pimsService = helper.GetService<Mock<IPimsService>>();
            pimsService.Setup(m => m.Task.GetForWorkflow(It.IsAny<string>())).Returns(new Entity.Task[0]);

            var risk = new Entity.ProjectRisk("Risk", "Risk", 1);
            var status = new Entity.ProjectStatus("Status", "Status");
            var workflow = new Entity.Workflow("Workflow", "Workflow");

            var service = helper.GetService<Mock<IPimsAdminService>>();
            service.Setup(m => m.Project.Get(It.IsAny<string>())).Returns(project);
            service.Setup(m => m.Project.Add(It.IsAny<IEnumerable<Entity.Project>>()));
            service.Setup(m => m.Workflow.GetAll()).Returns(new[] { workflow });
            service.Setup(m => m.ProjectStatus.GetAll()).Returns(new[] { status });
            service.Setup(m => m.ProjectRisk.GetAll()).Returns(new[] { risk });
            service.Setup(m => m.Agency.GetAll()).Returns(new[] { agency });
            service.Setup(m => m.TierLevel.GetAll()).Returns(new[] { tier, new Entity.TierLevel(2, "TierLevel") });
            service.Setup(m => m.Agency.Get(It.IsAny<int>())).Returns(agency);
            service.Setup(m => m.TierLevel.Get(It.IsAny<int>())).Returns(tier);
            service.Setup(m => m.ProjectRisk.Get(It.IsAny<int>())).Returns(risk);
            service.Setup(m => m.ProjectStatus.Get(It.IsAny<int>())).Returns(status);
            service.Setup(m => m.Workflow.Get(It.IsAny<int>())).Returns(workflow);

            var projects = new[]
            {
                new Model.ImportProjectModel()
                {
                    ProjectNumber = "TEST-00001",
                    Workflow = "Workflow",
                    Activity = "Activity",
                    Status = "Status",
                    ActualFiscalYear = 2020,
                    ReportedFiscalYear = 2021,
                    Agency = "Agency",
                    Risk = "Risk",
                    Manager = "Manager",
                    Description = "Description",
                    CompletedOn = DateTime.UtcNow.AddDays(2),
                    MarketedOn = DateTime.UtcNow.AddDays(3),
                    Notes = new [] { new KeyValuePair<string, string>("Financial", "Note"), new KeyValuePair<string, string>("Private", "Note") },
                    NetBook = 1,
                    Market = 2,
                    ProgramCost = 3,
                    SalesCost = 4,
                    InterestComponent = 5,
                    NetProceeds = 6,
                    Variance = 8,
                    GainLoss = 9,
                    OcgFinancialStatement = 10,
                    SaleWithLeaseInPlace = true
                }
            };

            // Act
            var result = controller.ImportProjects(projects, false);

            // Assert
            Assert.NotNull(result);
            JsonResult actionResult = Assert.IsType<JsonResult>(result);
            var data = Assert.IsAssignableFrom<IEnumerable<Model.ProjectModel>>(actionResult.Value);
            data.Should().HaveCount(1);
            var expectedResult = projects.First();
            var first = data.First();
            first.ProjectNumber.Should().Be(expectedResult.ProjectNumber);
            first.WorkflowCode.Should().Be(expectedResult.Workflow);
            first.Status.Should().Be(expectedResult.Status);
            first.StatusCode.Should().Be(expectedResult.Status);
            first.ActualFiscalYear.Should().Be(expectedResult.ActualFiscalYear);
            first.ReportedFiscalYear.Should().Be(expectedResult.ReportedFiscalYear);
            first.Agency.Should().Be(expectedResult.Agency);
            first.AgencyCode.Should().Be(expectedResult.Agency);
            first.Manager.Should().Be(expectedResult.Manager);
            first.Name.Should().Be(expectedResult.Description);
            first.Description.Should().Be(expectedResult.Description);
            first.CompletedOn.Should().Be(expectedResult.CompletedOn);
            first.MarketedOn.Should().Be(expectedResult.MarketedOn);
            first.NetBook.Should().Be(expectedResult.NetBook);
            first.Market.Should().Be(expectedResult.Market);
            first.ProgramCost.Should().Be(expectedResult.ProgramCost);
            first.SalesCost.Should().Be(expectedResult.SalesCost);
            first.InterestComponent.Should().Be(expectedResult.InterestComponent);
            first.NetProceeds.Should().Be(expectedResult.NetProceeds);
            first.GainLoss.Should().Be(expectedResult.GainLoss);
            first.OcgFinancialStatement.Should().Be(expectedResult.OcgFinancialStatement);
            first.Notes.Should().HaveCount(2);
            first.Notes.First().NoteType.Should().Be(Entity.NoteTypes.Financial);
            first.PrivateNote.Should().Be(expectedResult.Notes.FirstOrDefault(n => n.Key == "Private").Value);
            first.Notes.First().Note.Should().Be(expectedResult.Notes.FirstOrDefault(n => n.Key == "Financial").Value);
            first.Responses.Should().BeEmpty();
            project.Snapshots.Should().BeEmpty();
            project.Tasks.Should().BeEmpty();
        }

        [Fact]
        public void ImportProjects_WithPriorNote_Success()
        {
            // Arrange
            var helper = new TestHelper();
            var controller = helper.CreateController<ImportController>(Permissions.SystemAdmin, Permissions.PropertyAdd, Permissions.AdminProperties);

            var agency = new Entity.Agency("Agency", "Agency");
            var tier = new Entity.TierLevel(1, "FirstTier");
            var project = new Entity.Project("RAEG-0001", "Name", tier);
            project.Notes.Add(new Entity.ProjectNote(project, Entity.NoteTypes.Financial, "some note"));

            var pimsService = helper.GetService<Mock<IPimsService>>();
            pimsService.Setup(m => m.Task.GetForWorkflow(It.IsAny<string>())).Returns(new Entity.Task[0]);

            var risk = new Entity.ProjectRisk("Risk", "Risk", 1);
            var status = new Entity.ProjectStatus("Status", "Status");
            var workflow = new Entity.Workflow("Workflow", "Workflow");

            var service = helper.GetService<Mock<IPimsAdminService>>();
            service.Setup(m => m.Project.Get(It.IsAny<string>())).Returns(project);
            service.Setup(m => m.Project.Add(It.IsAny<IEnumerable<Entity.Project>>()));
            service.Setup(m => m.Workflow.GetAll()).Returns(new[] { workflow });
            service.Setup(m => m.ProjectStatus.GetAll()).Returns(new[] { status });
            service.Setup(m => m.ProjectRisk.GetAll()).Returns(new[] { risk });
            service.Setup(m => m.Agency.GetAll()).Returns(new[] { agency });
            service.Setup(m => m.TierLevel.GetAll()).Returns(new[] { tier, new Entity.TierLevel(2, "TierLevel") });
            service.Setup(m => m.Agency.Get(It.IsAny<int>())).Returns(agency);
            service.Setup(m => m.TierLevel.Get(It.IsAny<int>())).Returns(tier);
            service.Setup(m => m.ProjectRisk.Get(It.IsAny<int>())).Returns(risk);
            service.Setup(m => m.ProjectStatus.Get(It.IsAny<int>())).Returns(status);
            service.Setup(m => m.Workflow.Get(It.IsAny<int>())).Returns(workflow);

            var projects = new[]
            {
                new Model.ImportProjectModel()
                {
                    ProjectNumber = "TEST-00001",
                    Workflow = "Workflow",
                    Activity = "Activity",
                    Status = "Status",
                    ActualFiscalYear = 2020,
                    ReportedFiscalYear = 2021,
                    Agency = "Agency",
                    Risk = "Risk",
                    Manager = "Manager",
                    Description = "Description",
                    CompletedOn = DateTime.UtcNow.AddDays(2),
                    MarketedOn = DateTime.UtcNow.AddDays(3),
                    Notes = new [] { new KeyValuePair<string, string>("Private", "Note"), new KeyValuePair<string, string>("Financial", "Note") },
                    NetBook = 1,
                    Market = 2,
                    ProgramCost = 3,
                    SalesCost = 4,
                    InterestComponent = 5,
                    NetProceeds = 6,
                    Variance = 8,
                    GainLoss = 9,
                    OcgFinancialStatement = 10,
                    SaleWithLeaseInPlace = true
                }
            };

            // Act
            var result = controller.ImportProjects(projects, false);

            // Assert
            Assert.NotNull(result);
            JsonResult actionResult = Assert.IsType<JsonResult>(result);
            var data = Assert.IsAssignableFrom<IEnumerable<Model.ProjectModel>>(actionResult.Value);
            data.Should().HaveCount(1);
            var expectedResult = projects.First();
            var first = data.First();
            first.ProjectNumber.Should().Be(expectedResult.ProjectNumber);
            first.WorkflowCode.Should().Be(expectedResult.Workflow);
            first.Status.Should().Be(expectedResult.Status);
            first.StatusCode.Should().Be(expectedResult.Status);
            first.ActualFiscalYear.Should().Be(expectedResult.ActualFiscalYear);
            first.ReportedFiscalYear.Should().Be(expectedResult.ReportedFiscalYear);
            first.Agency.Should().Be(expectedResult.Agency);
            first.AgencyCode.Should().Be(expectedResult.Agency);
            first.Manager.Should().Be(expectedResult.Manager);
            first.Name.Should().Be(expectedResult.Description);
            first.Description.Should().Be(expectedResult.Description);
            first.CompletedOn.Should().Be(expectedResult.CompletedOn);
            first.MarketedOn.Should().Be(expectedResult.MarketedOn);
            first.NetBook.Should().Be(expectedResult.NetBook);
            first.Market.Should().Be(expectedResult.Market);
            first.ProgramCost.Should().Be(expectedResult.ProgramCost);
            first.SalesCost.Should().Be(expectedResult.SalesCost);
            first.InterestComponent.Should().Be(expectedResult.InterestComponent);
            first.NetProceeds.Should().Be(expectedResult.NetProceeds);
            first.GainLoss.Should().Be(expectedResult.GainLoss);
            first.OcgFinancialStatement.Should().Be(expectedResult.OcgFinancialStatement);
            first.Notes.Should().HaveCount(2);
            first.Notes.First().NoteType.Should().Be(Entity.NoteTypes.Financial);
            first.PrivateNote.Should().Be(expectedResult.Notes.FirstOrDefault(n => n.Key == "Private").Value);
<<<<<<< HEAD
            first.Notes.First().Note.Should().Be($"some note{Environment.NewLine}{Environment.NewLine}{expectedResult.Notes.FirstOrDefault(n => n.Key == "Financial").Value}");
=======
            var expectedFinancialNote = expectedResult.Notes.FirstOrDefault(n => n.Key == "Financial");
            first.Notes.First().Note.Should().Be($"some note{Environment.NewLine}{Environment.NewLine}{expectedFinancialNote.Key}{Environment.NewLine}{expectedFinancialNote.Value}");
>>>>>>> 7bf6a39e
            first.Responses.Should().BeEmpty();
            project.Snapshots.Should().BeEmpty();
            project.Tasks.Should().BeEmpty();
        }

        [Fact]
        public void ImportProjects_WithNoNote_Success()
        {
            // Arrange
            var helper = new TestHelper();
            var controller = helper.CreateController<ImportController>(Permissions.SystemAdmin, Permissions.PropertyAdd, Permissions.AdminProperties);

            var agency = new Entity.Agency("Agency", "Agency");
            var tier = new Entity.TierLevel(1, "FirstTier");
            var project = new Entity.Project("RAEG-0001", "Name", tier);

            var pimsService = helper.GetService<Mock<IPimsService>>();
            pimsService.Setup(m => m.Task.GetForWorkflow(It.IsAny<string>())).Returns(new Entity.Task[0]);

            var risk = new Entity.ProjectRisk("Risk", "Risk", 1);
            var status = new Entity.ProjectStatus("Status", "Status");
            var workflow = new Entity.Workflow("Workflow", "Workflow");

            var service = helper.GetService<Mock<IPimsAdminService>>();
            service.Setup(m => m.Project.Get(It.IsAny<string>())).Returns(project);
            service.Setup(m => m.Project.Add(It.IsAny<IEnumerable<Entity.Project>>()));
            service.Setup(m => m.Workflow.GetAll()).Returns(new[] { workflow });
            service.Setup(m => m.ProjectStatus.GetAll()).Returns(new[] { status });
            service.Setup(m => m.ProjectRisk.GetAll()).Returns(new[] { risk });
            service.Setup(m => m.Agency.GetAll()).Returns(new[] { agency });
            service.Setup(m => m.TierLevel.GetAll()).Returns(new[] { tier, new Entity.TierLevel(2, "TierLevel") });
            service.Setup(m => m.Agency.Get(It.IsAny<int>())).Returns(agency);
            service.Setup(m => m.TierLevel.Get(It.IsAny<int>())).Returns(tier);
            service.Setup(m => m.ProjectRisk.Get(It.IsAny<int>())).Returns(risk);
            service.Setup(m => m.ProjectStatus.Get(It.IsAny<int>())).Returns(status);
            service.Setup(m => m.Workflow.Get(It.IsAny<int>())).Returns(workflow);

            var projects = new[]
            {
                new Model.ImportProjectModel()
                {
                    ProjectNumber = "TEST-00001",
                    Workflow = "Workflow",
                    Activity = "Activity",
                    Status = "Status",
                    ActualFiscalYear = 2020,
                    ReportedFiscalYear = 2021,
                    Agency = "Agency",
                    Risk = "Risk",
                    Manager = "Manager",
                    Description = "Description",
                    CompletedOn = DateTime.UtcNow.AddDays(2),
                    MarketedOn = DateTime.UtcNow.AddDays(3),
                    NetBook = 1,
                    Market = 2,
                    ProgramCost = 3,
                    SalesCost = 4,
                    InterestComponent = 5,
                    NetProceeds = 6,
                    Variance = 8,
                    GainLoss = 9,
                    OcgFinancialStatement = 10,
                    SaleWithLeaseInPlace = true
                }
            };

            // Act
            var result = controller.ImportProjects(projects, false);

            // Assert
            Assert.NotNull(result);
            JsonResult actionResult = Assert.IsType<JsonResult>(result);
            var data = Assert.IsAssignableFrom<IEnumerable<Model.ProjectModel>>(actionResult.Value);
            data.Should().HaveCount(1);
            var expectedResult = projects.First();
            var first = data.First();
            first.ProjectNumber.Should().Be(expectedResult.ProjectNumber);
            first.WorkflowCode.Should().Be(expectedResult.Workflow);
            first.Status.Should().Be(expectedResult.Status);
            first.StatusCode.Should().Be(expectedResult.Status);
            first.ActualFiscalYear.Should().Be(expectedResult.ActualFiscalYear);
            first.ReportedFiscalYear.Should().Be(expectedResult.ReportedFiscalYear);
            first.Agency.Should().Be(expectedResult.Agency);
            first.AgencyCode.Should().Be(expectedResult.Agency);
            first.Manager.Should().Be(expectedResult.Manager);
            first.Name.Should().Be(expectedResult.Description);
            first.Description.Should().Be(expectedResult.Description);
            first.CompletedOn.Should().Be(expectedResult.CompletedOn);
            first.MarketedOn.Should().Be(expectedResult.MarketedOn);
            first.NetBook.Should().Be(expectedResult.NetBook);
            first.Market.Should().Be(expectedResult.Market);
            first.ProgramCost.Should().Be(expectedResult.ProgramCost);
            first.SalesCost.Should().Be(expectedResult.SalesCost);
            first.InterestComponent.Should().Be(expectedResult.InterestComponent);
            first.NetProceeds.Should().Be(expectedResult.NetProceeds);
            first.GainLoss.Should().Be(expectedResult.GainLoss);
            first.OcgFinancialStatement.Should().Be(expectedResult.OcgFinancialStatement);
            first.Notes.Should().BeEmpty();
            first.Responses.Should().BeEmpty();
            project.Snapshots.Should().BeEmpty();
            project.Tasks.Should().BeEmpty();
        }


        public static IEnumerable<object[]> ProjectActivity =>
            new List<object[]>
            {
                new object[] { "Completed Deal", "SPL" },
                new object[] { "Contract in Place", "SPL" },
                new object[] { "On Market", "SPL" },
                new object[] { "Pre-Market", "SPL" },
                new object[] { "GET LAST ONE", "SPL" },
                new object[] { "", "SPL" },
                new object[] { null, "SPL" }
            };

        /// <summary>
        /// Based on the specified 'Activity' determine the appropriate Workflow.
        /// </summary>
        /// <param name="activity"></param>
        /// <param name="expectedWorkflow"></param>
        [Theory]
        [MemberData(nameof(ProjectActivity))]
        public void ImportProjects_ActivityToWorkflow(string activity, string expectedWorkflow)
        {
            // Arrange
            var helper = new TestHelper();
            var user = helper.CreateForPermission(Permissions.SystemAdmin, Permissions.PropertyAdd, Permissions.AdminProperties);
            var controller = helper.CreateController<ImportController>(user);

            var agency = EntityHelper.CreateAgency(1, "TEST");
            var tier = EntityHelper.CreateTierLevel(1, "TIER");
            var workflows = new[] { EntityHelper.CreateWorkflow(1, "ERP"), EntityHelper.CreateWorkflow(2, "SPL") };
            workflows[0].SortOrder = 1;
            workflows[1].SortOrder = 2;
            var status = EntityHelper.CreateProjectStatus("STATUS", "TEST");
            workflows[0].AddStatus(status, 1);
            workflows[1].AddStatus(status, 2);
            var risk = EntityHelper.CreateProjectRisk("Green", "GREEN", 0);

            var model1 = new Model.ImportProjectModel()
            {
                ProjectNumber = "TEST-00001",
                Description = "Model 1",
                Agency = "TEST",
                Activity = activity,
                Status = "TEST",
                Risk = "GREEN",
                ReportedFiscalYear = 2020,
            };

            var adminServiceMock = helper.GetService<Mock<IPimsAdminService>>();
            adminServiceMock.Setup(m => m.Workflow.GetAll()).Returns(workflows);
            adminServiceMock.Setup(m => m.Workflow.Get(It.IsAny<int>())).Returns<int>(id => workflows.First(w => w.Id == id));
            adminServiceMock.Setup(m => m.Workflow.GetForStatus(It.IsAny<string>())).Returns(workflows);
            adminServiceMock.Setup(m => m.ProjectStatus.GetAll()).Returns(new[] { status });
            adminServiceMock.Setup(m => m.ProjectStatus.Get(It.IsAny<int>())).Returns(status);
            adminServiceMock.Setup(m => m.ProjectRisk.GetAll()).Returns(new[] { risk });
            adminServiceMock.Setup(m => m.ProjectRisk.Get(It.IsAny<int>())).Returns(risk);
            adminServiceMock.Setup(m => m.Agency.GetAll()).Returns(new[] { agency });
            adminServiceMock.Setup(m => m.Agency.Get(It.IsAny<int>())).Returns(agency);
            adminServiceMock.Setup(m => m.TierLevel.GetAll()).Returns(new[] { tier });
            adminServiceMock.Setup(m => m.TierLevel.Get(It.IsAny<int>())).Returns(tier);
            adminServiceMock.Setup(m => m.Project.Get(It.IsAny<string>())).Returns<Entity.Project>(null);

            var serviceMock = helper.GetService<Mock<IPimsService>>();
            serviceMock.Setup(m => m.Task).Returns(helper.GetService<Dal.Services.ITaskService>());
            serviceMock.Setup(m => m.Task.GetForWorkflow(It.IsAny<string>())).Returns(new Entity.Task[0]);

            // Act
            var result = controller.ImportProjects(new[] { model1 }, false);

            // Assert
            Assert.NotNull(result);
            var actionResult = Assert.IsType<JsonResult>(result);
            var actualResult = Assert.IsAssignableFrom<Model.ProjectModel[]>(actionResult.Value);
            actualResult.Should().HaveCount(1);
            actualResult.First().WorkflowCode.Should().Be(expectedWorkflow);
            adminServiceMock.Verify(m => m.Project.Add(It.IsAny<IEnumerable<Entity.Project>>()), Times.Once);
            adminServiceMock.Verify(m => m.Project.Update(It.IsAny<IEnumerable<Entity.Project>>()), Times.Once);
        }
        #endregion

        #region Defaults
        [Fact]
        public void ImportProjects_Defaults_Success()
        {
            // Arrange
            var helper = new TestHelper();
            var controller = helper.CreateController<ImportController>(Permissions.SystemAdmin, Permissions.PropertyAdd, Permissions.AdminProperties);

            var project = new Entity.Project();

            var pimsService = helper.GetService<Mock<IPimsService>>();
            pimsService.Setup(m => m.Task.GetForWorkflow(It.IsAny<string>())).Returns(new[] { new Entity.Task("test") });

            var agency = new Entity.Agency("Agency", "Agency");
            var tier = new Entity.TierLevel(1, "TierLevel");
            var risk = new Entity.ProjectRisk("Risk", "Risk", 1);
            var status = new Entity.ProjectStatus("Status", "Status");
            var workflow = new Entity.Workflow("Workflow", "Workflow");

            var service = helper.GetService<Mock<IPimsAdminService>>();
            service.Setup(m => m.Project.Get(It.IsAny<string>())).Returns(project);
            service.Setup(m => m.Project.Add(It.IsAny<IEnumerable<Entity.Project>>()));
            service.Setup(m => m.Project.Update(It.IsAny<IEnumerable<Entity.Project>>()));
            service.Setup(m => m.Workflow.GetAll()).Returns(new[] { workflow });
            service.Setup(m => m.ProjectStatus.GetAll()).Returns(new[] { status });
            service.Setup(m => m.ProjectRisk.GetAll()).Returns(new[] { risk });
            service.Setup(m => m.Agency.GetAll()).Returns(new[] { agency });
            service.Setup(m => m.TierLevel.GetAll()).Returns(new[] { tier });
            service.Setup(m => m.Agency.Get(It.IsAny<int>())).Returns(agency);
            service.Setup(m => m.TierLevel.Get(It.IsAny<int>())).Returns(tier);
            service.Setup(m => m.ProjectRisk.Get(It.IsAny<int>())).Returns(risk);
            service.Setup(m => m.ProjectStatus.Get(It.IsAny<int>())).Returns(status);
            service.Setup(m => m.Workflow.Get(It.IsAny<int>())).Returns(workflow);

            var projects = new[]
            {
                new Model.ImportProjectModel()
                {
                    ProjectNumber = "TEST-00001",
                    Activity = "Activity",
                    ActualFiscalYear = 2020,
                    ReportedFiscalYear = 2021,
                    Manager = "Manager",
                    Description = "Description",
                    AgencyResponseDate = DateTime.UtcNow.AddDays(1),
                    CompletedOn = DateTime.UtcNow.AddDays(2),
                    MarketedOn = DateTime.UtcNow.AddDays(3),
                    Notes = new [] { new KeyValuePair<string, string>("Financial", "Note"), new KeyValuePair<string, string>("Private", "Note") },
                    NetBook = 1,
                    ProgramCost = 3,
                    SalesCost = 4,
                    InterestComponent = 5,
                    NetProceeds = 6,
                    PriorNetProceeds = 7,
                    Variance = 8,
                    GainLoss = 9,
                    OcgFinancialStatement = 10,
                    SaleWithLeaseInPlace = true
                }
            };

            // Act
            var result = controller.ImportProjects(projects, false, null, "Risk=Risk;Status=Status;Workflow=Workflow;Agency=Agency;Market=100000");

            // Assert
            Assert.NotNull(result);
            JsonResult actionResult = Assert.IsType<JsonResult>(result);
            var data = Assert.IsAssignableFrom<IEnumerable<Model.ProjectModel>>(actionResult.Value);
            data.Should().HaveCount(1);
            var expectedResult = projects.First();
            var first = data.First();
            first.ProjectNumber.Should().Be(expectedResult.ProjectNumber);
            first.WorkflowCode.Should().Be(expectedResult.Workflow);
            first.Status.Should().Be(expectedResult.Status);
            first.StatusCode.Should().Be(expectedResult.Status);
            first.ActualFiscalYear.Should().Be(expectedResult.ActualFiscalYear);
            first.ReportedFiscalYear.Should().Be(expectedResult.ReportedFiscalYear);
            first.Agency.Should().Be(expectedResult.Agency);
            first.AgencyCode.Should().Be(expectedResult.Agency);
            first.Manager.Should().Be(expectedResult.Manager);
            first.Name.Should().Be(expectedResult.Description);
            first.Description.Should().Be(expectedResult.Description);
            first.CompletedOn.Should().Be(expectedResult.CompletedOn);
            first.MarketedOn.Should().Be(expectedResult.MarketedOn);
            first.NetBook.Should().Be(expectedResult.NetBook);
            first.Market.Should().Be(expectedResult.Market);
            first.ProgramCost.Should().Be(expectedResult.ProgramCost);
            first.SalesCost.Should().Be(expectedResult.SalesCost);
            first.InterestComponent.Should().Be(expectedResult.InterestComponent);
            first.NetProceeds.Should().Be(expectedResult.NetProceeds);
            first.GainLoss.Should().Be(expectedResult.GainLoss);
            first.OcgFinancialStatement.Should().Be(expectedResult.OcgFinancialStatement);
            first.Notes.Should().HaveCount(2);
            first.Notes.First().NoteType.Should().Be(Entity.NoteTypes.Financial);
            first.PrivateNote.Should().Be(expectedResult.Notes.FirstOrDefault(n => n.Key == "Private").Value);
            first.Notes.First().Note.Should().Be(expectedResult.Notes.FirstOrDefault(n => n.Key == "Financial").Value);
            first.Responses.Should().HaveCount(1);
            first.Responses.First().Response.Should().Be(Entity.NotificationResponses.Watch);
            first.Responses.First().ReceivedOn.Should().Be(expectedResult.AgencyResponseDate.Value);
            project.Snapshots.Should().HaveCount(1);

            var metadata = JsonSerializer.Deserialize<Entity.Models.DisposalProjectSnapshotMetadata>(project.Snapshots.First().Metadata);
            metadata.NetProceeds.Should().Be(expectedResult.PriorNetProceeds);
            project.Tasks.Should().HaveCount(1);
        }
        #endregion

        #region KeyNotFoundExceptions
        [Fact]
        public void ImportProjects_Workflow_KeyNotFoundException()
        {
            // Arrange
            var helper = new TestHelper();
            var controller = helper.CreateController<ImportController>(Permissions.SystemAdmin);

            var project = new Entity.Project();

            var agency = new Entity.Agency("Agency", "Agency");
            var tier = new Entity.TierLevel(1, "TierLevel");
            var risk = new Entity.ProjectRisk("Risk", "Risk", 1);
            var status = new Entity.ProjectStatus("Status", "Status");
            var workflow = new Entity.Workflow("Workflow", "Workflow");

            var service = helper.GetService<Mock<IPimsAdminService>>();
            service.Setup(m => m.Project.Get(It.IsAny<string>())).Returns(project);
            service.Setup(m => m.Project.Add(It.IsAny<IEnumerable<Entity.Project>>()));
<<<<<<< HEAD
            service.Setup(m => m.Workflow.GetAll()).Returns(new[] { new Entity.Workflow("NotFound", "NotFound") });
=======
            service.Setup(m => m.Workflow.GetAll()).Returns(new Entity.Workflow[0]);
>>>>>>> 7bf6a39e
            service.Setup(m => m.ProjectStatus.GetAll()).Returns(new[] { status });
            service.Setup(m => m.ProjectRisk.GetAll()).Returns(new[] { risk });
            service.Setup(m => m.Agency.GetAll()).Returns(new[] { agency });
            service.Setup(m => m.TierLevel.GetAll()).Returns(new[] { tier });
            service.Setup(m => m.Agency.Get(It.IsAny<int>())).Returns(agency);
            service.Setup(m => m.TierLevel.Get(It.IsAny<int>())).Returns(tier);
            service.Setup(m => m.ProjectRisk.Get(It.IsAny<int>())).Returns(risk);
            service.Setup(m => m.ProjectStatus.Get(It.IsAny<int>())).Returns(status);
            service.Setup(m => m.Workflow.Get(It.IsAny<int>())).Returns(workflow);

            var projects = new[]
            {
                new Model.ImportProjectModel()
                {
                    ProjectNumber = "TEST-00001",
                    Workflow = "Workflow",
                    Activity = "Activity",
                    Status = "Status",
                    ActualFiscalYear = 2020,
                    ReportedFiscalYear = 2021,
                    Agency = "Agency",
                    Risk = "Risk",
                    Manager = "Manager",
                    Description = "Description",
                    AgencyResponseDate = DateTime.UtcNow.AddDays(1),
                    CompletedOn = DateTime.UtcNow.AddDays(2),
                    MarketedOn = DateTime.UtcNow.AddDays(3),
                    Notes = new [] { new KeyValuePair<string, string>("Private", "Note"), new KeyValuePair<string, string>("Financial", "Note") },
                    NetBook = 1,
                    Market = 2,
                    ProgramCost = 3,
                    SalesCost = 4,
                    InterestComponent = 5,
                    NetProceeds = 6,
                    PriorNetProceeds = 7,
                    Variance = 8,
                    GainLoss = 9,
                    OcgFinancialStatement = 10,
                    SaleWithLeaseInPlace = true
                }
            };

            // Act
            // Assert
            Assert.Throws<KeyNotFoundException>(() => controller.ImportProjects(projects, true));
        }

        [Fact]
        public void ImportProjects_Status_KeyNotFoundException()
        {
            // Arrange
            var helper = new TestHelper();
            var controller = helper.CreateController<ImportController>(Permissions.SystemAdmin);

            var project = new Entity.Project();

            var agency = new Entity.Agency("Agency", "Agency");
            var tier = new Entity.TierLevel(1, "TierLevel");
            var risk = new Entity.ProjectRisk("Risk", "Risk", 1);
            var status = new Entity.ProjectStatus("Status", "Status");
            var workflow = new Entity.Workflow("Workflow", "Workflow");

            var service = helper.GetService<Mock<IPimsAdminService>>();
            service.Setup(m => m.Project.Get(It.IsAny<string>())).Returns(project);
            service.Setup(m => m.Project.Add(It.IsAny<IEnumerable<Entity.Project>>()));
<<<<<<< HEAD
            service.Setup(m => m.ProjectStatus.GetAll()).Returns(new[] { new Entity.ProjectStatus("NotFound", "NotFound") });
=======
            service.Setup(m => m.ProjectStatus.GetAll()).Returns(new Entity.ProjectStatus[0]);
>>>>>>> 7bf6a39e
            service.Setup(m => m.Workflow.GetAll()).Returns(new[] { workflow });
            service.Setup(m => m.ProjectRisk.GetAll()).Returns(new[] { risk });
            service.Setup(m => m.Agency.GetAll()).Returns(new[] { agency });
            service.Setup(m => m.TierLevel.GetAll()).Returns(new[] { tier });
            service.Setup(m => m.Agency.Get(It.IsAny<int>())).Returns(agency);
            service.Setup(m => m.TierLevel.Get(It.IsAny<int>())).Returns(tier);
            service.Setup(m => m.ProjectRisk.Get(It.IsAny<int>())).Returns(risk);
            service.Setup(m => m.ProjectStatus.Get(It.IsAny<int>())).Returns(status);
            service.Setup(m => m.Workflow.Get(It.IsAny<int>())).Returns(workflow);

            var projects = new[]
            {
                new Model.ImportProjectModel()
                {
                    ProjectNumber = "TEST-00001",
                    Workflow = "Workflow",
                    Activity = "Activity",
                    Status = "Status",
                    ActualFiscalYear = 2020,
                    ReportedFiscalYear = 2021,
                    Agency = "Agency",
                    Risk = "Risk",
                    Manager = "Manager",
                    Description = "Description",
                    AgencyResponseDate = DateTime.UtcNow.AddDays(1),
                    CompletedOn = DateTime.UtcNow.AddDays(2),
                    MarketedOn = DateTime.UtcNow.AddDays(3),
                    Notes = new [] { new KeyValuePair<string, string>("Private", "Note"), new KeyValuePair<string, string>("Financial", "Note") },
                    NetBook = 1,
                    Market = 2,
                    ProgramCost = 3,
                    SalesCost = 4,
                    InterestComponent = 5,
                    NetProceeds = 6,
                    PriorNetProceeds = 7,
                    Variance = 8,
                    GainLoss = 9,
                    OcgFinancialStatement = 10,
                    SaleWithLeaseInPlace = true
                }
            };

            // Act
            // Assert
            Assert.Throws<KeyNotFoundException>(() => controller.ImportProjects(projects, true));
        }

        [Fact]
        public void ImportProjects_Risk_KeyNotFoundException()
        {
            // Arrange
            var helper = new TestHelper();
            var controller = helper.CreateController<ImportController>(Permissions.SystemAdmin);

            var project = new Entity.Project();

            var agency = new Entity.Agency("Agency", "Agency");
            var tier = new Entity.TierLevel(1, "TierLevel");
            var risk = new Entity.ProjectRisk("Risk", "Risk", 1);
            var status = new Entity.ProjectStatus("Status", "Status");
            var workflow = new Entity.Workflow("Workflow", "Workflow");

            var service = helper.GetService<Mock<IPimsAdminService>>();
            service.Setup(m => m.Project.Get(It.IsAny<string>())).Returns(project);
            service.Setup(m => m.Project.Add(It.IsAny<IEnumerable<Entity.Project>>()));
            service.Setup(m => m.Workflow.GetAll()).Returns(new[] { workflow });
            service.Setup(m => m.ProjectStatus.GetAll()).Returns(new[] { status });
            service.Setup(m => m.Agency.GetAll()).Returns(new[] { agency });
<<<<<<< HEAD
            service.Setup(m => m.ProjectRisk.GetAll()).Returns(new[] { new Entity.ProjectRisk("NotFound", "NotFound", 1) });
=======
            service.Setup(m => m.ProjectRisk.GetAll()).Returns(new Entity.ProjectRisk[0]);
>>>>>>> 7bf6a39e
            service.Setup(m => m.TierLevel.GetAll()).Returns(new[] { tier });
            service.Setup(m => m.Agency.Get(It.IsAny<int>())).Returns(agency);
            service.Setup(m => m.TierLevel.Get(It.IsAny<int>())).Returns(tier);
            service.Setup(m => m.ProjectRisk.Get(It.IsAny<int>())).Returns(risk);
            service.Setup(m => m.ProjectStatus.Get(It.IsAny<int>())).Returns(status);
            service.Setup(m => m.Workflow.Get(It.IsAny<int>())).Returns(workflow);

            var projects = new[]
            {
                new Model.ImportProjectModel()
                {
                    ProjectNumber = "TEST-00001",
                    Workflow = "Workflow",
                    Activity = "Activity",
                    Status = "Status",
                    ActualFiscalYear = 2020,
                    ReportedFiscalYear = 2021,
                    Agency = "Agency",
                    Risk = "Risk",
                    Manager = "Manager",
                    Description = "Description",
                    AgencyResponseDate = DateTime.UtcNow.AddDays(1),
                    CompletedOn = DateTime.UtcNow.AddDays(2),
                    MarketedOn = DateTime.UtcNow.AddDays(3),
                    Notes = new [] { new KeyValuePair<string, string>("Private", "Note"), new KeyValuePair<string, string>("Financial", "Note") },
                    NetBook = 1,
                    Market = 2,
                    ProgramCost = 3,
                    SalesCost = 4,
                    InterestComponent = 5,
                    NetProceeds = 6,
                    PriorNetProceeds = 7,
                    Variance = 8,
                    GainLoss = 9,
                    OcgFinancialStatement = 10,
                    SaleWithLeaseInPlace = true
                }
            };

            // Act
            // Assert
            Assert.Throws<KeyNotFoundException>(() => controller.ImportProjects(projects, true));
        }

        [Fact]
        public void ImportProjects_Agency_KeyNotFoundException()
        {
            // Arrange
            var helper = new TestHelper();
            var controller = helper.CreateController<ImportController>(Permissions.SystemAdmin);

            var project = new Entity.Project();

            var agency = new Entity.Agency("Agency", "Agency");
            var tier = new Entity.TierLevel(1, "TierLevel");
            var risk = new Entity.ProjectRisk("Risk", "Risk", 1);
            var status = new Entity.ProjectStatus("Status", "Status");
            var workflow = new Entity.Workflow("Workflow", "Workflow");

            var service = helper.GetService<Mock<IPimsAdminService>>();
            service.Setup(m => m.Project.Get(It.IsAny<string>())).Returns(project);
            service.Setup(m => m.Project.Add(It.IsAny<IEnumerable<Entity.Project>>()));
            service.Setup(m => m.Workflow.GetAll()).Returns(new[] { workflow });
            service.Setup(m => m.ProjectStatus.GetAll()).Returns(new[] { status });
            service.Setup(m => m.ProjectRisk.GetAll()).Returns(new[] { risk });
<<<<<<< HEAD
            service.Setup(m => m.Agency.GetAll()).Returns(new[] { new Entity.Agency("NotFound", "NotFound") });
=======
            service.Setup(m => m.Agency.GetAll()).Returns(new Entity.Agency[0]);
>>>>>>> 7bf6a39e
            service.Setup(m => m.TierLevel.GetAll()).Returns(new[] { tier });
            service.Setup(m => m.Agency.Get(It.IsAny<int>())).Returns(agency);
            service.Setup(m => m.TierLevel.Get(It.IsAny<int>())).Returns(tier);
            service.Setup(m => m.ProjectRisk.Get(It.IsAny<int>())).Returns(risk);
            service.Setup(m => m.ProjectStatus.Get(It.IsAny<int>())).Returns(status);
            service.Setup(m => m.Workflow.Get(It.IsAny<int>())).Returns(workflow);

            var projects = new[]
            {
                new Model.ImportProjectModel()
                {
                    ProjectNumber = "TEST-00001",
                    Workflow = "Workflow",
                    Activity = "Activity",
                    Status = "Status",
                    ActualFiscalYear = 2020,
                    ReportedFiscalYear = 2021,
                    Agency = "Agency",
                    Risk = "Risk",
                    Manager = "Manager",
                    Description = "Description",
                    AgencyResponseDate = DateTime.UtcNow.AddDays(1),
                    CompletedOn = DateTime.UtcNow.AddDays(2),
                    MarketedOn = DateTime.UtcNow.AddDays(3),
                    Notes = new [] { new KeyValuePair<string, string>("Private", "Note"), new KeyValuePair<string, string>("Financial", "Note") },
                    NetBook = 1,
                    Market = 2,
                    ProgramCost = 3,
                    SalesCost = 4,
                    InterestComponent = 5,
                    NetProceeds = 6,
                    PriorNetProceeds = 7,
                    Variance = 8,
                    GainLoss = 9,
                    OcgFinancialStatement = 10,
                    SaleWithLeaseInPlace = true
                }
            };

            // Act
            // Assert
            Assert.Throws<KeyNotFoundException>(() => controller.ImportProjects(projects, true));
        }
        #endregion

        #region Remove invalid foreign keys
        [Fact]
        public void ImportProjects_InvalidRisk_Success()
        {
            // Arrange
            var helper = new TestHelper();
            var controller = helper.CreateController<ImportController>(Permissions.SystemAdmin);

            var agency = new Entity.Agency("Agency", "Agency");
            var tiers = new[] { new Entity.TierLevel(1, "FirstTier"), new Entity.TierLevel(2, "TierLevel") };
            var project = new Entity.Project("RAEG-0001", "Name", tiers.First());

            var risk = new Entity.ProjectRisk("Risk", "Risk", 1);
            var status = new Entity.ProjectStatus("Status", "Status");
            var workflow = new Entity.Workflow("Workflow", "Workflow");

            var service = helper.GetService<Mock<IPimsAdminService>>();
            service.Setup(m => m.Project.Get(It.IsAny<string>())).Returns(project);
            service.Setup(m => m.Project.Add(It.IsAny<IEnumerable<Entity.Project>>()));
            service.Setup(m => m.Workflow.GetAll()).Returns(new[] { workflow });
            service.Setup(m => m.ProjectStatus.GetAll()).Returns(new[] { status });
            service.Setup(m => m.Agency.GetAll()).Returns(new[] { agency });
<<<<<<< HEAD
            service.Setup(m => m.ProjectRisk.GetAll()).Returns(new[] { new Entity.ProjectRisk("NotFound", "NotFound", 1) });
=======
            service.Setup(m => m.ProjectRisk.GetAll()).Returns(new Entity.ProjectRisk[0]);
>>>>>>> 7bf6a39e
            service.Setup(m => m.TierLevel.GetAll()).Returns(tiers);
            service.Setup(m => m.Agency.Get(It.IsAny<int>())).Returns(agency);
            service.Setup(m => m.TierLevel.Get(It.IsAny<int>())).Returns(tiers.Last());
            service.Setup(m => m.ProjectRisk.Get(It.IsAny<int>())).Returns(risk);
            service.Setup(m => m.ProjectStatus.Get(It.IsAny<int>())).Returns(status);
            service.Setup(m => m.Workflow.Get(It.IsAny<int>())).Returns(workflow);

            var projects = new[]
            {
                new Model.ImportProjectModel()
                {
                    ProjectNumber = "TEST-00001",
                    Workflow = "Workflow",
                    Activity = "Activity",
                    Status = "Status",
                    ActualFiscalYear = 2020,
                    ReportedFiscalYear = 2021,
                    Agency = "Agency",
                    Risk = "Risk",
                    Manager = "Manager",
                    Description = "Description",
                    CompletedOn = DateTime.UtcNow.AddDays(2),
                    MarketedOn = DateTime.UtcNow.AddDays(3),
                    Notes = new [] { new KeyValuePair<string, string>("Private", "Note"), new KeyValuePair<string, string>("Financial", "Note") },
                    NetBook = 1,
                    Market = 2,
                    ProgramCost = 3,
                    SalesCost = 4,
                    InterestComponent = 5,
                    NetProceeds = 6,
                    Variance = 8,
                    GainLoss = 9,
                    OcgFinancialStatement = 10,
                    SaleWithLeaseInPlace = true
                }
            };

            // Act
            var result = controller.ImportProjects(projects, false);

            // Assert
            Assert.NotNull(result);
            JsonResult actionResult = Assert.IsType<JsonResult>(result);
            var data = Assert.IsAssignableFrom<IEnumerable<Model.ProjectModel>>(actionResult.Value);
            data.Should().BeEmpty();
        }

        [Fact]
        public void ImportProjects_InvalidStatus_Success()
        {
            // Arrange
            var helper = new TestHelper();
            var controller = helper.CreateController<ImportController>(Permissions.SystemAdmin);

            var agency = new Entity.Agency("Agency", "Agency");
            var tiers = new[] { new Entity.TierLevel(1, "FirstTier"), new Entity.TierLevel(2, "TierLevel") };
            var project = new Entity.Project("RAEG-0001", "Name", tiers.First());

            var risk = new Entity.ProjectRisk("Risk", "Risk", 1);
            var status = new Entity.ProjectStatus("Status", "Status");
            var workflow = new Entity.Workflow("Workflow", "Workflow");

            var service = helper.GetService<Mock<IPimsAdminService>>();
            service.Setup(m => m.Project.Get(It.IsAny<string>())).Returns(project);
            service.Setup(m => m.Project.Add(It.IsAny<IEnumerable<Entity.Project>>()));
<<<<<<< HEAD
            service.Setup(m => m.ProjectStatus.GetAll()).Returns(new[] { new Entity.ProjectStatus("NotFound", "NotFound") });
=======
            service.Setup(m => m.ProjectStatus.GetAll()).Returns(new Entity.ProjectStatus[0]);
>>>>>>> 7bf6a39e
            service.Setup(m => m.Workflow.GetAll()).Returns(new[] { workflow });
            service.Setup(m => m.ProjectRisk.GetAll()).Returns(new[] { risk });
            service.Setup(m => m.Agency.GetAll()).Returns(new[] { agency });
            service.Setup(m => m.TierLevel.GetAll()).Returns(tiers);
            service.Setup(m => m.Agency.Get(It.IsAny<int>())).Returns(agency);
            service.Setup(m => m.TierLevel.Get(It.IsAny<int>())).Returns(tiers.Last());
            service.Setup(m => m.ProjectRisk.Get(It.IsAny<int>())).Returns(risk);
            service.Setup(m => m.ProjectStatus.Get(It.IsAny<int>())).Returns(status);
            service.Setup(m => m.Workflow.Get(It.IsAny<int>())).Returns(workflow);

            var projects = new[]
            {
                new Model.ImportProjectModel()
                {
                    ProjectNumber = "TEST-00001",
                    Workflow = "Workflow",
                    Activity = "Activity",
                    Status = "Status",
                    ActualFiscalYear = 2020,
                    ReportedFiscalYear = 2021,
                    Agency = "Agency",
                    Risk = "Risk",
                    Manager = "Manager",
                    Description = "Description",
                    CompletedOn = DateTime.UtcNow.AddDays(2),
                    MarketedOn = DateTime.UtcNow.AddDays(3),
                    Notes = new [] { new KeyValuePair<string, string>("Private", "Note"), new KeyValuePair<string, string>("Financial", "Note") },
                    NetBook = 1,
                    Market = 2,
                    ProgramCost = 3,
                    SalesCost = 4,
                    InterestComponent = 5,
                    NetProceeds = 6,
                    Variance = 8,
                    GainLoss = 9,
                    OcgFinancialStatement = 10,
                    SaleWithLeaseInPlace = true
                }
            };

            // Act
            var result = controller.ImportProjects(projects, false);

            // Assert
            Assert.NotNull(result);
            JsonResult actionResult = Assert.IsType<JsonResult>(result);
            var data = Assert.IsAssignableFrom<IEnumerable<Model.ProjectModel>>(actionResult.Value);
            data.Should().BeEmpty();
        }

        [Fact]
        public void ImportProjects_InvalidWorkflow_Success()
        {
            // Arrange
            var helper = new TestHelper();
            var controller = helper.CreateController<ImportController>(Permissions.SystemAdmin);

            var agency = new Entity.Agency("Agency", "Agency");
            var tiers = new[] { new Entity.TierLevel(1, "FirstTier"), new Entity.TierLevel(2, "TierLevel") };
            var project = new Entity.Project("RAEG-0001", "Name", tiers.First());

            var risk = new Entity.ProjectRisk("Risk", "Risk", 1);
            var status = new Entity.ProjectStatus("Status", "Status");
            var workflow = new Entity.Workflow("Workflow", "Workflow");

            var service = helper.GetService<Mock<IPimsAdminService>>();
            service.Setup(m => m.Project.Get(It.IsAny<string>())).Returns(project);
            service.Setup(m => m.Project.Add(It.IsAny<IEnumerable<Entity.Project>>()));
<<<<<<< HEAD
            service.Setup(m => m.Workflow.GetAll()).Returns(new[] { new Entity.Workflow("NotFound", "NotFound") });
=======
            service.Setup(m => m.Workflow.GetAll()).Returns(new Entity.Workflow[0]);
>>>>>>> 7bf6a39e
            service.Setup(m => m.ProjectStatus.GetAll()).Returns(new[] { status });
            service.Setup(m => m.ProjectRisk.GetAll()).Returns(new[] { risk });
            service.Setup(m => m.Agency.GetAll()).Returns(new[] { agency });
            service.Setup(m => m.TierLevel.GetAll()).Returns(tiers);
            service.Setup(m => m.Agency.Get(It.IsAny<int>())).Returns(agency);
            service.Setup(m => m.TierLevel.Get(It.IsAny<int>())).Returns(tiers.Last());
            service.Setup(m => m.ProjectRisk.Get(It.IsAny<int>())).Returns(risk);
            service.Setup(m => m.ProjectStatus.Get(It.IsAny<int>())).Returns(status);
            service.Setup(m => m.Workflow.Get(It.IsAny<int>())).Returns(workflow);

            var projects = new[]
            {
                new Model.ImportProjectModel()
                {
                    ProjectNumber = "TEST-00001",
                    Workflow = "Workflow",
                    Activity = "Activity",
                    Status = "Status",
                    ActualFiscalYear = 2020,
                    ReportedFiscalYear = 2021,
                    Agency = "Agency",
                    Risk = "Risk",
                    Manager = "Manager",
                    Description = "Description",
                    CompletedOn = DateTime.UtcNow.AddDays(2),
                    MarketedOn = DateTime.UtcNow.AddDays(3),
                    Notes = new [] { new KeyValuePair<string, string>("Private", "Note"), new KeyValuePair<string, string>("Financial", "Note") },
                    NetBook = 1,
                    Market = 2,
                    ProgramCost = 3,
                    SalesCost = 4,
                    InterestComponent = 5,
                    NetProceeds = 6,
                    Variance = 8,
                    GainLoss = 9,
                    OcgFinancialStatement = 10,
                    SaleWithLeaseInPlace = true
                }
            };

            // Act
            var result = controller.ImportProjects(projects, false);

            // Assert
            Assert.NotNull(result);
            JsonResult actionResult = Assert.IsType<JsonResult>(result);
            var data = Assert.IsAssignableFrom<IEnumerable<Model.ProjectModel>>(actionResult.Value);
            data.Should().BeEmpty();
        }

        [Fact]
        public void ImportProjects_InvalidAgency_Success()
        {
            // Arrange
            var helper = new TestHelper();
            var controller = helper.CreateController<ImportController>(Permissions.SystemAdmin);

            var agency = new Entity.Agency("Agency", "Agency");
            var tiers = new[] { new Entity.TierLevel(1, "FirstTier"), new Entity.TierLevel(2, "TierLevel") };
            var project = new Entity.Project("RAEG-0001", "Name", tiers.First());

            var risk = new Entity.ProjectRisk("Risk", "Risk", 1);
            var status = new Entity.ProjectStatus("Status", "Status");
            var workflow = new Entity.Workflow("Workflow", "Workflow");

            var service = helper.GetService<Mock<IPimsAdminService>>();
            service.Setup(m => m.Project.Get(It.IsAny<string>())).Returns(project);
            service.Setup(m => m.Project.Add(It.IsAny<IEnumerable<Entity.Project>>()));
            service.Setup(m => m.Workflow.GetAll()).Returns(new[] { workflow });
            service.Setup(m => m.ProjectStatus.GetAll()).Returns(new[] { status });
            service.Setup(m => m.ProjectRisk.GetAll()).Returns(new[] { risk });
<<<<<<< HEAD
            service.Setup(m => m.Agency.GetAll()).Returns(new[] { new Entity.Agency("NotFound", "NotFound") });
=======
            service.Setup(m => m.Agency.GetAll()).Returns(new Entity.Agency[0]);
>>>>>>> 7bf6a39e
            service.Setup(m => m.TierLevel.GetAll()).Returns(tiers);
            service.Setup(m => m.Agency.Get(It.IsAny<int>())).Returns(agency);
            service.Setup(m => m.TierLevel.Get(It.IsAny<int>())).Returns(tiers.Last());
            service.Setup(m => m.ProjectRisk.Get(It.IsAny<int>())).Returns(risk);
            service.Setup(m => m.ProjectStatus.Get(It.IsAny<int>())).Returns(status);
            service.Setup(m => m.Workflow.Get(It.IsAny<int>())).Returns(workflow);

            var projects = new[]
            {
                new Model.ImportProjectModel()
                {
                    ProjectNumber = "TEST-00001",
                    Workflow = "Workflow",
                    Activity = "Activity",
                    Status = "Status",
                    ActualFiscalYear = 2020,
                    ReportedFiscalYear = 2021,
                    Agency = "Agency",
                    Risk = "Risk",
                    Manager = "Manager",
                    Description = "Description",
                    CompletedOn = DateTime.UtcNow.AddDays(2),
                    MarketedOn = DateTime.UtcNow.AddDays(3),
                    Notes = new [] { new KeyValuePair<string, string>("Private", "Note"), new KeyValuePair<string, string>("Financial", "Note") },
                    NetBook = 1,
                    Market = 2,
                    ProgramCost = 3,
                    SalesCost = 4,
                    InterestComponent = 5,
                    NetProceeds = 6,
                    Variance = 8,
                    GainLoss = 9,
                    OcgFinancialStatement = 10,
                    SaleWithLeaseInPlace = true
                }
            };

            // Act
            var result = controller.ImportProjects(projects, false);

            // Assert
            Assert.NotNull(result);
            JsonResult actionResult = Assert.IsType<JsonResult>(result);
            var data = Assert.IsAssignableFrom<IEnumerable<Model.ProjectModel>>(actionResult.Value);
            data.Should().BeEmpty();
        }
        #endregion

        #region Tiers
        [Fact]
        public void ImportProjects_Tier1_Success()
        {
            // Arrange
            var helper = new TestHelper();
            var controller = helper.CreateController<ImportController>(Permissions.SystemAdmin, Permissions.PropertyAdd, Permissions.AdminProperties);

            var agency = new Entity.Agency("Agency", "Agency");
            var tiers = new[] { new Entity.TierLevel(1, "FirstTier"), new Entity.TierLevel(2, "TierLevel") };
            var project = new Entity.Project("RAEG-0001", "Name", tiers.First());

            var pimsService = helper.GetService<Mock<IPimsService>>();
            pimsService.Setup(m => m.Task.GetForWorkflow(It.IsAny<string>())).Returns(new Entity.Task[0]);

            var risk = new Entity.ProjectRisk("Risk", "Risk", 1);
            var status = new Entity.ProjectStatus("Status", "Status");
            var workflow = new Entity.Workflow("Workflow", "Workflow");

            var service = helper.GetService<Mock<IPimsAdminService>>();
            service.Setup(m => m.Project.Get(It.IsAny<string>())).Returns(project);
            service.Setup(m => m.Project.Add(It.IsAny<IEnumerable<Entity.Project>>()));
            service.Setup(m => m.Workflow.GetAll()).Returns(new[] { workflow });
            service.Setup(m => m.ProjectStatus.GetAll()).Returns(new[] { status });
            service.Setup(m => m.ProjectRisk.GetAll()).Returns(new[] { risk });
            service.Setup(m => m.Agency.GetAll()).Returns(new[] { agency });
            service.Setup(m => m.TierLevel.GetAll()).Returns(tiers);
            service.Setup(m => m.Agency.Get(It.IsAny<int>())).Returns(agency);
            service.Setup(m => m.TierLevel.Get(It.IsAny<int>())).Returns(tiers.First());
            service.Setup(m => m.ProjectRisk.Get(It.IsAny<int>())).Returns(risk);
            service.Setup(m => m.ProjectStatus.Get(It.IsAny<int>())).Returns(status);
            service.Setup(m => m.Workflow.Get(It.IsAny<int>())).Returns(workflow);

            var projects = new[]
            {
                new Model.ImportProjectModel()
                {
                    ProjectNumber = "TEST-00001",
                    Workflow = "Workflow",
                    Activity = "Activity",
                    Status = "Status",
                    ActualFiscalYear = 2020,
                    ReportedFiscalYear = 2021,
                    Agency = "Agency",
                    Risk = "Risk",
                    Manager = "Manager",
                    Description = "Description",
                    CompletedOn = DateTime.UtcNow.AddDays(2),
                    MarketedOn = DateTime.UtcNow.AddDays(3),
                    Notes = new [] { new KeyValuePair<string, string>("Private", "Note"), new KeyValuePair<string, string>("Financial", "Note") },
                    NetBook = 1,
                    Market = 2,
                    ProgramCost = 3,
                    SalesCost = 4,
                    InterestComponent = 5,
                    NetProceeds = 6,
                    Variance = 8,
                    GainLoss = 9,
                    OcgFinancialStatement = 10,
                    SaleWithLeaseInPlace = true
                }
            };

            // Act
            var result = controller.ImportProjects(projects, false);

            // Assert
            Assert.NotNull(result);
            JsonResult actionResult = Assert.IsType<JsonResult>(result);
            var data = Assert.IsAssignableFrom<IEnumerable<Model.ProjectModel>>(actionResult.Value);
            data.First().TierLevelId.Should().Be(1);
            project.Tasks.Should().BeEmpty();
        }

        [Fact]
        public void ImportProjects_Tier2_Success()
        {
            // Arrange
            var helper = new TestHelper();
            var controller = helper.CreateController<ImportController>(Permissions.SystemAdmin, Permissions.PropertyAdd, Permissions.AdminProperties);

            var agency = new Entity.Agency("Agency", "Agency");
            var tiers = new[] { new Entity.TierLevel(1, "FirstTier"), new Entity.TierLevel(2, "TierLevel") };
            var project = new Entity.Project("RAEG-0001", "Name", tiers.First());

            var pimsService = helper.GetService<Mock<IPimsService>>();
            pimsService.Setup(m => m.Task.GetForWorkflow(It.IsAny<string>())).Returns(new Entity.Task[0]);

            var risk = new Entity.ProjectRisk("Risk", "Risk", 1);
            var status = new Entity.ProjectStatus("Status", "Status");
            var workflow = new Entity.Workflow("Workflow", "Workflow");

            var service = helper.GetService<Mock<IPimsAdminService>>();
            service.Setup(m => m.Project.Get(It.IsAny<string>())).Returns(project);
            service.Setup(m => m.Project.Add(It.IsAny<IEnumerable<Entity.Project>>()));
            service.Setup(m => m.Workflow.GetAll()).Returns(new[] { workflow });
            service.Setup(m => m.ProjectStatus.GetAll()).Returns(new[] { status });
            service.Setup(m => m.ProjectRisk.GetAll()).Returns(new[] { risk });
            service.Setup(m => m.Agency.GetAll()).Returns(new[] { agency });
            service.Setup(m => m.TierLevel.GetAll()).Returns(tiers);
            service.Setup(m => m.Agency.Get(It.IsAny<int>())).Returns(agency);
            service.Setup(m => m.TierLevel.Get(It.IsAny<int>())).Returns(tiers.Last());
            service.Setup(m => m.ProjectRisk.Get(It.IsAny<int>())).Returns(risk);
            service.Setup(m => m.ProjectStatus.Get(It.IsAny<int>())).Returns(status);
            service.Setup(m => m.Workflow.Get(It.IsAny<int>())).Returns(workflow);

            var projects = new[]
            {
                new Model.ImportProjectModel()
                {
                    ProjectNumber = "TEST-00001",
                    Workflow = "Workflow",
                    Activity = "Activity",
                    Status = "Status",
                    ActualFiscalYear = 2020,
                    ReportedFiscalYear = 2021,
                    Agency = "Agency",
                    Risk = "Risk",
                    Manager = "Manager",
                    Description = "Description",
                    CompletedOn = DateTime.UtcNow.AddDays(2),
                    MarketedOn = DateTime.UtcNow.AddDays(3),
                    Notes = new [] { new KeyValuePair<string, string>("Private", "Note"), new KeyValuePair<string, string>("Financial", "Note") },
                    NetBook = 1,
                    Market = 1000000,
                    ProgramCost = 3,
                    SalesCost = 4,
                    InterestComponent = 5,
                    NetProceeds = 6,
                    Variance = 8,
                    GainLoss = 9,
                    OcgFinancialStatement = 10,
                    SaleWithLeaseInPlace = true
                }
            };

            // Act
            var result = controller.ImportProjects(projects, false);

            // Assert
            Assert.NotNull(result);
            JsonResult actionResult = Assert.IsType<JsonResult>(result);
            var data = Assert.IsAssignableFrom<IEnumerable<Model.ProjectModel>>(actionResult.Value);
            data.First().TierLevelId.Should().Be(2);
            project.Tasks.Should().BeEmpty();
        }

        [Fact]
        public void ImportProjects_Tier3_Success()
        {
            // Arrange
            var helper = new TestHelper();
            var controller = helper.CreateController<ImportController>(Permissions.SystemAdmin, Permissions.PropertyAdd, Permissions.AdminProperties);

            var agency = new Entity.Agency("Agency", "Agency");
            var tiers = new[] { new Entity.TierLevel(1, "FirstTier"), new Entity.TierLevel(2, "TierLevel"), new Entity.TierLevel(3, "TierLevel"), new Entity.TierLevel(4, "TierLevel") };
            var project = new Entity.Project("RAEG-0001", "Name", tiers.First());

            var pimsService = helper.GetService<Mock<IPimsService>>();
            pimsService.Setup(m => m.Task.GetForWorkflow(It.IsAny<string>())).Returns(new Entity.Task[0]);

            var risk = new Entity.ProjectRisk("Risk", "Risk", 1);
            var status = new Entity.ProjectStatus("Status", "Status");
            var workflow = new Entity.Workflow("Workflow", "Workflow");

            var service = helper.GetService<Mock<IPimsAdminService>>();
            service.Setup(m => m.Project.Get(It.IsAny<string>())).Returns(project);
            service.Setup(m => m.Project.Add(It.IsAny<IEnumerable<Entity.Project>>()));
            service.Setup(m => m.Workflow.GetAll()).Returns(new[] { workflow });
            service.Setup(m => m.ProjectStatus.GetAll()).Returns(new[] { status });
            service.Setup(m => m.ProjectRisk.GetAll()).Returns(new[] { risk });
            service.Setup(m => m.Agency.GetAll()).Returns(new[] { agency });
            service.Setup(m => m.TierLevel.GetAll()).Returns(tiers);
            service.Setup(m => m.Agency.Get(It.IsAny<int>())).Returns(agency);
            service.Setup(m => m.TierLevel.Get(It.IsAny<int>())).Returns(tiers.Next(2));
            service.Setup(m => m.ProjectRisk.Get(It.IsAny<int>())).Returns(risk);
            service.Setup(m => m.ProjectStatus.Get(It.IsAny<int>())).Returns(status);
            service.Setup(m => m.Workflow.Get(It.IsAny<int>())).Returns(workflow);

            var projects = new[]
            {
                new Model.ImportProjectModel()
                {
                    ProjectNumber = "TEST-00001",
                    Workflow = "Workflow",
                    Activity = "Activity",
                    Status = "Status",
                    ActualFiscalYear = 2020,
                    ReportedFiscalYear = 2021,
                    Agency = "Agency",
                    Risk = "Risk",
                    Manager = "Manager",
                    Description = "Description",
                    CompletedOn = DateTime.UtcNow.AddDays(2),
                    MarketedOn = DateTime.UtcNow.AddDays(3),
                    Notes = new [] { new KeyValuePair<string, string>("Private", "Note"), new KeyValuePair<string, string>("Financial", "Note") },
                    NetBook = 1,
                    Market = 10000000,
                    ProgramCost = 3,
                    SalesCost = 4,
                    InterestComponent = 5,
                    NetProceeds = 6,
                    Variance = 8,
                    GainLoss = 9,
                    OcgFinancialStatement = 10,
                    SaleWithLeaseInPlace = true
                }
            };

            // Act
            var result = controller.ImportProjects(projects, false);

            // Assert
            Assert.NotNull(result);
            JsonResult actionResult = Assert.IsType<JsonResult>(result);
            var actualResult = Assert.IsAssignableFrom<IEnumerable<Model.ProjectModel>>(actionResult.Value);
            actualResult.First().TierLevelId.Should().Be(3);
            project.Tasks.Should().BeEmpty();
        }

        [Fact]
        public void ImportProjects_Tier4_Success()
        {
            // Arrange
            var helper = new TestHelper();
            var controller = helper.CreateController<ImportController>(Permissions.SystemAdmin, Permissions.PropertyAdd, Permissions.AdminProperties);

            var agency = new Entity.Agency("Agency", "Agency");
            var tiers = new[] { new Entity.TierLevel(1, "FirstTier"), new Entity.TierLevel(2, "TierLevel"), new Entity.TierLevel(3, "TierLevel"), new Entity.TierLevel(4, "TierLevel") };
            var project = new Entity.Project("RAEG-0001", "Name", tiers.First());
            project.AddProperty(EntityHelper.CreateParcel(1));
            project.AddProperty(EntityHelper.CreateParcel(2));

            var pimsService = helper.GetService<Mock<IPimsService>>();
            pimsService.Setup(m => m.Task.GetForWorkflow(It.IsAny<string>())).Returns(new Entity.Task[0]);

            var risk = new Entity.ProjectRisk("Risk", "Risk", 1);
            var status = new Entity.ProjectStatus("Status", "Status");
            var workflow = new Entity.Workflow("Workflow", "Workflow");

            var adminService = helper.GetService<Mock<IPimsAdminService>>();
            adminService.Setup(m => m.Project.Get(It.IsAny<string>())).Returns(project);
            adminService.Setup(m => m.Project.Add(It.IsAny<IEnumerable<Entity.Project>>()));
            adminService.Setup(m => m.Workflow.GetAll()).Returns(new[] { workflow });
            adminService.Setup(m => m.ProjectStatus.GetAll()).Returns(new[] { status });
            adminService.Setup(m => m.ProjectRisk.GetAll()).Returns(new[] { risk });
            adminService.Setup(m => m.Agency.GetAll()).Returns(new[] { agency });
            adminService.Setup(m => m.TierLevel.GetAll()).Returns(tiers);
            adminService.Setup(m => m.Agency.Get(It.IsAny<int>())).Returns(agency);
            adminService.Setup(m => m.TierLevel.Get(It.IsAny<int>())).Returns(tiers.Last());
            adminService.Setup(m => m.ProjectRisk.Get(It.IsAny<int>())).Returns(risk);
            adminService.Setup(m => m.ProjectStatus.Get(It.IsAny<int>())).Returns(status);
            adminService.Setup(m => m.Workflow.Get(It.IsAny<int>())).Returns(workflow);
            adminService.Setup(m => m.Parcel.Find(1)).Returns(project.Properties.First().Parcel);
            adminService.Setup(m => m.Parcel.Find(2)).Returns(project.Properties.Last().Parcel);

            var service = helper.GetService<Mock<IPimsService>>();
            service.Setup(m => m.Parcel.Get(1)).Returns(project.Properties.First().Parcel);
            service.Setup(m => m.Parcel.Get(2)).Returns(project.Properties.Last().Parcel);

            var projects = new[]
            {
                new Model.ImportProjectModel()
                {
                    ProjectNumber = "TEST-00001",
                    Workflow = "Workflow",
                    Activity = "Activity",
                    Status = "Status",
                    ActualFiscalYear = 2020,
                    ReportedFiscalYear = 2021,
                    Agency = "Agency",
                    Risk = "Risk",
                    Manager = "Manager",
                    Description = "Description",
                    CompletedOn = DateTime.UtcNow.AddDays(2),
                    MarketedOn = DateTime.UtcNow.AddDays(3),
                    Notes = new [] { new KeyValuePair<string, string>("Private", "Note"), new KeyValuePair<string, string>("Financial", "Note") },
                    NetBook = 1,
                    Market = 10000000,
                    ProgramCost = 3,
                    SalesCost = 4,
                    InterestComponent = 5,
                    NetProceeds = 6,
                    Variance = 8,
                    GainLoss = 9,
                    OcgFinancialStatement = 10,
                    SaleWithLeaseInPlace = true
                }
            };

            // Act
            var result = controller.ImportProjects(projects, false);

            // Assert
            Assert.NotNull(result);
            JsonResult actionResult = Assert.IsType<JsonResult>(result);
            var data = Assert.IsAssignableFrom<IEnumerable<Model.ProjectModel>>(actionResult.Value);
            data.First().TierLevelId.Should().Be(4);
            project.Tasks.Should().BeEmpty();
        }
        #endregion
        #endregion
        #endregion
    }
}<|MERGE_RESOLUTION|>--- conflicted
+++ resolved
@@ -658,12 +658,8 @@
             first.Notes.Should().HaveCount(2);
             first.Notes.First().NoteType.Should().Be(Entity.NoteTypes.Financial);
             first.PrivateNote.Should().Be(expectedResult.Notes.FirstOrDefault(n => n.Key == "Private").Value);
-<<<<<<< HEAD
-            first.Notes.First().Note.Should().Be($"some note{Environment.NewLine}{Environment.NewLine}{expectedResult.Notes.FirstOrDefault(n => n.Key == "Financial").Value}");
-=======
             var expectedFinancialNote = expectedResult.Notes.FirstOrDefault(n => n.Key == "Financial");
             first.Notes.First().Note.Should().Be($"some note{Environment.NewLine}{Environment.NewLine}{expectedFinancialNote.Key}{Environment.NewLine}{expectedFinancialNote.Value}");
->>>>>>> 7bf6a39e
             first.Responses.Should().BeEmpty();
             project.Snapshots.Should().BeEmpty();
             project.Tasks.Should().BeEmpty();
@@ -973,11 +969,7 @@
             var service = helper.GetService<Mock<IPimsAdminService>>();
             service.Setup(m => m.Project.Get(It.IsAny<string>())).Returns(project);
             service.Setup(m => m.Project.Add(It.IsAny<IEnumerable<Entity.Project>>()));
-<<<<<<< HEAD
-            service.Setup(m => m.Workflow.GetAll()).Returns(new[] { new Entity.Workflow("NotFound", "NotFound") });
-=======
             service.Setup(m => m.Workflow.GetAll()).Returns(new Entity.Workflow[0]);
->>>>>>> 7bf6a39e
             service.Setup(m => m.ProjectStatus.GetAll()).Returns(new[] { status });
             service.Setup(m => m.ProjectRisk.GetAll()).Returns(new[] { risk });
             service.Setup(m => m.Agency.GetAll()).Returns(new[] { agency });
@@ -1043,11 +1035,7 @@
             var service = helper.GetService<Mock<IPimsAdminService>>();
             service.Setup(m => m.Project.Get(It.IsAny<string>())).Returns(project);
             service.Setup(m => m.Project.Add(It.IsAny<IEnumerable<Entity.Project>>()));
-<<<<<<< HEAD
-            service.Setup(m => m.ProjectStatus.GetAll()).Returns(new[] { new Entity.ProjectStatus("NotFound", "NotFound") });
-=======
             service.Setup(m => m.ProjectStatus.GetAll()).Returns(new Entity.ProjectStatus[0]);
->>>>>>> 7bf6a39e
             service.Setup(m => m.Workflow.GetAll()).Returns(new[] { workflow });
             service.Setup(m => m.ProjectRisk.GetAll()).Returns(new[] { risk });
             service.Setup(m => m.Agency.GetAll()).Returns(new[] { agency });
@@ -1116,11 +1104,7 @@
             service.Setup(m => m.Workflow.GetAll()).Returns(new[] { workflow });
             service.Setup(m => m.ProjectStatus.GetAll()).Returns(new[] { status });
             service.Setup(m => m.Agency.GetAll()).Returns(new[] { agency });
-<<<<<<< HEAD
-            service.Setup(m => m.ProjectRisk.GetAll()).Returns(new[] { new Entity.ProjectRisk("NotFound", "NotFound", 1) });
-=======
             service.Setup(m => m.ProjectRisk.GetAll()).Returns(new Entity.ProjectRisk[0]);
->>>>>>> 7bf6a39e
             service.Setup(m => m.TierLevel.GetAll()).Returns(new[] { tier });
             service.Setup(m => m.Agency.Get(It.IsAny<int>())).Returns(agency);
             service.Setup(m => m.TierLevel.Get(It.IsAny<int>())).Returns(tier);
@@ -1186,11 +1170,7 @@
             service.Setup(m => m.Workflow.GetAll()).Returns(new[] { workflow });
             service.Setup(m => m.ProjectStatus.GetAll()).Returns(new[] { status });
             service.Setup(m => m.ProjectRisk.GetAll()).Returns(new[] { risk });
-<<<<<<< HEAD
-            service.Setup(m => m.Agency.GetAll()).Returns(new[] { new Entity.Agency("NotFound", "NotFound") });
-=======
             service.Setup(m => m.Agency.GetAll()).Returns(new Entity.Agency[0]);
->>>>>>> 7bf6a39e
             service.Setup(m => m.TierLevel.GetAll()).Returns(new[] { tier });
             service.Setup(m => m.Agency.Get(It.IsAny<int>())).Returns(agency);
             service.Setup(m => m.TierLevel.Get(It.IsAny<int>())).Returns(tier);
@@ -1258,11 +1238,7 @@
             service.Setup(m => m.Workflow.GetAll()).Returns(new[] { workflow });
             service.Setup(m => m.ProjectStatus.GetAll()).Returns(new[] { status });
             service.Setup(m => m.Agency.GetAll()).Returns(new[] { agency });
-<<<<<<< HEAD
-            service.Setup(m => m.ProjectRisk.GetAll()).Returns(new[] { new Entity.ProjectRisk("NotFound", "NotFound", 1) });
-=======
             service.Setup(m => m.ProjectRisk.GetAll()).Returns(new Entity.ProjectRisk[0]);
->>>>>>> 7bf6a39e
             service.Setup(m => m.TierLevel.GetAll()).Returns(tiers);
             service.Setup(m => m.Agency.Get(It.IsAny<int>())).Returns(agency);
             service.Setup(m => m.TierLevel.Get(It.IsAny<int>())).Returns(tiers.Last());
@@ -1328,11 +1304,7 @@
             var service = helper.GetService<Mock<IPimsAdminService>>();
             service.Setup(m => m.Project.Get(It.IsAny<string>())).Returns(project);
             service.Setup(m => m.Project.Add(It.IsAny<IEnumerable<Entity.Project>>()));
-<<<<<<< HEAD
-            service.Setup(m => m.ProjectStatus.GetAll()).Returns(new[] { new Entity.ProjectStatus("NotFound", "NotFound") });
-=======
             service.Setup(m => m.ProjectStatus.GetAll()).Returns(new Entity.ProjectStatus[0]);
->>>>>>> 7bf6a39e
             service.Setup(m => m.Workflow.GetAll()).Returns(new[] { workflow });
             service.Setup(m => m.ProjectRisk.GetAll()).Returns(new[] { risk });
             service.Setup(m => m.Agency.GetAll()).Returns(new[] { agency });
@@ -1401,11 +1373,7 @@
             var service = helper.GetService<Mock<IPimsAdminService>>();
             service.Setup(m => m.Project.Get(It.IsAny<string>())).Returns(project);
             service.Setup(m => m.Project.Add(It.IsAny<IEnumerable<Entity.Project>>()));
-<<<<<<< HEAD
-            service.Setup(m => m.Workflow.GetAll()).Returns(new[] { new Entity.Workflow("NotFound", "NotFound") });
-=======
             service.Setup(m => m.Workflow.GetAll()).Returns(new Entity.Workflow[0]);
->>>>>>> 7bf6a39e
             service.Setup(m => m.ProjectStatus.GetAll()).Returns(new[] { status });
             service.Setup(m => m.ProjectRisk.GetAll()).Returns(new[] { risk });
             service.Setup(m => m.Agency.GetAll()).Returns(new[] { agency });
@@ -1477,11 +1445,7 @@
             service.Setup(m => m.Workflow.GetAll()).Returns(new[] { workflow });
             service.Setup(m => m.ProjectStatus.GetAll()).Returns(new[] { status });
             service.Setup(m => m.ProjectRisk.GetAll()).Returns(new[] { risk });
-<<<<<<< HEAD
-            service.Setup(m => m.Agency.GetAll()).Returns(new[] { new Entity.Agency("NotFound", "NotFound") });
-=======
             service.Setup(m => m.Agency.GetAll()).Returns(new Entity.Agency[0]);
->>>>>>> 7bf6a39e
             service.Setup(m => m.TierLevel.GetAll()).Returns(tiers);
             service.Setup(m => m.Agency.Get(It.IsAny<int>())).Returns(agency);
             service.Setup(m => m.TierLevel.Get(It.IsAny<int>())).Returns(tiers.Last());
