<?xml version="1.0" encoding="utf-8"?>
<Project Sdk="Microsoft.NET.Sdk.Web">
  <PropertyGroup>
    <TargetFramework>netcoreapp3.1</TargetFramework>
    <OutputType>Library</OutputType>
    <Version>0.1.0.0-alpha</Version>
    <AssemblyVersion>0.1.0.0</AssemblyVersion>
    <ProjectGuid>AC8F04FF-3164-41FB-9EDF-E468B8B77837</ProjectGuid>
  </PropertyGroup>
  <ItemGroup>
    <PackageReference Include="ClosedXML" Version="0.95.3" />
    <PackageReference Include="CsvHelper" Version="16.0.0" />
<<<<<<< HEAD
=======
    <PackageReference Include="NetTopologySuite" Version="2.1.0" />
>>>>>>> 7bf6a39e
    <PackageReference Include="System.IdentityModel.Tokens.Jwt" Version="6.8.0" />
  </ItemGroup>

</Project><|MERGE_RESOLUTION|>--- conflicted
+++ resolved
@@ -10,10 +10,7 @@
   <ItemGroup>
     <PackageReference Include="ClosedXML" Version="0.95.3" />
     <PackageReference Include="CsvHelper" Version="16.0.0" />
-<<<<<<< HEAD
-=======
     <PackageReference Include="NetTopologySuite" Version="2.1.0" />
->>>>>>> 7bf6a39e
     <PackageReference Include="System.IdentityModel.Tokens.Jwt" Version="6.8.0" />
   </ItemGroup>
 
