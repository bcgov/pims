--- conflicted
+++ resolved
@@ -14,27 +14,16 @@
     "snapshots": "jest --updateSnapshot"
   },
   "dependencies": {
-<<<<<<< HEAD
-    "@bcgov/bc-sans": "^2.1.0",
+    "@bcgov/bc-sans": "2.1.0",
     "@bcgov/citz-imb-kc-react": "https://github.com/bcgov/citz-imb-kc-react/releases/download/v1.4.0/bcgov-citz-imb-kc-react-1.4.0.tgz",
     "@emotion/react": "11.11.3",
     "@emotion/styled": "11.11.0",
-    "@mdi/js": "7.4.47",
-    "@mdi/react": "^1.6.1",
     "@mui/icons-material": "5.15.6",
-    "@mui/material": "5.15.3",
-    "@mui/x-data-grid": "6.18.7",
-    "node-xlsx": "0.23.0",
-=======
-    "@bcgov/bc-sans": "2.1.0",
-    "@bcgov/citz-imb-kc-react": "https://github.com/bcgov/citz-imb-kc-react/releases/download/v1.1.0/bcgov-citz-imb-kc-react-1.1.0.tgz",
-    "@emotion/react": "11.11.3",
-    "@emotion/styled": "11.11.0",
     "@mdi/js": "7.4.47",
     "@mdi/react": "1.6.1",
     "@mui/material": "5.15.6",
     "@mui/x-data-grid": "6.19.2",
->>>>>>> 9068c16e
+    "node-xlsx": "0.23.0",
     "react": "18.2.0",
     "react-dom": "18.2.0",
     "react-hook-form": "7.50.1",
