{
  "name": "pims-frontend",
  "private": true,
  "version": "0.0.0",
  "type": "module",
  "scripts": {
    "dev": "vite",
    "build": "tsc && vite build",
    "lint": "eslint ./ --ext .jsx,.js,.ts,.tsx --max-warnings 0",
    "lint:fix": "npm run lint -- --fix",
    "format": "prettier --write \"./src/**/*.{js,jsx,ts,tsx,json,css,scss}\"",
    "check": "prettier --check \"./src/**/*.{js,jsx,ts,tsx,css,scss}\"",
    "test": "jest",
    "snapshots": "jest --updateSnapshot"
  },
  "dependencies": {
    "@bcgov/bc-sans": "2.1.0",
    "@bcgov/citz-imb-sso-react": "1.0.0-alpha5",
    "@emotion/react": "11.13.0",
    "@emotion/styled": "11.13.0",
    "@mdi/js": "7.4.47",
    "@mdi/react": "1.6.1",
    "@mui/icons-material": "5.16.0",
    "@mui/lab": "5.0.0-alpha.170",
    "@mui/material": "5.16.0",
    "@mui/x-data-grid": "7.12.0",
    "@mui/x-date-pickers": "7.12.0",
    "@turf/turf": "7.1.0",
    "dayjs": "1.11.10",
    "node-xlsx": "0.24.0",
    "react": "18.3.1",
    "react-dom": "18.3.1",
    "react-error-boundary": "4.0.12",
    "react-hook-form": "7.52.0",
    "react-leaflet": "4.2.1",
    "react-router-dom": "6.26.0",
    "supercluster": "8.0.1",
    "use-supercluster": "1.2.0"
  },
  "devDependencies": {
    "@babel/preset-env": "7.25.2",
    "@babel/preset-react": "7.24.1",
    "@testing-library/jest-dom": "6.4.2",
    "@testing-library/react": "16.0.0",
    "@types/geojson": "7946.0.14",
    "@types/jest": "29.5.11",
    "@types/leaflet": "1.9.9",
    "@types/react": "18.3.1",
    "@types/react-dom": "18.3.0",
    "@typescript-eslint/eslint-plugin": "7.18.0",
    "@typescript-eslint/parser": "7.18.0",
    "@vitejs/plugin-react": "4.3.0",
    "eslint": "8.57.0",
    "eslint-config-prettier": "9.1.0",
    "eslint-plugin-prettier": "5.2.1",
    "eslint-plugin-react": "7.35.0",
    "jest": "29.7.0",
    "jest-environment-jsdom": "29.7.0",
    "prettier": "3.3.0",
    "react-test-renderer": "18.3.1",
    "ts-jest": "29.2.0",
    "ts-node": "10.9.2",
    "typescript": "5.5.3",
<<<<<<< HEAD
    "vite": "5.3.1",
    "vite-tsconfig-paths": "5.0.1"
=======
    "vite": "5.4.0",
    "vite-tsconfig-paths": "4.3.1"
>>>>>>> 870c98eb
  }
}<|MERGE_RESOLUTION|>--- conflicted
+++ resolved
@@ -61,12 +61,7 @@
     "ts-jest": "29.2.0",
     "ts-node": "10.9.2",
     "typescript": "5.5.3",
-<<<<<<< HEAD
-    "vite": "5.3.1",
+    "vite": "5.4.0",
     "vite-tsconfig-paths": "5.0.1"
-=======
-    "vite": "5.4.0",
-    "vite-tsconfig-paths": "4.3.1"
->>>>>>> 870c98eb
   }
 }