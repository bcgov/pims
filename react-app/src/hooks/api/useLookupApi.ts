import { IFetch } from '../useFetch';

export interface LookupObject {
  Name: string;
  Id: number;
  SortOrder: number;
}

export interface Classification extends LookupObject {
  IsVisible: boolean;
}

const useLookupApi = (absoluteFetch: IFetch) => {
  const getClassifications = async () => {
    const { parsedBody } = await absoluteFetch.get('/lookup/property/classifications');
    return parsedBody as Classification[];
  };

  const getConstructionTypes = async () => {
    const { parsedBody } = await absoluteFetch.get('/lookup/property/constructionTypes');
    return parsedBody as LookupObject[];
  };

  const getPredominateUses = async () => {
    const { parsedBody } = await absoluteFetch.get('/lookup/property/predominateUses');
    return parsedBody as LookupObject[];
  };

  const getRegionalDistricts = async () => {
    const { parsedBody } = await absoluteFetch.get('/lookup/regionalDistricts');
    return parsedBody as Omit<LookupObject, 'SortOrder'>[];
  };

<<<<<<< HEAD
  const getTierLevels = async () => {
    const { parsedBody } = await absoluteFetch.get('/lookup/tierLevels');
=======
  const getProjectTierLevels = async () => {
    const { parsedBody } = await absoluteFetch.get('/lookup/project/tier/levels');
>>>>>>> bfbfb5ec
    return parsedBody as LookupObject[];
  };

  return {
    getClassifications,
    getConstructionTypes,
    getPredominateUses,
    getRegionalDistricts,
<<<<<<< HEAD
    getTierLevels,
=======
    getProjectTierLevels,
>>>>>>> bfbfb5ec
  };
};

export default useLookupApi;<|MERGE_RESOLUTION|>--- conflicted
+++ resolved
@@ -31,13 +31,8 @@
     return parsedBody as Omit<LookupObject, 'SortOrder'>[];
   };
 
-<<<<<<< HEAD
   const getTierLevels = async () => {
-    const { parsedBody } = await absoluteFetch.get('/lookup/tierLevels');
-=======
-  const getProjectTierLevels = async () => {
-    const { parsedBody } = await absoluteFetch.get('/lookup/project/tier/levels');
->>>>>>> bfbfb5ec
+    const { parsedBody } = await absoluteFetch.get('/lookup/project/tierLevels');
     return parsedBody as LookupObject[];
   };
 
@@ -46,11 +41,7 @@
     getConstructionTypes,
     getPredominateUses,
     getRegionalDistricts,
-<<<<<<< HEAD
     getTierLevels,
-=======
-    getProjectTierLevels,
->>>>>>> bfbfb5ec
   };
 };
 
