--- conflicted
+++ resolved
@@ -1,10 +1,7 @@
 import { BaseEntityInterface } from '@/interfaces/IBaseEntity';
 import { IFetch } from '../useFetch';
 import { Agency } from './useAgencyApi';
-<<<<<<< HEAD
-=======
 import { User } from '@/hooks/api/useUsersApi';
->>>>>>> 61cd048f
 
 export interface TierLevel extends BaseEntityInterface {
   Id: number;
@@ -45,52 +42,6 @@
   Id: number;
   ProjectNumber: string;
   Name: string;
-<<<<<<< HEAD
-  Manager: string;
-  ReportedFiscalYear: string;
-  ActualFiscalYear: number;
-  Description: string;
-  Metadata?: string;
-  SubmittedOn: Date;
-  ApprovedOn: Date;
-  DeniedOn: Date;
-  CancelledOn: Date;
-  CompletedOn: Date;
-  NetBook: number;
-  Market: number;
-  Assessed: number;
-  Appraised: number;
-  ProjectType: number;
-  AgencyId: number;
-  Agency: Agency;
-  WorkflowId: number;
-  Workflow?: Workflow;
-  TierLevelId: number;
-  TierLevel: TierLevel;
-  StatusId: number;
-  Status: ProjectStatus;
-  RiskId: number;
-  Risk?: ProjectRisk;
-  CreatedOn: string;
-  UpdatedOn: string;
-}
-
-const useProjectsApi = (absoluteFetch: IFetch) => {
-  const getProjectById = async (id: number): Promise<Project> => {
-    const { parsedBody } = await absoluteFetch.get(`/project/${id}`);
-    return parsedBody as Project;
-  };
-  const updateProject = async (
-    id: number,
-    project: Omit<Project, 'CreatedOn' | 'CreatedById' | 'UpdatedOn' | 'UpdatedById'>,
-  ): Promise<Project> => {
-    const { parsedBody } = await absoluteFetch.put(`/project/${id}`, project);
-    return parsedBody as Project;
-  };
-  const deleteProjectById = async (id: number) => {
-    const { status } = await absoluteFetch.del(`/project/${id}`);
-    return status;
-=======
   Manager?: string;
   ReportedFiscalYear: string;
   ActualFiscalYear: number;
@@ -172,21 +123,35 @@
   preliminaryFormSignedBy?: string;
   finalFormSignedBy?: string;
 }
-
 const useProjectsApi = (absoluteFetch: IFetch) => {
+  const getProjectById = async (id: number): Promise<Project> => {
+    const { parsedBody } = await absoluteFetch.get(`/project/${id}`);
+    return parsedBody as Project;
+  };
+  const updateProject = async (
+    id: number,
+    project: Omit<Project, 'CreatedOn' | 'CreatedById' | 'UpdatedOn' | 'UpdatedById'>,
+  ): Promise<Project> => {
+    const { parsedBody } = await absoluteFetch.put(`/project/${id}`, project);
+    return parsedBody as Project;
+  };
+  const deleteProjectById = async (id: number) => {
+    const { status } = await absoluteFetch.del(`/project/${id}`);
+    return status;
+  };
   const getProjects = async () => {
     const { parsedBody } = await absoluteFetch.get('/projects', { includeRelations: true });
     if (parsedBody.error) {
       return [];
     }
     return parsedBody as Project[];
->>>>>>> 61cd048f
   };
 
   return {
     getProjectById,
     updateProject,
     deleteProjectById,
+    getProjects,
   };
 };
 
