--- conflicted
+++ resolved
@@ -17,12 +17,13 @@
     return parsedBody as AdministrativeArea[];
   };
 
-<<<<<<< HEAD
   const addAdministrativeArea = async (
-    adminArea: Omit<AdministrativeArea, 'Id'>,
+    adminArea: Omit<AdministrativeArea, 'Id' | 'CreatedOn'>,
   ): Promise<AdministrativeArea> => {
     const { parsedBody } = await absoluteFetch.post(`/administrativeAreas`, adminArea);
-=======
+    return parsedBody as AdministrativeArea;
+  };
+
   const getAdminAreaById = async (id: number): Promise<AdministrativeArea> => {
     const { parsedBody } = await absoluteFetch.get(`/administrativeAreas/${id}`);
     return parsedBody as AdministrativeArea;
@@ -33,18 +34,14 @@
     adminArea: Partial<AdministrativeArea>,
   ): Promise<AdministrativeArea> => {
     const { parsedBody } = await absoluteFetch.put(`/administrativeAreas/${id}`, adminArea);
->>>>>>> dfa68e4a
     return parsedBody as AdministrativeArea;
   };
 
   return {
     getAdministrativeAreas,
-<<<<<<< HEAD
     addAdministrativeArea,
-=======
     getAdminAreaById,
     updateAdminArea,
->>>>>>> dfa68e4a
   };
 };
 
