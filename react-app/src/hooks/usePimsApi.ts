--- conflicted
+++ resolved
@@ -9,11 +9,8 @@
 import useParcelsApi from './api/useParcelsApi';
 import useLookupApi from './api/useLookupApi';
 import useAdministrativeAreaApi from './api/useAdministrativeAreaApi';
-<<<<<<< HEAD
 import useToolsApi from './api/useToolsApi';
-=======
 import useParcelLayerApi from './api/useParcelLayerApi';
->>>>>>> 68801602
 
 /**
  * usePimsApi - This stores all the sub-hooks we need to make calls to our API and helps manage authentication state for them.
@@ -31,11 +28,8 @@
   const parcels = useParcelsApi(fetch);
   const lookup = useLookupApi(fetch);
   const administrativeAreas = useAdministrativeAreaApi(fetch);
-<<<<<<< HEAD
   const tools = useToolsApi(fetch);
-=======
   const parcelLayer = useParcelLayerApi(fetch);
->>>>>>> 68801602
 
   return {
     users,
@@ -46,11 +40,8 @@
     parcels,
     lookup,
     administrativeAreas,
-<<<<<<< HEAD
     tools,
-=======
     parcelLayer,
->>>>>>> 68801602
   };
 };
 
