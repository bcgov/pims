--- conflicted
+++ resolved
@@ -23,13 +23,9 @@
   const roles = useRolesApi(fetch);
   const reports = useReportsApi(fetch);
   const buildings = useBuildingsApi();
-<<<<<<< HEAD
   const parcels = useParcelsApi(fetch);
-=======
-  const parcels = useParcelsApi();
   const lookup = useLookupApi(fetch);
   const administrativeAreas = useAdministrativeAreaApi(fetch);
->>>>>>> a2e5e8bd
 
   return {
     users,
