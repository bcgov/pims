import { Routes, Route } from 'react-router-dom';
import Home from '@/pages/Home';
import React from 'react';
import '@/App.css';
import { ThemeProvider } from '@emotion/react';
<<<<<<< HEAD
import appTheme from './themes/appTheme';
import Dev from './pages/DevZone';
=======
import appTheme from '@/themes/appTheme';
>>>>>>> a67b1a64

const Router = () => {
  return (
    <Routes>
      <Route index element={<Home />} />
      <Route path="/dev" element={<Dev />} />
    </Routes>
  );
};

const App = () => {
  return (
    <ThemeProvider theme={appTheme}>
      <Router />
    </ThemeProvider>
  );
};

export default App;<|MERGE_RESOLUTION|>--- conflicted
+++ resolved
@@ -3,12 +3,8 @@
 import React from 'react';
 import '@/App.css';
 import { ThemeProvider } from '@emotion/react';
-<<<<<<< HEAD
 import appTheme from './themes/appTheme';
 import Dev from './pages/DevZone';
-=======
-import appTheme from '@/themes/appTheme';
->>>>>>> a67b1a64
 
 const Router = () => {
   return (
