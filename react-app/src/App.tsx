import { Routes, Route, useNavigate } from 'react-router-dom';
import Home from '@/pages/Home';
import React from 'react';
import '@/App.css';
import { ThemeProvider } from '@emotion/react';
import appTheme from './themes/appTheme';
import Dev from './pages/DevZone';
import { ConfigContextProvider } from './contexts/configContext';
import AuthContextProvider from './contexts/authContext';
import AuthRouteGuard from './guards/AuthRouteGuard';
import BaseLayout from './components/layout/BaseLayout';
import { AccessRequest } from './pages/AccessRequest';
import UsersManagement from './pages/UsersManagement';
import { ErrorBoundary } from 'react-error-boundary';
import ErrorFallback from '@/pages/ErrorFallback';
import UserDetail from '@/components/users/UserDetail';
import AgencyManagement from '@/pages/AgencyManagement';
import AgencyDetail from '@/components/agencies/AgencyDetails';
import AdminAreasManagement from './pages/AdminAreasManagement';
<<<<<<< HEAD
import AddAdministrativeArea from './components/adminAreas/AddAdministrativeArea';
=======
import AdministrativeAreaDetail from './components/adminAreas/AdministrativeAreaDetail';
>>>>>>> dfa68e4a

const Router = () => {
  const navigate = useNavigate();
  return (
    <Routes>
      <Route
        index
        element={
          <BaseLayout displayFooter>
            <Home />
          </BaseLayout>
        }
      />
      <Route
        path="/access-request"
        element={
          <BaseLayout displayFooter>
            <AuthRouteGuard>
              <AccessRequest />
            </AuthRouteGuard>
          </BaseLayout>
        }
      />
      <Route
        path="/dev"
        element={
          <BaseLayout>
            <AuthRouteGuard>
              <Dev />
            </AuthRouteGuard>
          </BaseLayout>
        }
      />
      <Route path="/admin">
        <Route
          path="adminAreas"
          element={
            <BaseLayout>
              <AuthRouteGuard>
                <AdminAreasManagement />
              </AuthRouteGuard>
            </BaseLayout>
          }
        />
        <Route
<<<<<<< HEAD
          path="adminAreas/add"
          element={
            <BaseLayout>
              <AuthRouteGuard>
                <AddAdministrativeArea />
=======
          path="adminAreas/:id"
          element={
            <BaseLayout>
              <AuthRouteGuard>
                <AdministrativeAreaDetail />
>>>>>>> dfa68e4a
              </AuthRouteGuard>
            </BaseLayout>
          }
        />
        <Route
          path="agencies"
          element={
            <BaseLayout>
              <AuthRouteGuard>
                <AgencyManagement />
              </AuthRouteGuard>
            </BaseLayout>
          }
        />
        <Route
          path="agencies/:id"
          element={
            <BaseLayout>
              <AuthRouteGuard>
                <AgencyDetail onClose={() => navigate('/admin/agencies')} />
              </AuthRouteGuard>
            </BaseLayout>
          }
        />
      </Route>
      <Route
        path="users"
        element={
          <BaseLayout>
            <AuthRouteGuard>
              <UsersManagement />
            </AuthRouteGuard>
          </BaseLayout>
        }
      />
      <Route
        path="users/:id"
        element={
          <BaseLayout>
            <AuthRouteGuard>
              <UserDetail onClose={() => navigate('/users')} />
            </AuthRouteGuard>
          </BaseLayout>
        }
      />
    </Routes>
  );
};

const App = () => {
  return (
    <ThemeProvider theme={appTheme}>
      <ErrorBoundary FallbackComponent={ErrorFallback}>
        <ConfigContextProvider>
          <AuthContextProvider>
            <Router />
          </AuthContextProvider>
        </ConfigContextProvider>
      </ErrorBoundary>
    </ThemeProvider>
  );
};

export default App;<|MERGE_RESOLUTION|>--- conflicted
+++ resolved
@@ -17,11 +17,8 @@
 import AgencyManagement from '@/pages/AgencyManagement';
 import AgencyDetail from '@/components/agencies/AgencyDetails';
 import AdminAreasManagement from './pages/AdminAreasManagement';
-<<<<<<< HEAD
 import AddAdministrativeArea from './components/adminAreas/AddAdministrativeArea';
-=======
 import AdministrativeAreaDetail from './components/adminAreas/AdministrativeAreaDetail';
->>>>>>> dfa68e4a
 
 const Router = () => {
   const navigate = useNavigate();
@@ -67,19 +64,21 @@
           }
         />
         <Route
-<<<<<<< HEAD
+          path="adminAreas/:id"
+          element={
+            <BaseLayout>
+              <AuthRouteGuard>
+                <AdministrativeAreaDetail />
+              </AuthRouteGuard>
+            </BaseLayout>
+          }
+        />
+        <Route
           path="adminAreas/add"
           element={
             <BaseLayout>
               <AuthRouteGuard>
                 <AddAdministrativeArea />
-=======
-          path="adminAreas/:id"
-          element={
-            <BaseLayout>
-              <AuthRouteGuard>
-                <AdministrativeAreaDetail />
->>>>>>> dfa68e4a
               </AuthRouteGuard>
             </BaseLayout>
           }
