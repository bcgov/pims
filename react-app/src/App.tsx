--- conflicted
+++ resolved
@@ -5,23 +5,11 @@
 import { ThemeProvider } from '@emotion/react';
 import appTheme from './themes/appTheme';
 import Dev from './pages/DevZone';
-<<<<<<< HEAD
-import UsersTable from '@/pages/UsersTable';
-
-const Router = () => {
-  return (
-    <Routes>
-      <Route index element={<Home />} />
-      <Route path="/dev" element={<Dev />} />
-      <Route path="admin">
-        <Route path="users" element={<UsersTable />} />
-      </Route>
-    </Routes>
-=======
 import { ConfigContextProvider } from './contexts/configContext';
 import AuthContextProvider from './contexts/authContext';
 import AuthRouteGuard from './guards/AuthRouteGuard';
 import BaseLayout from './components/layout/BaseLayout';
+import UsersTable from '@/pages/UsersTable';
 
 const Router = () => {
   return (
@@ -39,10 +27,21 @@
               </BaseLayout>
             }
           />
+          <Route path="admin">
+            <Route
+              path="users"
+              element={
+                <BaseLayout>
+                  <AuthRouteGuard>
+                    <UsersTable />
+                  </AuthRouteGuard>
+                </BaseLayout>
+              }
+            />
+          </Route>
         </Routes>
       </AuthContextProvider>
     </ConfigContextProvider>
->>>>>>> a4b63d39
   );
 };
 
