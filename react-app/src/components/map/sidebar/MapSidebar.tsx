--- conflicted
+++ resolved
@@ -150,17 +150,6 @@
                       : property.properties.Name
                     : pidFormatter(property.properties.PID) ?? String(property.properties.PIN)
                 }
-<<<<<<< HEAD
-                content1={
-                  getLookupValueById(
-                    'AdministrativeAreas',
-                    property.properties.AdministrativeAreaId,
-                  )?.Name ?? 'No Administrative Area'
-                }
-                content2={
-                  getLookupValueById('Agencies', property.properties.AgencyId)?.Name ?? 'No Agency'
-                }
-=======
                 content={[
                   property.properties.Address1,
                   adminAreaData?.find((aa) => aa.Id === property.properties.AdministrativeAreaId)
@@ -168,7 +157,6 @@
                   agencyData?.find((a) => a.Id === property.properties.AgencyId)?.Name ??
                     'No Agency',
                 ]}
->>>>>>> a9b0612b
               />
             ))}
         </Box>
