--- conflicted
+++ resolved
@@ -225,334 +225,4 @@
   ) : (
     <></>
   );
-<<<<<<< HEAD
-=======
-};
-
-interface ParcelLayerDetailsProps {
-  parcel: ParcelData;
-}
-
-/**
- * Renders the details of a parcel layer.
- *
- * @param {ParcelLayerDetailsProps} props - The props for the component.
- * @param {ParcelData} props.parcel - The parcel data to display.
- * @returns {JSX.Element} The rendered component.
- */
-const ParcelLayerDetails = (props: ParcelLayerDetailsProps) => {
-  const { parcel } = props;
-  return (
-    <Box id="parcel-layer-details" minWidth={POPUP_WIDTH}>
-      <Grid container gap={1} height={'100%'}>
-        {parcel ? (
-          <>
-            <GridColumnPair leftValue={'Class'} rightValue={parcel.PARCEL_CLASS} />
-            <GridColumnPair leftValue={'Plan Number'} rightValue={parcel.PLAN_NUMBER} />
-            <GridColumnPair leftValue={'Owner Type'} rightValue={parcel.OWNER_TYPE} />
-            <GridColumnPair
-              leftValue={'Municipality'}
-              rightValue={parcel.MUNICIPALITY}
-              alignment="start"
-            />
-            <GridColumnPair
-              leftValue={'Regional District'}
-              rightValue={parcel.REGIONAL_DISTRICT}
-              alignment="start"
-            />
-            <GridColumnPair
-              leftValue={'Area'}
-              rightValue={
-                <>
-                  <span>{`${parcel.FEATURE_AREA_SQM}`}</span>
-                  <MetresSquared />
-                </>
-              }
-            />
-          </>
-        ) : (
-          <Typography variant="body2">No parcel data available.</Typography>
-        )}
-      </Grid>
-    </Box>
-  );
-};
-
-interface ParcelPopupSelectProps {
-  parcelData: ParcelData[];
-  onClick?: (index: number) => void;
-  currentIndex: number;
-}
-
-/**
- * Renders a list of parcels for selection in the ParcelPopup component.
- *
- * @param {ParcelPopupSelectProps} props - The props for the ParcelPopupSelect component.
- * @param {ParcelData[]} props.parcelData - The array of parcel data to be displayed.
- * @param {function} props.onClick - The function to be called when a parcel is clicked.
- * @returns {JSX.Element} The rendered ParcelPopupSelect component.
- */
-const ParcelPopupSelect = (props: ParcelPopupSelectProps) => {
-  const theme = useTheme();
-  const { parcelData, onClick, currentIndex } = props;
-  return (
-    <Box id="parcel-select" minWidth={'200px'} marginRight={'2em'}>
-      <Typography variant="h4">Select Parcel</Typography>
-      <Typography variant="caption">(PID/PIN)</Typography>
-      <List
-        sx={{
-          overflowY: 'scroll',
-          maxHeight: '300px',
-          border: `3px solid ${theme.palette.divider}`,
-          borderRadius: '10px',
-        }}
-      >
-        {parcelData.map((parcel, index) => (
-          <ListItem
-            key={parcel.PARCEL_FABRIC_POLY_ID}
-            sx={{
-              height: '2em',
-              borderTop: `solid 1px ${theme.palette.divider}`,
-              cursor: 'pointer',
-              '&:hover': {
-                backgroundColor: theme.palette.divider,
-              },
-              backgroundColor: currentIndex === index ? theme.palette.divider : undefined,
-            }}
-            onClick={() => {
-              onClick(index);
-            }}
-          >
-            <Typography> {parcel.PID_FORMATTED ?? parcel.PIN}</Typography>
-          </ListItem>
-        ))}
-        <ListItem></ListItem>
-      </List>
-    </Box>
-  );
-};
-
-interface LtsaDetailsProps {
-  ltsaData: LtsaOrder;
-  isLoading: boolean;
-}
-
-const LtsaDetails = (props: LtsaDetailsProps) => {
-  const { ltsaData, isLoading } = props;
-
-  if (isLoading) {
-    return (
-      <Box display="flex" justifyContent={'center'} paddingTop={'2em'} minWidth={POPUP_WIDTH}>
-        <CircularProgress />
-      </Box>
-    );
-  }
-
-  return (
-    <Box id="ltsa-details" minWidth={POPUP_WIDTH} overflow={'scroll'}>
-      <Grid container gap={1}>
-        {ltsaData && ltsaData.order ? (
-          <>
-            {/* TITLE DETAILS */}
-            <GridSubtitle>Title Details</GridSubtitle>
-            <GridColumnPair
-              leftValue={'Title Number'}
-              rightValue={ltsaData?.order.productOrderParameters.titleNumber}
-              alignment="start"
-            />
-            <GridColumnPair
-              leftValue={'Legal Description'}
-              rightValue={
-                ltsaData?.order.orderedProduct.fieldedData.descriptionsOfLand.at(0)
-                  .fullLegalDescription
-              }
-              alignment="start"
-            />
-            <GridColumnPair
-              leftValue={'Title Status'}
-              rightValue={ltsaData?.order.status}
-              alignment="start"
-            />
-            <GridColumnPair
-              leftValue={'Sales History'}
-              rightValue={formatMoney(
-                parseInt(ltsaData?.order.orderedProduct.fieldedData.tombstone.marketValueAmount),
-              )}
-              alignment="start"
-            />
-            <GridColumnPair
-              leftValue={'Application Received'}
-              rightValue={dateFormatter(
-                ltsaData?.order.orderedProduct.fieldedData.tombstone.applicationReceivedDate,
-              )}
-              alignment="start"
-            />
-            <GridColumnPair
-              leftValue={'Entered On'}
-              rightValue={dateFormatter(
-                ltsaData?.order.orderedProduct.fieldedData.tombstone.enteredDate,
-              )}
-              alignment="start"
-            />
-            {/* OWNERSHIP */}
-            <GridSubtitle>Ownership by Interest</GridSubtitle>
-            <Grid container item xs={12}>
-              <Grid item xs={2}>
-                %
-              </Grid>
-              <Grid container item xs={10}>
-                <Grid item xs={9}>
-                  {'Owner(s)'}
-                </Grid>
-                <Grid item xs={3}>
-                  {'Incorporation #'}
-                </Grid>
-              </Grid>
-            </Grid>
-
-            {ltsaData.order.orderedProduct.fieldedData.ownershipGroups.map((group, index) => (
-              <Grid item container xs={12} key={index}>
-                <Grid item xs={2}>
-                  <Typography variant="smallTable">
-                    {`${((parseFloat(group.interestFractionNumerator) / parseFloat(group.interestFractionDenominator)) * 100).toFixed(2)}%`}{' '}
-                  </Typography>
-                </Grid>
-                <Grid item xs={10} container>
-                  {ltsaData.order.orderedProduct.fieldedData.ownershipGroups
-                    .at(index)
-                    .titleOwners.map((owner, subindex) => (
-                      <Grid item container xs={12} key={subindex}>
-                        <Grid item xs={9}>
-                          <Typography variant="smallTable">
-                            {`${owner.lastNameOrCorpName1}${owner.givenName ? `, ${owner.givenName}` : ''}`}{' '}
-                          </Typography>
-                        </Grid>
-                        <Grid item xs={3}>
-                          <Typography variant="smallTable">{owner.incorporationNumber}</Typography>
-                        </Grid>
-                      </Grid>
-                    ))}
-                </Grid>
-              </Grid>
-            ))}
-
-            {/* CHARGES */}
-            <GridSubtitle>Charge Details</GridSubtitle>
-            {ltsaData.order.orderedProduct.fieldedData.chargesOnTitle ? (
-              <>
-                <Grid container item xs={12}>
-                  <Grid item xs={2}>
-                    #
-                  </Grid>
-                  <Grid item xs={2}>
-                    Status
-                  </Grid>
-                  <Grid item xs={2}>
-                    Received
-                  </Grid>
-                  <Grid item xs={3}>
-                    Transaction Type
-                  </Grid>
-                  <Grid item xs={3}>
-                    Remarks
-                  </Grid>
-                </Grid>
-                {ltsaData.order.orderedProduct.fieldedData.chargesOnTitle.map(
-                  (chargeOnTitle, index) => (
-                    <Grid key={index} item container xs={12}>
-                      <Grid item xs={2}>
-                        <Typography variant="smallTable">{chargeOnTitle.chargeNumber}</Typography>
-                      </Grid>
-                      <Grid item xs={2}>
-                        <Typography variant="smallTable">{chargeOnTitle.status}</Typography>
-                      </Grid>
-                      <Grid item xs={2}>
-                        <Typography variant="smallTable">
-                          {dateFormatter(chargeOnTitle.charge.applicationReceivedDate)}
-                        </Typography>
-                      </Grid>
-                      <Grid item xs={3}>
-                        <Typography variant="smallTable">
-                          {chargeOnTitle.charge.transactionType}
-                        </Typography>
-                      </Grid>
-                      <Grid item xs={3}>
-                        <Typography variant="smallTable">{chargeOnTitle.chargeRemarks}</Typography>
-                      </Grid>
-                    </Grid>
-                  ),
-                )}
-              </>
-            ) : (
-              <Typography variant="caption">No charge information available.</Typography>
-            )}
-          </>
-        ) : (
-          <Typography variant="body2">No LTSA information available.</Typography>
-        )}
-      </Grid>
-    </Box>
-  );
-};
-
-interface BCAssessmentDetailsProps {
-  data: FeatureCollection<Geometry, BCAssessmentProperties>;
-  isLoading: boolean;
-}
-
-const BCAssessmentDetails = (props: BCAssessmentDetailsProps) => {
-  const { data, isLoading } = props;
-
-  if (isLoading) {
-    return (
-      <Box display="flex" justifyContent={'center'} paddingTop={'2em'} minWidth={POPUP_WIDTH}>
-        <CircularProgress />
-      </Box>
-    );
-  }
-
-  // TODO: Handle more than one property.
-  const property = data?.features.at(0).properties;
-  const leftColumnSize = 5;
-  return (
-    <Box minWidth={POPUP_WIDTH} height={'300px'}>
-      {data && data.features.length ? (
-        <Grid container gap={1}>
-          <GridColumnPair
-            leftValue={'Folio ID'}
-            rightValue={property.FOLIO_ID}
-            leftSize={leftColumnSize}
-          />
-          <GridColumnPair
-            leftValue={'Roll Number'}
-            rightValue={property.ROLL_NUMBER}
-            leftSize={leftColumnSize}
-          />
-          <GridColumnPair
-            leftValue={'Net Improvement Value'}
-            rightValue={property.GEN_NET_IMPROVEMENT_VALUE}
-            leftSize={leftColumnSize}
-          />
-          <GridColumnPair
-            leftValue={'Net Land Value'}
-            rightValue={property.GEN_NET_LAND_VALUE}
-            leftSize={leftColumnSize}
-          />
-          <GridColumnPair
-            leftValue={'Gross Improvement Value'}
-            rightValue={property.GEN_GROSS_IMPROVEMENT_VALUE}
-            leftSize={leftColumnSize}
-          />
-          <GridColumnPair
-            leftValue={'Gross Land Value'}
-            rightValue={property.GEN_GROSS_LAND_VALUE}
-            leftSize={leftColumnSize}
-          />
-        </Grid>
-      ) : (
-        <Typography variant="body2">No BC Assessment information available.</Typography>
-      )}
-    </Box>
-  );
->>>>>>> 2cf9204f
 };