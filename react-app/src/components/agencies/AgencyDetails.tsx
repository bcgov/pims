--- conflicted
+++ resolved
@@ -30,13 +30,6 @@
 const AgencyDetail = ({ onClose }: IAgencyDetail) => {
   const { id } = useParams();
   const api = usePimsApi();
-<<<<<<< HEAD
-  const userContext = useContext(AuthContext);
-  if (!userContext.keycloak.hasRoles([Roles.ADMIN, Roles.AUDITOR], { requireAllRoles: false })) {
-    navigate('/');
-  }
-=======
->>>>>>> d5884d6b
 
   const [openDeleteDialog, setOpenDeleteDialog] = useState(false);
   const [openStatusDialog, setOpenStatusDialog] = useState(false);
