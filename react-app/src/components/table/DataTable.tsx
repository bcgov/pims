--- conflicted
+++ resolved
@@ -2,7 +2,6 @@
   MutableRefObject,
   PropsWithChildren,
   useEffect,
-  useLayoutEffect,
   useMemo,
   useRef,
   useState,
@@ -46,12 +45,9 @@
 import { GridInitialStateCommunity } from '@mui/x-data-grid/models/gridStateCommunity';
 import CircularProgress from '@mui/material/CircularProgress';
 import { CommonFiltering } from '@/interfaces/ICommonFiltering';
-<<<<<<< HEAD
 import { useSearchParams } from 'react-router-dom';
-=======
 import { Roles } from '@/constants/roles';
 import { AuthContext } from '@/contexts/authContext';
->>>>>>> 979783be
 
 type RenderCellParams = GridRenderCellParams<any, any, any, GridTreeNodeWithRender>;
 
