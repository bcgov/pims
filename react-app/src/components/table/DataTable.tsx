import React, {
  MutableRefObject,
  PropsWithChildren,
  useEffect,
  useMemo,
  useRef,
  useState,
  useContext,
} from 'react';
import Icon from '@mdi/react';
import { mdiDotsHorizontal } from '@mdi/js';
import {
  Box,
  IconButton,
  ListItemIcon,
  ListSubheader,
  Menu,
  MenuItem,
  Select,
  SxProps,
  Tooltip,
  Typography,
  debounce,
  useTheme,
} from '@mui/material';
import {
  DataGrid,
  DataGridProps,
  GridFilterModel,
  GridOverlay,
  GridPaginationModel,
  GridRenderCellParams,
  GridSortDirection,
  GridSortModel,
  GridTreeNodeWithRender,
  gridFilteredSortedRowEntriesSelector,
  useGridApiRef,
} from '@mui/x-data-grid';
import { downloadExcelFile } from '@/utilities/downloadExcelFile';
import KeywordSearch from './KeywordSearch';
import FilterAltOffIcon from '@mui/icons-material/FilterAltOff';
import DownloadIcon from '@mui/icons-material/Download';
import AddIcon from '@mui/icons-material/Add';
import { GridApiCommunity } from '@mui/x-data-grid/internals';
import { GridInitialStateCommunity } from '@mui/x-data-grid/models/gridStateCommunity';
import CircularProgress from '@mui/material/CircularProgress';
import { CommonFiltering } from '@/interfaces/ICommonFiltering';
import { useSearchParams } from 'react-router-dom';
import { Roles } from '@/constants/roles';
import { AuthContext } from '@/contexts/authContext';
<<<<<<< HEAD
import { trackSelfDescribingEvent } from '@snowplow/browser-tracker';
=======
import { SnackBarContext } from '@/contexts/snackbarContext';
>>>>>>> 117fc0d0

type RenderCellParams = GridRenderCellParams<any, any, any, GridTreeNodeWithRender>;

const NoRowsOverlay = (): JSX.Element => {
  return (
    <GridOverlay sx={{ height: '100%' }}>
      <Typography>No rows to display.</Typography>
    </GridOverlay>
  );
};

interface IDataGridFloatingMenuAction {
  label: string;
  iconPath: string;
  action: (cellParams: RenderCellParams) => void;
}

interface IDataGridFloatingMenuProps {
  menuActions: IDataGridFloatingMenuAction[];
  cellParams: RenderCellParams;
}

export const DataGridFloatingMenu = (props: IDataGridFloatingMenuProps) => {
  const [anchorEl, setAnchorEl] = useState<Element | null>(null);
  const open = Boolean(anchorEl);
  const handleClick = (event: React.MouseEvent) => {
    setAnchorEl(event.currentTarget);
  };

  const handleClose = () => {
    setAnchorEl(null);
  };

  return (
    <>
      <IconButton
        aria-label="data-grid-actions"
        onClick={handleClick}
        data-testid="data-grid-actions"
        tabIndex={0}
      >
        <Icon path={mdiDotsHorizontal} size={1} />
      </IconButton>
      <Menu
        sx={{ boxShadow: '3px' }}
        anchorOrigin={{
          vertical: 'top',
          horizontal: 'right',
        }}
        transformOrigin={{
          vertical: 'top',
          horizontal: 'right',
        }}
        id="data-grid-menu-container"
        anchorEl={anchorEl}
        open={open}
        onClose={handleClose}
        MenuListProps={{
          'aria-labelledby': 'basic-button',
        }}
      >
        {props.menuActions.map((action) => (
          <MenuItem
            key={`menu-action-${action.label}`}
            onClick={() => {
              handleClose();
              action.action(props.cellParams);
            }}
          >
            <ListItemIcon>
              <Icon path={action.iconPath} size={1} />
            </ListItemIcon>
            <Typography variant="inherit">{action.label}</Typography>
          </MenuItem>
        ))}
      </Menu>
    </>
  );
};

export const CustomDataGrid = (props: DataGridProps) => {
  return (
    <DataGrid
      {...props}
      slotProps={{
        loadingOverlay: {
          variant: 'linear-progress',
          noRowsVariant: 'skeleton',
        },
      }}
    />
  );
};

export const CustomMenuItem = (props: PropsWithChildren & { value: string }) => {
  const theme = useTheme();
  return (
    <MenuItem
      sx={{
        fontSize: theme.typography.fontSize,
        fontWeight: theme.typography.fontWeightMedium,
        height: '2.3em',
      }}
      {...props}
    >
      {props.children}
    </MenuItem>
  );
};

export const CustomListSubheader = (props: PropsWithChildren) => {
  const theme = useTheme();
  return (
    <ListSubheader
      sx={{
        fontSize: theme.typography.fontSize,
        fontWeight: theme.typography.fontWeightBold,
        color: 'rgba(0, 0, 0, 1)',
        height: '2.3em',
        marginBottom: '5px',
      }}
      {...props}
    >
      {props.children}
    </ListSubheader>
  );
};

type FilterSearchDataGridProps = {
  dataSource?: (filter: CommonFiltering, signal: AbortSignal) => Promise<any[]>;
  excelDataSource?: (filter: CommonFiltering, signal: AbortSignal) => Promise<any[]>;
  tableOperationMode: 'client' | 'server';
  onPresetFilterChange: (value: string, ref: MutableRefObject<GridApiCommunity>) => void;
  onAddButtonClick?: React.MouseEventHandler<HTMLButtonElement>;
  rowCountProp?: number;
  defaultFilter: string;
  presetFilterSelectOptions: JSX.Element[];
  tableHeader: string;
  excelTitle: string;
  customExcelMap?: (data: unknown[]) => Record<string, unknown>[];
  addTooltip: string;
  name: string;
  initialState?: GridInitialStateCommunity;
} & DataGridProps;

export const FilterSearchDataGrid = (props: FilterSearchDataGridProps) => {
  const DEFAULT_PAGE = 0;
  const DEFAULT_PAGESIZE = 100;

  const [searchParams, setSearchParams] = useSearchParams();
  const [dataSourceRows, setDataSourceRows] = useState([]);
  const [rowCount, setRowCount] = useState<number>(0);
  const [keywordSearchContents, setKeywordSearchContents] = useState<string>('');
  const [gridFilterItems, setGridFilterItems] = useState([]);
  const [selectValue, setSelectValue] = useState<string>(props.defaultFilter);
  const [isExporting, setIsExporting] = useState<boolean>(false);
  const [dataSourceLoading, setDataSourceLoading] = useState<boolean>(false);
  const tableApiRef = useGridApiRef(); // Ref to MUI DataGrid
  const previousController = useRef<AbortController>();
  const snackbar = useContext(SnackBarContext);

  interface ITableModelCollection {
    pagination?: GridPaginationModel;
    sort?: GridSortModel;
    filter?: GridFilterModel;
    quickFilter?: string[];
  }

  type DataTableSearchParamKeys =
    | 'keywordFilter'
    | 'quickSelectFilter'
    | 'columnFilterName'
    | 'columnFilterValue'
    | 'columnFilterMode'
    | 'columnSortName'
    | 'columnSortValue'
    | 'page'
    | 'pageSize';

  // Some thin wrappers around searchParams hook manipulation to try and provide some type safety, otherwise it's possible to accidentally
  // manipulate keys that aren't recognized by the rest of the DataTable features.
  const getSearchParamsKey = (key: DataTableSearchParamKeys) => searchParams.get(key);
  const setSearchParamsKey = (keyValuePairs: Partial<Record<DataTableSearchParamKeys, string>>) => {
    setSearchParams((params) => {
      for (const [key, val] of Object.entries(keyValuePairs)) {
        params.set(key, val);
      }
      return params;
    });
  };
  const deleteSearchParamsKey = (keys: DataTableSearchParamKeys[]) => {
    setSearchParams((params) => {
      for (const key of keys) {
        params.delete(key);
      }
      return params;
    });
  };

  const formatHeaderToFilterKey = (headerName: string) => {
    switch (headerName) {
      case 'PID':
      case 'PIN':
        return headerName.toLowerCase();
      default:
        return headerName.charAt(0).toLowerCase() + headerName.slice(1);
    }
  };

  const createFilterObject = (filter: GridFilterModel, quickFilter: string[]) => {
    const filterObj = {};
    if (filter?.items) {
      for (const f of filter.items) {
        if (f.value == '') continue; // Skip empty fields
        const asCamelCase = formatHeaderToFilterKey(f.field);
        if (f.value != undefined && String(f.value) !== 'Invalid Date') {
          filterObj[asCamelCase] = `${f.operator},${f.value}`;
        } else if (f.operator === 'isNotEmpty' || f.operator === 'isEmpty') {
          filterObj[asCamelCase] = f.operator;
        }
      }
    }
    if (quickFilter) {
      const keyword = quickFilter[0];
      if (keyword) filterObj['quickFilter'] = `contains,${keyword}`;
    }
    return filterObj;
  };

  const createSortObj = (sort: GridSortModel) => {
    let sortObj: { sortKey?: string; sortOrder?: string; sortRelation?: string } = {};
    if (sort?.length) {
      sortObj = { sortKey: sort[0].field, sortOrder: sort[0].sort };
    }
    return sortObj;
  };

  const dataSourceUpdate = (models: ITableModelCollection) => {
    const { pagination, sort, filter, quickFilter } = models;
    if (previousController.current) {
      previousController.current.abort();
    }
    //We use this AbortController to cancel requests that haven't finished yet everytime we start a new one.
    const controller = new AbortController();
    const signal = controller.signal;
    previousController.current = controller;

    const sortObj = createSortObj(sort);
    const filterObj = createFilterObject(filter, quickFilter);
    setDataSourceLoading(true);
    props
      .dataSource(
        {
          quantity: pagination.pageSize,
          page: pagination.page,
          ...sortObj,
          ...filterObj,
        },
        signal,
      )
      .then((resolved) => {
        setDataSourceRows(resolved);
      })
      .catch((e) => {
        if (!(e instanceof DOMException)) {
          //Represses DOMException which is the expected result of aborting the connection.
          //If something else happens though, we may want to rethrow that.
          throw e;
        }
      })
      .finally(() => {
        setDataSourceLoading(false);
      });
  };

  useEffect(() => {
    const model: ITableModelCollection = {
      pagination: {
        pageSize: getSearchParamsKey('pageSize')
          ? Number(getSearchParamsKey('pageSize'))
          : DEFAULT_PAGESIZE,
        page: getSearchParamsKey('page') ? Number(getSearchParamsKey('page')) : DEFAULT_PAGE,
      },
      sort: [],
      filter: { items: [] },
      quickFilter: [],
    };
    if (
      getSearchParamsKey('columnFilterName') &&
      getSearchParamsKey('columnFilterValue') &&
      getSearchParamsKey('columnFilterMode') &&
      getSearchParamsKey('columnFilterValue') !== 'undefined'
    ) {
      model.filter.items = [
        {
          value: getSearchParamsKey('columnFilterValue'),
          operator: getSearchParamsKey('columnFilterMode'),
          field: getSearchParamsKey('columnFilterName'),
        },
      ];
    }
    if (getSearchParamsKey('keywordFilter')) {
      model.quickFilter = getSearchParamsKey('keywordFilter').split(' ');
    }
    if (getSearchParamsKey('columnSortName') && getSearchParamsKey('columnSortValue')) {
      model.sort = [
        {
          field: getSearchParamsKey('columnSortName'),
          sort: getSearchParamsKey('columnSortValue') as GridSortDirection,
        },
      ];
    }
    if (props.dataSource) {
      dataSourceUpdate(model);
    }

    // Send search params to snowplow
    trackSelfDescribingEvent({
      event: {
        // TODO: request a schema for the table search
        schema: 'iglu:ca.bc.gov.pims/table/jsonschema/1-0-0',
        data: {
          name: props.name,
          columnSortValue: getSearchParamsKey('columnSortValue'),
          columnSortName: getSearchParamsKey('columnSortName'),
          columnFilterName: getSearchParamsKey('columnFilterName'),
          columnFilterValue: getSearchParamsKey('columnFilterValue'),
          columnFilterMode: getSearchParamsKey('columnFilterMode'),
          keywordFilter: getSearchParamsKey('keywordFilter'),
          selectFilter: selectValue,
          pageSize: model.pagination?.pageSize,
        },
      },
    });
  }, [searchParams]);

  /**
   * @description Hook that runs after render. Looks to query strings to set filter.
   */
  useEffect(() => {
    if (Boolean(searchParams.size)) {
      if (getSearchParamsKey('keywordFilter')) {
        setKeywordSearchContents(getSearchParamsKey('keywordFilter'));
        updateSearchValue(getSearchParamsKey('keywordFilter'));
      }
      // Set quick select filter
      if (getSearchParamsKey('quickSelectFilter')) {
        setSelectValue(getSearchParamsKey('quickSelectFilter'));
        props.onPresetFilterChange(getSearchParamsKey('quickSelectFilter'), tableApiRef);
      }
      // Set other column filter
      if (
        getSearchParamsKey('columnFilterName') &&
        getSearchParamsKey('columnFilterValue') &&
        getSearchParamsKey('columnFilterMode')
      ) {
        const modelObj: GridFilterModel = {
          items: [],
          quickFilterValues: undefined,
        };
        modelObj.items = [
          {
            value: getSearchParamsKey('columnFilterValue'),
            operator: getSearchParamsKey('columnFilterMode'),
            field: getSearchParamsKey('columnFilterName'),
          },
        ];
        tableApiRef.current.setFilterModel(modelObj);
      }
      // Set sorting options
      if (getSearchParamsKey('columnSortName') && getSearchParamsKey('columnSortValue')) {
        tableApiRef.current.setSortModel([
          {
            field: getSearchParamsKey('columnSortName'),
            sort: getSearchParamsKey('columnSortValue') as GridSortDirection,
          },
        ]);
      }
      //Set pagination
      if (getSearchParamsKey('page') != undefined && getSearchParamsKey('pageSize') != undefined) {
        tableApiRef.current.setPaginationModel({
          page: Number(getSearchParamsKey('page')),
          pageSize: Number(getSearchParamsKey('pageSize')),
        });
      } else {
        //This should always get set to something even if there is no query param to load from, pagination may not work at all otherwise.
        tableApiRef.current.setPaginationModel({ page: DEFAULT_PAGE, pageSize: DEFAULT_PAGESIZE });
      }
    }
  }, [tableApiRef]);

  // Sets quickfilter value of DataGrid. newValue is a string input.
  const updateSearchValue = useMemo(() => {
    return debounce((newValue) => {
      tableApiRef.current.setQuickFilterValues(newValue.split(' ').filter((word) => word !== ''));
      const defaultpagesize = { page: 0, pageSize: DEFAULT_PAGESIZE };
      tableApiRef.current.setPaginationModel(defaultpagesize);
    }, 300);
  }, [tableApiRef]);

  const tableHeaderRowCount = useMemo(() => {
    return props.tableOperationMode === 'client'
      ? `(${rowCount ?? 0} rows)`
      : `(${props.rowCountProp ?? 0} rows)`;
  }, [props.tableOperationMode, rowCount, props.rowCountProp]);

  const { keycloak } = useContext(AuthContext);
  const isAuditor = keycloak.hasRoles([Roles.AUDITOR]);

  return (
    <>
      <Box
        sx={{
          display: 'flex',
          justifyContent: 'space-between',
          marginBottom: '1em',
        }}
      >
        <Box display={'flex'}>
          <Typography variant="h4" alignSelf={'center'} marginRight={'1em'}>
            {`${props.tableHeader} ${tableHeaderRowCount}`}
          </Typography>
          {keywordSearchContents || gridFilterItems.length > 0 ? (
            <Tooltip title="Clear Filter">
              <IconButton
                onClick={() => {
                  // Set both DataGrid and Keyword search back to blanks
                  tableApiRef.current.setFilterModel({ items: [] });
                  setKeywordSearchContents('');
                  // Set select field back to default
                  setSelectValue(props.defaultFilter);
                  //Clear search params related to filtering
                  deleteSearchParamsKey([
                    'keywordFilter',
                    'quickSelectFilter',
                    'columnFilterMode',
                    'columnFilterName',
                    'columnFilterValue',
                  ]);
                }}
              >
                <FilterAltOffIcon />
              </IconButton>
            </Tooltip>
          ) : (
            <></>
          )}
        </Box>
        <Box
          display={'flex'}
          maxHeight={'2.5em'}
          sx={{
            '> *': {
              // Applies to all children
              margin: '0 2px',
            },
          }}
        >
          <KeywordSearch
            onChange={(e) => {
              updateSearchValue(e);
            }}
            optionalExternalState={[keywordSearchContents, setKeywordSearchContents]}
          />
          <Tooltip title={props.addTooltip}>
            <span>
              {!isAuditor && (
                <IconButton onClick={props.onAddButtonClick} disabled={!props.onAddButtonClick}>
                  <AddIcon />
                </IconButton>
              )}
            </span>
          </Tooltip>
          <Tooltip title="Export to Excel">
            <IconButton
              onClick={async () => {
                setIsExporting(true);
                let rows = [];
                if (props.tableOperationMode === 'server') {
                  const controller = new AbortController();
                  const signal = controller.signal;
                  const filterModel = {
                    filter: { items: [] },
                    quickFilter: [],
                  };
                  if (
                    getSearchParamsKey('columnFilterName') &&
                    getSearchParamsKey('columnFilterValue') &&
                    getSearchParamsKey('columnFilterMode')
                  ) {
                    filterModel.filter.items = [
                      {
                        value: getSearchParamsKey('columnFilterValue'),
                        operator: getSearchParamsKey('columnFilterMode'),
                        field: getSearchParamsKey('columnFilterName'),
                      },
                    ];
                  }
                  if (getSearchParamsKey('keywordFilter')) {
                    filterModel.quickFilter = getSearchParamsKey('keywordFilter').split(' ');
                  }
                  const sortFilterObj = {
                    ...createSortObj(tableApiRef.current.getSortModel()),
                    ...createFilterObject(filterModel.filter, filterModel.quickFilter),
                  };
                  rows = props.excelDataSource
                    ? await props.excelDataSource(sortFilterObj, signal)
                    : await props.dataSource(sortFilterObj, signal);
                } else {
                  // Client-side tables
                  rows = gridFilteredSortedRowEntriesSelector(tableApiRef).map((row) => row.model);
                }
                if (rows) {
                  if (props.customExcelMap) rows = props.customExcelMap(rows);
                  // Convert back to MUI table model
                  rows = rows.map((r, i) => ({
                    model: r,
                    id: i,
                  }));
                  downloadExcelFile({
                    data: rows,
                    tableName: props.excelTitle,
                    filterName: selectValue,
                    includeDate: true,
                  });
                } else {
                  snackbar.setMessageState({
                    style: snackbar.styles.warning,
                    text: 'Table failed to export.',
                    open: true,
                  });
                }
                setIsExporting(false);
              }}
            >
              {isExporting ? <CircularProgress size={24} /> : <DownloadIcon />}
            </IconButton>
          </Tooltip>
          <Select
            onChange={(e) => {
              setKeywordSearchContents('');
              setSelectValue(e.target.value);
              setSearchParams((params) => {
                params.set('quickSelectFilter', e.target.value);
                params.delete('keywordFilter');
                return params;
              });
              props.onPresetFilterChange(`${e.target.value}`, tableApiRef);
            }}
            sx={{ width: '10em', marginLeft: '0.5em' }}
            value={selectValue}
          >
            {props.presetFilterSelectOptions}
          </Select>
        </Box>
      </Box>
      <CustomDataGrid
        onStateChange={(e) => {
          // Keep track of row count separately
          if (!props.dataSource) {
            setRowCount(Object.values(e.filter.filteredRowsLookup).filter((value) => value).length);
          }
        }}
        onFilterModelChange={(e) => {
          // Can only filter by 1 at a time without DataGrid Pro
          const model: ITableModelCollection = {};
          if (e.items.length > 0) {
            const item = e.items.at(0);
            model.filter = e;
            setSearchParamsKey({
              columnFilterName: item.field,
              columnFilterValue: item.value,
              columnFilterMode: item.operator,
            });
          } else {
            model.filter = e;
            deleteSearchParamsKey(['columnFilterName', 'columnFilterValue', 'columnFilterMode']);
          }

          if (e.quickFilterValues) {
            model.quickFilter = e.quickFilterValues;
            setSearchParamsKey({ keywordFilter: e.quickFilterValues.join(' ') });
          } else {
            model.quickFilter = undefined;
            deleteSearchParamsKey(['keywordFilter']);
          }
          // Get the filter items from MUI, filter out blanks, set state
          setGridFilterItems(e.items.filter((item) => item.value));
        }}
        onSortModelChange={(e) => {
          // Can only sort by 1 at a time without DataGrid Pro
          if (e.length > 0) {
            const item = e.at(0);
            setSearchParamsKey({ columnSortName: item.field, columnSortValue: item.sort });
          } else {
            deleteSearchParamsKey(['columnSortName', 'columnSortValue']);
          }
        }}
        paginationMode={props.tableOperationMode}
        sortingMode={props.tableOperationMode}
        filterMode={props.tableOperationMode}
        rowCount={props.dataSource ? -1 : undefined}
        paginationMeta={props.dataSource ? { hasNextPage: false } : undefined}
        onPaginationModelChange={(model) => {
          setSearchParamsKey({ page: String(model.page), pageSize: String(model.pageSize) });
        }}
        apiRef={tableApiRef}
        // initialState={{
        //   pagination: {
        //     paginationModel: {
        //       pageSize: getSearchParamsKey('pageSize')
        //         ? Number(getSearchParamsKey('pageSize'))
        //         : DEFAULT_PAGE,
        //       page: getSearchParamsKey('page') ? Number(getSearchParamsKey('page')) : DEFAULT_PAGE,
        //     },
        //   },
        //   ...props.initialState,
        // }}
        pageSizeOptions={[10, 20, 30, 100]} // DataGrid max is 100
        disableRowSelectionOnClick
        sx={{
          width: '100%',
          minHeight: '200px',
          // Neutralize the hover colour (causing a flash)
          '& .MuiDataGrid-row.Mui-hovered': {
            backgroundColor: 'transparent',
          },
          // We want hover colour and pointer cursor
          '& .MuiDataGrid-row:hover': {
            cursor: 'pointer',
          },
          '& .MuiDataGrid-cell:focus-within': {
            outline: 'none',
          },
        }}
        loading={dataSourceLoading}
        slots={{ noRowsOverlay: NoRowsOverlay }}
        {...props}
        rows={dataSourceRows && props.dataSource ? dataSourceRows : props.rows}
      />
    </>
  );
};

type PinnedColumnDataGridProps = {
  pinnedFields: string[];
  pinnedSxProps?: SxProps;
  scrollableSxProps?: SxProps;
} & DataGridProps;

/**
 * This is a somewhat hacky workaround for pinned columns in the community version of mui-x.
 * If we ever get a Pro sub, we can just get rid of this entirely.
 * All the sorting and filtering options are disabled since this is just two data grids smushed together
 * and their states are not synced at all.
 */
export const PinnedColumnDataGrid = (props: PinnedColumnDataGridProps) => {
  const { columns, rows, pinnedFields, scrollableSxProps, pinnedSxProps, ...rest } = props;
  columns.forEach((col) => (col.sortable = false));
  const pinnedColumns = columns.filter((col) => pinnedFields.find((a) => a === col.field));
  const scrollableColumns = columns.filter((col) => !pinnedFields.find((a) => a === col.field));

  return (
    <Box style={{ display: 'flex', flexDirection: 'row', width: '100%' }}>
      <Box
        display={'flex'}
        boxShadow={'2px 0px 5px 0px rgba(0, 0, 0, 0.12)'}
        style={{ flex: '0 0 auto' }}
        sx={{ clipPath: 'inset(0px -10px 0px 0px);' }}
        width={'auto'}
      >
        <DataGrid
          columns={pinnedColumns}
          rows={rows}
          disableColumnMenu
          disableColumnFilter
          disableRowSelectionOnClick
          autoHeight
          sx={pinnedSxProps}
          {...rest}
        />
      </Box>
      <Box display={'flex'} width={'auto'} style={{ flex: '1 1 auto', overflowX: 'auto' }}>
        <DataGrid
          columns={scrollableColumns}
          rows={rows}
          disableColumnMenu
          disableColumnFilter
          disableRowSelectionOnClick
          autoHeight
          sx={scrollableSxProps}
          {...rest}
        />
      </Box>
    </Box>
  );
};<|MERGE_RESOLUTION|>--- conflicted
+++ resolved
@@ -48,11 +48,8 @@
 import { useSearchParams } from 'react-router-dom';
 import { Roles } from '@/constants/roles';
 import { AuthContext } from '@/contexts/authContext';
-<<<<<<< HEAD
 import { trackSelfDescribingEvent } from '@snowplow/browser-tracker';
-=======
 import { SnackBarContext } from '@/contexts/snackbarContext';
->>>>>>> 117fc0d0
 
 type RenderCellParams = GridRenderCellParams<any, any, any, GridTreeNodeWithRender>;
 
