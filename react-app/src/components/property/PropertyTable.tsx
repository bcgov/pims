--- conflicted
+++ resolved
@@ -208,12 +208,8 @@
         tableHeader={'Properties Overview'}
         excelTitle={'Properties'}
         columns={columns}
-<<<<<<< HEAD
         rows={properties}
-=======
-        rows={rows}
         addTooltip="Add a new property"
->>>>>>> d99927aa
       />
     </Box>
   );
