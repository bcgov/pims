--- conflicted
+++ resolved
@@ -218,21 +218,12 @@
   const [openAssessedValueDialog, setOpenAssessedValueDialog] = useState(false);
 
   const sideBarItems = [
-<<<<<<< HEAD
-    { title: `${buildingOrParcel} information` },
-    { title: `${buildingOrParcel} net book value` },
-    { title: 'Assessed value' },
-  ];
-
-  if (buildingOrParcel === 'Parcel') sideBarItems.push({ title: 'LTSA information' });
-=======
     { title: `${buildingOrParcel} Information` },
     { title: `${buildingOrParcel} Net Book Value` },
     { title: 'Assessed Value' },
   ];
 
   if (buildingOrParcel === 'Parcel') sideBarItems.splice(1, 0, { title: 'LTSA Information' });
->>>>>>> 315db7c2
 
   return (
     <CollapsibleSidebar items={sideBarItems}>
@@ -262,15 +253,9 @@
         {buildingOrParcel === 'Parcel' && (
           <DataCard
             loading={propertyLoading}
-<<<<<<< HEAD
-            id={'LTSA information'}
-            values={undefined}
-            title={'LTSA information'}
-=======
             id={'LTSA Information'}
             values={undefined}
             title={'LTSA Information'}
->>>>>>> 315db7c2
             disableEdit={true}
             onEdit={undefined}
           >
@@ -278,11 +263,7 @@
           </DataCard>
         )}
         <DataCard
-<<<<<<< HEAD
-          id={`${buildingOrParcel} net book value`}
-=======
           id={`${buildingOrParcel} Net Book Value`}
->>>>>>> 315db7c2
           values={undefined}
           title={`${buildingOrParcel} Net Book Value`}
           onEdit={() => setOpenNetBookDialog(true)}
