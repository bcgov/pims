import {
  Autocomplete,
  Box,
  Grid,
  InputAdornment,
  TextField,
  Tooltip,
  Typography,
} from '@mui/material';
import TextFormField from '../form/TextFormField';
import AutocompleteFormField from '../form/AutocompleteFormField';
import SelectFormField, { ISelectMenuItem } from '../form/SelectFormField';
import { Room, Help } from '@mui/icons-material';
import { LookupObject } from '@/hooks/api/useLookupApi';
import DateFormField from '../form/DateFormField';
import React, { useCallback, useEffect, useRef, useState } from 'react';
import { IAddressModel } from '@/hooks/api/useToolsApi';
import { LatLng, Map } from 'leaflet';
import usePimsApi from '@/hooks/usePimsApi';
import { centroid } from '@turf/turf';
import ParcelMap from '../map/ParcelMap';
import { Controller, useFormContext } from 'react-hook-form';
import { FeatureCollection } from 'geojson';
import { arrayUniqueBy } from '@/utilities/helperFunctions';
import MetresSquared from '@/components/text/MetresSquared';

export type PropertyType = 'Building' | 'Parcel';

interface IParcelInformationForm {
  classificationOptions: ISelectMenuItem[];
}

interface IGeneralInformationForm {
  propertyType: PropertyType;
  adminAreas: ISelectMenuItem[];
}

export const GeneralInformationForm = (props: IGeneralInformationForm) => {
  const api = usePimsApi();
  const { propertyType, adminAreas } = props;
  const [addressOptions, setAddressOptions] = useState<IAddressModel[]>([]);
  const [loadingOptions, setLoadingOptions] = useState(false);

  const formContext = useFormContext();

  useEffect(() => {
    const formValues = formContext.getValues();
    if (formValues.Address1) {
      api.tools.getAddresses(formValues.Address1, 40, 5).then((resolved) => {
        setAddressOptions(
          arrayUniqueBy(resolved.filter((x) => x.fullAddress) ?? [], (a) => a.fullAddress),
        );
      });
    }
  }, [formContext]);

  const previousController = useRef<AbortController>();
  const onAddressInputChange = (_event: any, value: string) => {
    if (value && !addressOptions.find((a) => a.fullAddress === value)) {
      if (previousController.current) {
        previousController.current.abort();
      }
      //We use this AbortController to cancel requests that haven't finished yet everytime we start a new one.
      //Without this the state can change in unexpected ways which usually results in the text input or autocomplete options disappearing.
      const controller = new AbortController();
      const signal = controller.signal;
      previousController.current = controller;
      setLoadingOptions(true);
      api.tools
        .getAddresses(value, 40, 5, signal)
        .then((resolved) => {
          setAddressOptions(
            arrayUniqueBy(resolved.filter((x) => x.fullAddress) ?? [], (a) => a.fullAddress), //Not removing duplicates here makes the autocomplete go crazy.
          );
          setLoadingOptions(false);
        })
        .catch((e) => {
          if (!(e instanceof DOMException)) {
            //Represses DOMException which is the expected result of aborting the connection.
            //If something else happens though, we may want to rethrow that.
            throw e;
          }
        });
    }
  };

  const [map, setMap] = useState<Map>(null);
  const [position, setPosition] = useState<LatLng>(null);

  const updateLocation = (latlng: LatLng) => {
    formContext.setValue('Location', { x: latlng.lng, y: latlng.lat }); //Technically, longitude is x and latitude is y...
  };

  //Necessary to make sure we set the map to the correct place when opening this form in the edit view.
  useEffect(() => {
    const vals = formContext?.getValues();
    if (vals?.Location) {
      map?.setView([vals.Location.y, vals.Location.x], 17);
      onMove();
    }
  }, [formContext, map]);

  const onMove = useCallback(() => {
    if (map) {
      setPosition(map.getCenter());
      updateLocation(map.getCenter());
    }
  }, [map]);

  useEffect(() => {
    if (map) {
      map.on('move', onMove);
      return () => {
        map.off('move', onMove);
      };
    }
  }, [map, onMove]);

  const handleFeatureCollectionResponse = (response: FeatureCollection) => {
    if (response.features.length) {
      const coordArr: [number, number] = centroid(response.features[0]).geometry.coordinates;
      map.setView([coordArr[1], coordArr[0]], 17);
    }
  };

  return (
    <>
      <Typography mt={'2rem'} variant="h5">
        Address
      </Typography>
      <Grid container spacing={2}>
        <Grid item xs={12}>
          <Controller
            name={'Address1'}
            control={formContext.control}
            render={({ field }) => {
              return (
                <Autocomplete
                  freeSolo
                  loading={loadingOptions}
                  getOptionLabel={(option) =>
                    typeof option === 'string' ? option : option.fullAddress
                  }
                  renderInput={(params) => (
                    <TextField
                      error={!!formContext.formState.errors?.['Address1']}
                      required={propertyType === 'Building'}
                      label={'Street address'}
                      helperText={
                        formContext.formState.errors?.['Address1']
                          ? 'This field is required.'
                          : undefined
                      }
                      {...params}
                    />
                  )}
                  options={addressOptions}
                  onChange={(e, value) => {
                    if (value != null) {
                      if (typeof value !== 'string') {
                        map.setView(new LatLng(value.latitude, value.longitude), 17);
                        field.onChange(value.fullAddress);
                      } else {
                        field.onChange(value);
                      }
                    }
                  }}
                  onInputChange={(event, data) => {
                    if (data) {
                      field.onChange(data);
                      onAddressInputChange(event, data);
                    }
                  }}
                  value={field.value}
                />
              );
            }}
          />
        </Grid>
        <Grid item xs={6}>
          <TextFormField
            fullWidth
            name={'PID'}
            label={'PID'}
            numeric
            onBlur={(event) => {
              map.closePopup();
              api.parcelLayer
                .getParcelByPid(event.target.value)
                .then(handleFeatureCollectionResponse);
            }}
            rules={{
              validate: (val, formVals) =>
<<<<<<< HEAD
                (val.length <= 9 &&
                  (val.length > 0 || formVals['PIN'].length > 0 || propertyType === 'Building')) ||
=======
                (String(val).length <= 9 &&
                  (String(val).length > 0 ||
                    String(formVals['PIN']).length > 0 ||
                    propertyType === 'Building')) ||
>>>>>>> 8e8ff64d
                'Must have set either PID or PIN not exceeding 9 digits.',
            }}
          />
        </Grid>
        <Grid item xs={6}>
          <TextFormField
            numeric
            fullWidth
            name={'PIN'}
            label={'PIN'}
            onBlur={(event) => {
              map.closePopup();
              api.parcelLayer
                .getParcelByPin(event.target.value)
                .then(handleFeatureCollectionResponse);
            }}
            rules={{
              validate: (val, formVals) =>
<<<<<<< HEAD
                (val.length <= 9 &&
                  (val.length > 0 || formVals['PID'].length > 0 || propertyType === 'Building')) ||
=======
                (String(val).length <= 9 &&
                  (String(val).length > 0 ||
                    String(formVals['PID']).length > 0 ||
                    propertyType === 'Building')) ||
>>>>>>> 8e8ff64d
                'Must have set either PID or PIN not exceeding 9 digits.',
            }}
          />
        </Grid>
        <Grid item xs={6}>
          <AutocompleteFormField
            required
            name={'AdministrativeAreaId'}
            label={'Administrative area'}
            options={adminAreas ?? []}
          />
        </Grid>
        <Grid item xs={6}>
          <TextFormField
            fullWidth
            name={'Postal'}
            label={'Postal code'}
            rules={{
              validate: (val) =>
                val.length == 0 || val.length == 6 || 'Should be exactly 6 characters.',
            }}
          />
        </Grid>
        <Grid item xs={12}>
          <ParcelMap height={'500px'} mapRef={setMap}>
            <Box display={'flex'} alignItems={'center'} justifyContent={'center'} height={'100%'}>
              <Room
                color="primary"
                sx={{ zIndex: 400, position: 'relative', marginBottom: '12px' }}
              />
            </Box>
          </ParcelMap>
          <Typography textAlign={'center'}>
            {position
              ? `Latitude: ${position.lat.toFixed(4)}, Longitude: ${position.lng.toFixed(4)}`
              : 'Fill fields or drag map to set location.'}
          </Typography>
        </Grid>
      </Grid>
    </>
  );
};

export const ParcelInformationForm = (props: IParcelInformationForm) => {
  return (
    <>
      <Typography mt={'2rem'} variant="h5">
        Does your agency own the parcel?
      </Typography>
      <SelectFormField
        name={'NotOwned'}
        label={'Owned'}
        options={[
          { label: 'Yes', value: false },
          { label: 'No', value: true },
        ]}
        required={true}
      />
      <Typography mt={'2rem'} variant="h5">
        Parcel information
      </Typography>
      <Grid container spacing={2}>
        <Grid item xs={12}>
          <AutocompleteFormField
            required
            name={'ClassificationId'}
            label={'Parcel classification'}
            options={props.classificationOptions ?? []}
          />
        </Grid>
        <Grid item xs={6}>
          <TextFormField
            fullWidth
            label={'Lot size'}
            name={'LandArea'}
            InputProps={{
              endAdornment: <InputAdornment position="end">Hectares</InputAdornment>,
            }}
          />
        </Grid>
        <Grid item xs={6}>
          <SelectFormField
            label={
              <Box display={'inline-flex'} alignItems={'center'}>
                Sensitive information{' '}
                <Tooltip title="Some blurb about sensitive information will go here I don't know what it should say.">
                  <Help sx={{ ml: '4px' }} fontSize="small" />
                </Tooltip>
              </Box>
            }
            name={'IsSensitive'}
            options={[
              { label: 'Yes', value: true },
              { label: 'No (Non-confidential)', value: false },
            ]}
            required={false}
          />
        </Grid>
        <Grid item xs={12}>
          <TextFormField multiline label={'Description'} name={'Description'} fullWidth />
        </Grid>
        <Grid item xs={12}>
          <TextFormField
            multiline
            label={'Legal description'}
            name={'LandLegalDescription'}
            fullWidth
          />
        </Grid>
      </Grid>
    </>
  );
};

interface IBuildingInformationForm {
  classificationOptions: LookupObject[];
  constructionOptions: LookupObject[];
  predominateUseOptions: LookupObject[];
}

export const BuildingInformationForm = (props: IBuildingInformationForm) => {
  return (
    <>
      <Typography mt={'2rem'} variant="h5">{`Building information`}</Typography>

      <Grid container spacing={2}>
        <Grid item xs={12} paddingTop={'1rem'}>
          <AutocompleteFormField
            name={`ClassificationId`}
            label={'Building classification'}
            required
            options={
              props.classificationOptions?.map((classification) => ({
                label: classification.Name,
                value: classification.Id,
              })) ?? []
            }
          />
        </Grid>
        <Grid item xs={12}>
          <TextFormField required fullWidth label={'Building name'} name={`Name`} />
        </Grid>
        <Grid item xs={6}>
          <AutocompleteFormField
            label={'Main usage'}
            name={`BuildingPredominateUseId`}
            required
            options={
              props.predominateUseOptions?.map((usage) => ({
                label: usage.Name,
                value: usage.Id,
              })) ?? []
            }
          />
        </Grid>
        <Grid item xs={6}>
          <AutocompleteFormField
            label={'Construction type'}
            name={`BuildingConstructionTypeId`}
            required
            options={
              props.constructionOptions?.map((construct) => ({
                label: construct.Name,
                value: construct.Id,
              })) ?? []
            }
          />
        </Grid>
        <Grid item xs={6}>
          <TextFormField
            name={`TotalArea`}
            label={'Total area'}
            fullWidth
            required
            numeric
            InputProps={{
              endAdornment: (
                <InputAdornment position="end">
                  <MetresSquared />
                </InputAdornment>
              ),
            }}
          />
        </Grid>
        <Grid item xs={6}>
          <TextFormField
            name={`RentableArea`}
            required
            label={'Net usable area'}
            fullWidth
            numeric
            rules={{
              validate: (val, formVals) =>
                val <= formVals.TotalArea ||
<<<<<<< HEAD
                `Cannot be larger than Net usable area: ${val} <= ${formVals?.TotalArea}`,
=======
                `Cannot be larger than Total Area: ${val} <= ${formVals?.TotalArea}`,
>>>>>>> 8e8ff64d
            }}
            InputProps={{
              endAdornment: (
                <InputAdornment position="end">
                  <MetresSquared />
                </InputAdornment>
              ),
            }}
          />
        </Grid>
        <Grid item xs={6}>
          <TextFormField
            name={`BuildingTenancy`}
            label={'Tenancy'}
            numeric
            fullWidth
            InputProps={{ endAdornment: <InputAdornment position="end">%</InputAdornment> }}
          />
        </Grid>
        <Grid item xs={6}>
          <DateFormField name={`BuildingTenancyUpdatedOn`} label={'Tenancy date'} />
        </Grid>
        <Grid item xs={12}>
          <TextFormField multiline label={'Description'} name={'Description'} fullWidth />
        </Grid>
      </Grid>
    </>
  );
};

interface INetBookValue {
  years: number[];
}

// Property.Fiscals
export const NetBookValue = (props: INetBookValue) => {
  return (
    <Grid container spacing={2}>
      {props.years.map((yr, idx) => {
        return (
          <React.Fragment key={`netbookgrid${yr}`}>
            <Grid item xs={4}>
              <TextFormField
                value={yr}
                disabled
                name={`Fiscals.${idx}.FiscalYear`}
                label={'Fiscal year'}
              />
            </Grid>
            <Grid item xs={4}>
              <DateFormField name={`Fiscals.${idx}.EffectiveDate`} label={'Effective date'} />
            </Grid>
            <Grid item xs={4}>
              <TextFormField
                name={`Fiscals.${idx}.Value`}
                label={'Net book value'}
                numeric
                InputProps={{
                  startAdornment: <InputAdornment position="start">$</InputAdornment>,
                }}
              />
            </Grid>
          </React.Fragment>
        );
      })}
    </Grid>
  );
};

interface IAssessedValue {
  years: number[];
  title?: string;
  topLevelKey?: string;
}

export const AssessedValue = (props: IAssessedValue) => {
  const { years, title, topLevelKey } = props;
  return (
    <Box display={'flex'} flexDirection={'column'} gap={'1rem'}>
      <Typography mt={2} variant="h5">
        {title ?? 'Assessed Value'}
      </Typography>
      {!years.length ? (
        <Typography alignSelf={'center'}>No values.</Typography>
      ) : (
        <Box overflow={'auto'} paddingTop={'8px'}>
          {years.map((yr, idx) => {
            return (
              <Box
                mb={2}
                gap={2}
                key={`assessedvaluerow-${yr}${'-' + topLevelKey}`}
                display={'flex'}
                width={'100%'}
                flexDirection={'row'}
              >
                <TextFormField
                  sx={{ minWidth: 'calc(33.3% - 1rem)' }}
                  name={`${topLevelKey ?? ''}Evaluations.${idx}.Year`}
                  label={'Year'}
                  value={yr}
                  disabled
                />
                <TextFormField
                  InputProps={{
                    startAdornment: <InputAdornment position="start">$</InputAdornment>,
                  }}
                  sx={{ minWidth: 'calc(33.3% - 1rem)' }}
                  name={`${topLevelKey ?? ''}Evaluations.${idx}.Value`}
                  numeric
                  label={'Value'}
                />
              </Box>
            );
          })}
        </Box>
      )}
    </Box>
  );
};<|MERGE_RESOLUTION|>--- conflicted
+++ resolved
@@ -191,15 +191,10 @@
             }}
             rules={{
               validate: (val, formVals) =>
-<<<<<<< HEAD
-                (val.length <= 9 &&
-                  (val.length > 0 || formVals['PIN'].length > 0 || propertyType === 'Building')) ||
-=======
                 (String(val).length <= 9 &&
                   (String(val).length > 0 ||
                     String(formVals['PIN']).length > 0 ||
                     propertyType === 'Building')) ||
->>>>>>> 8e8ff64d
                 'Must have set either PID or PIN not exceeding 9 digits.',
             }}
           />
@@ -218,15 +213,10 @@
             }}
             rules={{
               validate: (val, formVals) =>
-<<<<<<< HEAD
-                (val.length <= 9 &&
-                  (val.length > 0 || formVals['PID'].length > 0 || propertyType === 'Building')) ||
-=======
                 (String(val).length <= 9 &&
                   (String(val).length > 0 ||
                     String(formVals['PID']).length > 0 ||
                     propertyType === 'Building')) ||
->>>>>>> 8e8ff64d
                 'Must have set either PID or PIN not exceeding 9 digits.',
             }}
           />
@@ -421,11 +411,7 @@
             rules={{
               validate: (val, formVals) =>
                 val <= formVals.TotalArea ||
-<<<<<<< HEAD
-                `Cannot be larger than Net usable area: ${val} <= ${formVals?.TotalArea}`,
-=======
                 `Cannot be larger than Total Area: ${val} <= ${formVals?.TotalArea}`,
->>>>>>> 8e8ff64d
             }}
             InputProps={{
               endAdornment: (
