import React, { useContext, useEffect, useMemo, useState } from 'react';
import DataCard from '../display/DataCard';
import {
  Box,
  Checkbox,
  FormControlLabel,
  FormGroup,
  Typography,
  Skeleton,
  Accordion,
  AccordionSummary,
  AccordionDetails,
} from '@mui/material';
import DeleteDialog from '../dialog/DeleteDialog';
import usePimsApi from '@/hooks/usePimsApi';
import useDataLoader from '@/hooks/useDataLoader';
import {
  Project,
  ProjectMetadata,
  ProjectMonetary,
  ProjectNote,
  ProjectTask,
  ProjectTimestamp,
  TierLevel,
} from '@/hooks/api/useProjectsApi';
import DetailViewNavigation from '../display/DetailViewNavigation';
import { useNavigate, useParams } from 'react-router-dom';
import { ProjectStatus } from '@/hooks/api/useLookupApi';
import DisposalPropertiesTable from './DisposalPropertiesSimpleTable';
import ProjectNotificationsTable from './ProjectNotificationsTable';
import {
  ProjectAgencyResponseDialog,
  ProjectDocumentationDialog,
  ProjectFinancialDialog,
  ProjectGeneralInfoDialog,
  ProjectPropertiesDialog,
  ProjectNotificationDialog,
} from './ProjectDialog';
import { AgencySimpleTable } from './AgencyResponseSearchTable';
import CollapsibleSidebar from '../layout/CollapsibleSidebar';
import useGroupedAgenciesApi from '@/hooks/api/useGroupedAgenciesApi';
import { enumReverseLookup } from '@/utilities/helperFunctions';
import { AgencyResponseType } from '@/constants/agencyResponseTypes';
import useDataSubmitter from '@/hooks/useDataSubmitter';
import { Roles } from '@/constants/roles';
import { AuthContext } from '@/contexts/authContext';
import { ExpandMoreOutlined } from '@mui/icons-material';
import { columnNameFormatter, dateFormatter, formatMoney } from '@/utilities/formatters';
import { LookupContext } from '@/contexts/lookupContext';
import { Agency } from '@/hooks/api/useAgencyApi';
import { getStatusString } from '@/constants/chesNotificationStatus';

interface IProjectDetail {
  onClose: () => void;
}
interface ProjectInfo extends Project {
  Classification: ProjectStatus;
  AssignTier: TierLevel;
  AssessedValue: number;
  NetBookValue: number;
  EstimatedMarketValue: number;
  AppraisedValue: number;
  EstimatedSalesCost: ProjectMetadata;
  EstimatedProgramRecoveryFees: ProjectMetadata;
  SurplusDeclaration: boolean;
  TripleBottom: boolean;
}
const ProjectDetail = (props: IProjectDetail) => {
  const navigate = useNavigate();
  const { id } = useParams();
  const { keycloak } = useContext(AuthContext);
  const lookup = useContext(LookupContext);
  const api = usePimsApi();
  const { data: lookupData, getLookupValueById } = useContext(LookupContext);
  const { data, refreshData, isLoading } = useDataLoader(() =>
    api.projects.getProjectById(Number(id)),
  );

  useEffect(() => {
    if (data && data.retStatus == 403) {
      // TODO: display message with permission error
      navigate('/'); // look into maybe using redirect
    }
  }, [data]);

  const isAuditor = keycloak.hasRoles([Roles.AUDITOR]);
  const isAdmin = keycloak.hasRoles([Roles.ADMIN]);

  const { submit: deleteProject, submitting: deletingProject } = useDataSubmitter(
    api.projects.deleteProjectById,
  );

  const { ungroupedAgencies, agencyOptions } = useGroupedAgenciesApi();
  interface IStatusHistoryStruct {
    Notes: Array<ProjectNote & { Name: string }>;
    Tasks: Array<ProjectTask & { Name: string }>;
    Timestamps: Array<ProjectTimestamp & { Name: string }>;
    Monetaries: Array<ProjectMonetary & { Name: string }>;
  }
  const collectedDocumentationByStatus = useMemo((): Record<string, IStatusHistoryStruct> => {
    if (!data || !lookupData) {
      return {};
    }
    if (!data.parsedBody?.Tasks) return {};

    //Somewhat evil reduce where we collect information from the status and tasks lookup so that we can
    //get data for the status and task names to be displayed when we enumarete the tasks associated to the project itself
    //in the documentation history section.
    const reduceMap = data?.parsedBody.Tasks.reduce(
      (acc: Record<string, IStatusHistoryStruct>, curr) => {
        if (!curr.IsCompleted) {
          return acc; //Since this is just for display purposes, no point showing non-completed in results.
        }
        const fullTask = lookupData?.Tasks.find((a) => a.Id === curr.TaskId);
        const fullStatus = lookupData?.ProjectStatuses.find((a) => a.Id === fullTask.StatusId) ?? {
          Name: 'Uncategorized',
        };
        if (!acc[fullStatus.Name]) {
          acc[fullStatus.Name] = { Tasks: [], Notes: [], Timestamps: [], Monetaries: [] };
        }
        acc[fullStatus.Name].Tasks.push({ ...curr, Name: fullTask.Name });
        return acc;
      },
      {},
    );
    data?.parsedBody.Notes.filter((a) => a.Note).reduce(
      (acc: Record<string, IStatusHistoryStruct>, curr) => {
        const fullNote = lookupData?.NoteTypes.find((a) => a.Id === curr.NoteTypeId);
        const fullStatus = lookupData?.ProjectStatuses.find((a) => a.Id === fullNote.StatusId) ?? {
          Name: 'Uncategorized',
        };
        if (!acc[fullStatus.Name]) {
          acc[fullStatus.Name] = { Tasks: [], Notes: [], Timestamps: [], Monetaries: [] };
        }
        acc[fullStatus.Name].Notes.push({ ...curr, Name: fullNote.Description });
        return acc;
      },
      reduceMap,
    );
    data?.parsedBody?.Monetaries?.filter((a) => a.Value).reduce(
      (acc: Record<string, IStatusHistoryStruct>, curr) => {
        const fullMonetary = lookupData?.MonetaryTypes.find((a) => a.Id === curr.MonetaryTypeId);
        const fullStatus = lookupData?.ProjectStatuses.find(
          (a) => a.Id === fullMonetary.StatusId,
        ) ?? {
          Name: 'Uncategorized',
        };
        if (!acc[fullStatus.Name]) {
          acc[fullStatus.Name] = { Tasks: [], Notes: [], Timestamps: [], Monetaries: [] };
        }
        acc[fullStatus.Name].Monetaries.push({ ...curr, Name: fullMonetary.Name });
        return acc;
      },
      reduceMap,
    );
    data?.parsedBody?.Timestamps?.filter((a) => a.Date).reduce(
      (acc: Record<string, IStatusHistoryStruct>, curr) => {
        const fullTimestamp = lookupData?.TimestampTypes.find((a) => a.Id === curr.TimestampTypeId);
        const fullStatus = lookupData?.ProjectStatuses.find(
          (a) => a.Id === fullTimestamp.StatusId,
        ) ?? {
          Name: 'Uncategorized',
        };
        if (!acc[fullStatus.Name]) {
          acc[fullStatus.Name] = { Tasks: [], Notes: [], Timestamps: [], Monetaries: [] };
        }
        acc[fullStatus.Name].Timestamps.push({ ...curr, Name: fullTimestamp.Name });
        return acc;
      },
      reduceMap,
    );
    return reduceMap;
  }, [data, lookupData]);

  const [notifications, setNotifications] = useState([]);
  const [openDeleteDialog, setOpenDeleteDialog] = useState(false);
  const [openProjectInfoDialog, setOpenProjectInfoDialog] = useState(false);
  const [openDisposalPropDialog, setOpenDisposalPropDialog] = useState(false);
  const [openFinancialInfoDialog, setOpenFinancialInfoDialog] = useState(false);
  const [openDocumentationDialog, setOpenDocumentationDialog] = useState(false);
  const [openAgencyInterestDialog, setOpenAgencyInterestDialog] = useState(false);
  const [openNotificationDialog, setOpenNotificationDialog] = useState(false);

  const ProjectInfoData = {
    Status: getLookupValueById('ProjectStatuses', data?.parsedBody.StatusId),
    ProjectNumber: data?.parsedBody.ProjectNumber,
    Name: data?.parsedBody.Name,
    AssignTier: getLookupValueById('ProjectTiers', data?.parsedBody.TierLevelId),
    Description: data?.parsedBody.Description,
  };

  const FinancialInformationData = useMemo(() => {
    const salesCostType = lookupData?.MonetaryTypes?.find((a) => a.Name === 'SalesCost');
    const programCostType = lookupData?.MonetaryTypes?.find((a) => a.Name === 'ProgramCost');
    return {
      AssessedValue: data?.parsedBody.Assessed,
      NetBookValue: data?.parsedBody.NetBook,
      EstimatedMarketValue: data?.parsedBody.Market,
      AppraisedValue: data?.parsedBody.Appraised,
      EstimatedSalesCost: data?.parsedBody.Monetaries?.find(
        (a) => a.MonetaryTypeId === salesCostType.Id,
      )?.Value,
      EstimatedProgramRecoveryFees: data?.parsedBody.Monetaries?.find(
        (a) => a.MonetaryTypeId === programCostType.Id,
      )?.Value,
    };
  }, [data, lookupData]);

  const customFormatter = (key: keyof ProjectInfo, val: any) => {
    switch (key) {
      case 'Status':
        return <Typography>{(val as ProjectStatus)?.Name}</Typography>;
      case 'AssignTier':
        return <Typography>{(val as TierLevel)?.Name}</Typography>;
      default:
        return <Typography>{val}</Typography>;
    }
  };

  useEffect(() => {
    const fetchNotifications = async () => {
      if (id) {
        const notifications = await api.notifications.getNotificationsByProjectId(Number(id));
        setNotifications(notifications.items);
      }
    };
    fetchNotifications();
    refreshData();
  }, [id]);

  const projectInformation = 'Project Information';
  const disposalProperties = 'Disposal Properties';
  const financialInformation = 'Financial Information';
  const agencyInterest = 'Agency Interest';
  const documentationHistory = 'Documentation History';
  const notificationsHeader = 'Notifications';

  const sideBarList = [
    { title: projectInformation },
    { title: disposalProperties },
    { title: financialInformation },
    { title: documentationHistory },
  ];
  // only show Agency Interest for admin or auditor
  isAdmin || isAuditor ? sideBarList.splice(3, 0, { title: agencyInterest }) : null;

  return (
<<<<<<< HEAD
    <CollapsibleSidebar
      items={[
        { title: projectInformation },
        { title: disposalProperties },
        { title: financialInformation },
        { title: agencyInterest },
        { title: documentationHistory },
        { title: notificationsHeader },
      ]}
    >
=======
    <CollapsibleSidebar items={sideBarList}>
>>>>>>> 00452752
      <Box
        display={'flex'}
        gap={'1rem'}
        mt={'2rem'}
        mb={'2rem'}
        flexDirection={'column'}
        width={'46rem'}
        marginX={'auto'}
      >
        <DetailViewNavigation
          navigateBackTitle={'Back to Disposal Project Overview'}
          deleteTitle={'Delete project'}
          onDeleteClick={() => setOpenDeleteDialog(true)}
          onBackClick={() => props.onClose()}
          disableDelete={isAuditor}
        />
        <DataCard
          loading={isLoading}
          customFormatter={customFormatter}
          values={ProjectInfoData}
          id={projectInformation}
          title={projectInformation}
          onEdit={() => setOpenProjectInfoDialog(true)}
          disableEdit={isAuditor}
        />
        <DataCard
          values={undefined}
          id={disposalProperties}
          title={disposalProperties}
          onEdit={() => setOpenDisposalPropDialog(true)}
          disableEdit={isAuditor}
        >
          {isLoading ? (
            <Skeleton variant="rectangular" height={'150px'} />
          ) : (
            <DisposalPropertiesTable
              rows={[
                ...(data?.parsedBody?.Parcels?.map((p) => ({ ...p, PropertyType: 'Parcel' })) ??
                  []),
                ...(data?.parsedBody?.Buildings?.map((b) => ({ ...b, PropertyType: 'Building' })) ??
                  []),
              ]}
            />
          )}
        </DataCard>
        <DataCard
          loading={isLoading}
          customFormatter={customFormatter}
          values={Object.fromEntries(
            Object.entries(FinancialInformationData).map(([k, v]) => [
              k,
              formatMoney(v != null ? v : 0), //This cast spaghetti sucks but hard to avoid when receiving money as a string from the API.
            ]),
          )}
          title={financialInformation}
          id={financialInformation}
          onEdit={() => setOpenFinancialInfoDialog(true)}
          disableEdit={isAuditor}
        />
        {(isAdmin || isAuditor) && (
          <DataCard
            loading={isLoading}
            title={agencyInterest}
            values={undefined}
            id={agencyInterest}
            onEdit={() => setOpenAgencyInterestDialog(true)}
            disableEdit={!isAdmin}
          >
            {!data?.parsedBody.AgencyResponses?.length ? ( //TODO: Logic will depend on precense of agency responses
              <Box display={'flex'} justifyContent={'center'}>
                <Typography>No agencies registered.</Typography>
              </Box>
            ) : (
              <AgencySimpleTable
                editMode={false}
                sx={{
                  borderStyle: 'none',
                  '& .MuiDataGrid-columnHeaders': {
                    borderBottom: 'none',
                  },
                  '& div div div div >.MuiDataGrid-cell': {
                    borderBottom: 'none',
                    borderTop: '1px solid rgba(224, 224, 224, 1)',
                  },
                }}
                rows={
                  data?.parsedBody.AgencyResponses && ungroupedAgencies
                    ? (data?.parsedBody.AgencyResponses?.map((resp) => ({
                        ...ungroupedAgencies?.find((agc) => agc.Id === resp.AgencyId),
                        ReceivedOn: resp.ReceivedOn,
                        Note: resp.Note,
                        Response: enumReverseLookup(AgencyResponseType, resp.Response),
                      })) as (Agency & { ReceivedOn: Date; Note: string })[])
                    : []
                }
              />
            )}
          </DataCard>
        )}
        <DataCard
          customFormatter={customFormatter}
          values={undefined}
          disableEdit={true}
          title={documentationHistory}
          id={documentationHistory}
          onEdit={() => setOpenDocumentationDialog(true)}
        >
          <Box display={'flex'} flexDirection={'column'} gap={'1rem'}>
            {Object.entries(collectedDocumentationByStatus)?.map(
              (
                [key, value], //Each key here is a status name. Each value contains an array for each field type.
              ) => (
                <Box key={`${key}-group`}>
                  <Accordion>
                    <AccordionSummary expandIcon={<ExpandMoreOutlined />}>
                      <Typography>{key}</Typography>
                    </AccordionSummary>
                    <AccordionDetails>
                      <Box display={'flex'} flexDirection={'column'} gap={'1rem'}>
                        {value.Tasks.map((task) => (
                          <FormGroup key={`${task.TaskId}-task-formgroup`}>
                            <FormControlLabel
                              sx={{
                                '& .MuiButtonBase-root': {
                                  padding: 0,
                                  paddingX: '9px',
                                },
                              }}
                              control={
                                <Checkbox
                                  checked={task.IsCompleted}
                                  sx={{
                                    '&.MuiCheckbox-root': {
                                      color: 'rgba(0, 0, 0, 0.26)',
                                    },
                                  }}
                                />
                              }
                              style={{ pointerEvents: 'none' }}
                              value={task.IsCompleted}
                              label={task.Name}
                            />
                          </FormGroup>
                        ))}
                        {value.Notes.map((note) => (
                          <Box key={`${note.NoteTypeId}-note`}>
                            <Typography variant="h5">{note.Name}</Typography>
                            <Typography>{note.Note}</Typography>
                          </Box>
                        ))}
                        {value.Timestamps.map((ts) => (
                          <Box key={`${ts.TimestampTypeId}-timestamp`}>
                            <Typography variant="h5">{columnNameFormatter(ts.Name)}</Typography>
                            <Typography>{dateFormatter(ts.Date)}</Typography>
                          </Box>
                        ))}
                        {value.Monetaries.map((mon) => (
                          <Box key={`${mon.MonetaryTypeId}-monetary`}>
                            <Typography variant="h5">{columnNameFormatter(mon.Name)}</Typography>
                            <Typography>{formatMoney(mon.Value)}</Typography>
                          </Box>
                        ))}
                      </Box>
                    </AccordionDetails>
                  </Accordion>
                </Box>
              ),
            )}
          </Box>
        </DataCard>
        <DataCard
          loading={isLoading}
          title={notificationsHeader}
          values={undefined}
          id={notificationsHeader}
          onEdit={() => setOpenNotificationDialog(true)}
          disableEdit={isAuditor || !data?.parsedBody?.Notifications?.length}
          editButtonText="View Updated Notifications"
        >
          {!data?.parsedBody.Notifications?.length ? ( //TODO: Logic will depend on precense of agency responses
            <Box display={'flex'} justifyContent={'center'}>
              <Typography>No notifications were sent for this project.</Typography>
            </Box>
          ) : (
            <ProjectNotificationsTable
              rows={
                notifications.length
                  ? notifications.map((resp) => ({
                      agency: lookup.getLookupValueById('Agencies', resp.ToAgencyId)?.Name,
                      id: resp.Id,
                      projectNumber: data?.parsedBody.ProjectNumber,
                      status: getStatusString(resp.Status),
                      sendOn: resp.SendOn,
                      to: resp.To,
                      subject: resp.Subject,
                    }))
                  : []
              }
            />
          )}
        </DataCard>
        <DeleteDialog
          open={openDeleteDialog}
          confirmButtonProps={{ loading: deletingProject }}
          title={'Delete property'}
          message={'Are you sure you want to delete this project?'}
          onDelete={async () => deleteProject(+id).then(() => navigate('/projects'))}
          onClose={async () => setOpenDeleteDialog(false)}
        />
        <ProjectGeneralInfoDialog
          initialValues={data?.parsedBody}
          open={openProjectInfoDialog}
          postSubmit={() => {
            setOpenProjectInfoDialog(false);
            refreshData();
          }}
          onCancel={() => setOpenProjectInfoDialog(false)}
        />
        <ProjectFinancialDialog
          initialValues={data?.parsedBody}
          open={openFinancialInfoDialog}
          postSubmit={() => {
            setOpenFinancialInfoDialog(false);
            refreshData();
          }}
          onCancel={() => setOpenFinancialInfoDialog(false)}
        />
        <ProjectDocumentationDialog
          initialValues={data?.parsedBody}
          open={openDocumentationDialog}
          postSubmit={() => {
            setOpenDocumentationDialog(false);
            refreshData();
          }}
          onCancel={() => setOpenDocumentationDialog(false)}
        />
        <ProjectPropertiesDialog
          initialValues={data?.parsedBody}
          open={openDisposalPropDialog}
          postSubmit={() => {
            setOpenDisposalPropDialog(false);
            refreshData();
          }}
          onCancel={() => setOpenDisposalPropDialog(false)}
        />
        <ProjectAgencyResponseDialog
          agencies={ungroupedAgencies as Agency[]}
          options={agencyOptions}
          initialValues={data?.parsedBody}
          open={openAgencyInterestDialog}
          postSubmit={() => {
            setOpenAgencyInterestDialog(false);
            refreshData();
          }}
          onCancel={() => {
            setOpenAgencyInterestDialog(false);
          }}
        />
        <ProjectNotificationDialog
          ungroupedAgencies={ungroupedAgencies as Agency[]}
          initialValues={data?.parsedBody}
          open={openNotificationDialog}
          postSubmit={() => {
            setOpenNotificationDialog(false);
            refreshData();
          }}
          onCancel={() => {
            setOpenNotificationDialog(false);
          }}
        />
      </Box>
    </CollapsibleSidebar>
  );
};

export default ProjectDetail;<|MERGE_RESOLUTION|>--- conflicted
+++ resolved
@@ -240,25 +240,13 @@
     { title: disposalProperties },
     { title: financialInformation },
     { title: documentationHistory },
+        { title: notificationsHeader },
   ];
   // only show Agency Interest for admin or auditor
   isAdmin || isAuditor ? sideBarList.splice(3, 0, { title: agencyInterest }) : null;
 
   return (
-<<<<<<< HEAD
-    <CollapsibleSidebar
-      items={[
-        { title: projectInformation },
-        { title: disposalProperties },
-        { title: financialInformation },
-        { title: agencyInterest },
-        { title: documentationHistory },
-        { title: notificationsHeader },
-      ]}
-    >
-=======
     <CollapsibleSidebar items={sideBarList}>
->>>>>>> 00452752
       <Box
         display={'flex'}
         gap={'1rem'}
