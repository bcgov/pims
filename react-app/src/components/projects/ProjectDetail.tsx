import React, { useContext, useEffect, useMemo, useState } from 'react';
import DataCard from '../display/DataCard';
import {
  Box,
  Checkbox,
  FormControlLabel,
  FormGroup,
  Typography,
  Skeleton,
  Accordion,
  AccordionSummary,
  AccordionDetails,
} from '@mui/material';
import DeleteDialog from '../dialog/DeleteDialog';
import usePimsApi from '@/hooks/usePimsApi';
import useDataLoader from '@/hooks/useDataLoader';
import {
  Project,
  ProjectMetadata,
  ProjectNote,
  ProjectTask,
  TierLevel,
} from '@/hooks/api/useProjectsApi';
import DetailViewNavigation from '../display/DetailViewNavigation';
import { useNavigate, useParams } from 'react-router-dom';
import { ProjectStatus } from '@/hooks/api/useLookupApi';
import DisposalPropertiesTable from './DisposalPropertiesSimpleTable';
import {
  ProjectAgencyResponseDialog,
  ProjectDocumentationDialog,
  ProjectFinancialDialog,
  ProjectGeneralInfoDialog,
  ProjectPropertiesDialog,
} from './ProjectDialog';
import { AgencySimpleTable } from './AgencyResponseSearchTable';
import CollapsibleSidebar from '../layout/CollapsibleSidebar';
import useGroupedAgenciesApi from '@/hooks/api/useGroupedAgenciesApi';
import { enumReverseLookup } from '@/utilities/helperFunctions';
import { AgencyResponseType } from '@/constants/agencyResponseTypes';
import useDataSubmitter from '@/hooks/useDataSubmitter';
<<<<<<< HEAD
import { Roles } from '@/constants/roles';
import { AuthContext } from '@/contexts/authContext';
=======
import { ExpandMoreOutlined } from '@mui/icons-material';
>>>>>>> 628d11a4

interface IProjectDetail {
  onClose: () => void;
}
interface ProjectInfo extends Project {
  Classification: ProjectStatus;
  AssignTier: TierLevel;
  AssessedValue: number;
  NetBookValue: number;
  EstimatedMarketValue: number;
  AppraisedValue: number;
  EstimatedSalesCost: ProjectMetadata;
  EstimatedProgramRecoveryFees: ProjectMetadata;
  SurplusDeclaration: boolean;
  TripleBottom: boolean;
}
const ProjectDetail = (props: IProjectDetail) => {
  const navigate = useNavigate();
  const { id } = useParams();
  const { keycloak } = useContext(AuthContext);
  const api = usePimsApi();
  // const theme = useTheme();
  const { data, refreshData, isLoading } = useDataLoader(() =>
    api.projects.getProjectById(Number(id)),
  );

  useEffect(() => {
    if (data && data.retStatus == 403) {
      // TODO: display message with permission error
      navigate('/'); // look into maybe using redirect
    }
  }, [data]);

  const isAuditor = keycloak.hasRoles([Roles.AUDITOR]);

  const { data: tasks, loadOnce: loadTasks } = useDataLoader(() => api.lookup.getTasks());
  loadTasks();
  const { data: noteTypes, loadOnce: loadNotes } = useDataLoader(() =>
    api.lookup.getProjectNoteTypes(),
  );
  loadNotes();

  const { data: statuses, loadOnce: loadStatuses } = useDataLoader(() =>
    api.lookup.getProjectStatuses(),
  );
  loadStatuses();

  const { submit: deleteProject, submitting: deletingProject } = useDataSubmitter(
    api.projects.deleteProjectById,
  );

  const { ungroupedAgencies, agencyOptions } = useGroupedAgenciesApi();
  interface IStatusHistoryStruct {
    Notes: Array<ProjectNote & { Name: string }>;
    Tasks: Array<ProjectTask & { Name: string }>;
  }
  const collectedDocumentationByStatus = useMemo((): Record<string, IStatusHistoryStruct> => {
    if (!data || !tasks || !statuses) {
      return {};
    }
    if (!data.parsedBody?.Tasks) return {};

    //Somewhat evil reduce where we collect information from the status and tasks lookup so that we can
    //get data for the status and task names to be displayed when we enumarete the tasks associated to the project itself
    //in the documentation history section.
    const reduceMap = data?.parsedBody.Tasks.reduce(
      (acc: Record<string, IStatusHistoryStruct>, curr) => {
        if (!curr.IsCompleted) {
          return acc; //Since this is just for display purposes, no point showing non-completed in results.
        }
        const fullTask = tasks.find((a) => a.Id === curr.TaskId);
        const fullStatus = statuses.find((a) => a.Id === fullTask.StatusId) ?? {
          Name: 'Uncategorized',
        };
        if (!acc[fullStatus.Name]) {
          acc[fullStatus.Name] = { Tasks: [{ ...curr, Name: fullTask.Name }], Notes: [] };
          return acc;
        } else {
          acc[fullStatus.Name].Tasks.push({ ...curr, Name: fullTask.Name });
          return acc;
        }
      },
      {},
    );
    return data?.parsedBody.Notes.filter((a) => a.Note).reduce(
      (acc: Record<string, IStatusHistoryStruct>, curr) => {
        const fullNote = noteTypes.find((a) => a.Id === curr.NoteTypeId);
        const fullStatus = statuses.find((a) => a.Id === fullNote.StatusId) ?? {
          Name: 'Uncategorized',
        };
        if (!acc[fullStatus.Name]) {
          acc[fullStatus.Name] = { Notes: [{ ...curr, Name: fullNote.Description }], Tasks: [] };
          return acc;
        } else {
          acc[fullStatus.Name].Notes.push({ ...curr, Name: fullNote.Description });
          return acc;
        }
      },
      reduceMap,
    );
  }, [data, tasks, statuses]);

  const [openDeleteDialog, setOpenDeleteDialog] = useState(false);
  const [openProjectInfoDialog, setOpenProjectInfoDialog] = useState(false);
  const [openDisposalPropDialog, setOpenDisposalPropDialog] = useState(false);
  const [openFinancialInfoDialog, setOpenFinancialInfoDialog] = useState(false);
  const [openDocumentationDialog, setOpenDocumentationDialog] = useState(false);
  const [openAgencyInterestDialog, setOpenAgencyInterestDialog] = useState(false);

  const ProjectInfoData = {
    Classification: data?.parsedBody.Status,
    ProjectNumber: data?.parsedBody.ProjectNumber,
    Name: data?.parsedBody.Name,
    AssignTier: data?.parsedBody.TierLevel,
    Description: data?.parsedBody.Description,
  };

  const FinancialInformationData = {
    AssessedValue: data?.parsedBody.Assessed,
    NetBookValue: data?.parsedBody.NetBook,
    EstimatedMarketValue: data?.parsedBody.Market,
    AppraisedValue: data?.parsedBody.Appraised,
    EstimatedSalesCost: data?.parsedBody.Metadata?.salesCost,
    EstimatedProgramRecoveryFees: data?.parsedBody.Metadata?.programCost,
  };

  // const classification = useClassificationStyle();
  const customFormatter = (key: keyof ProjectInfo, val: any) => {
    switch (key) {
      case 'Classification':
        return <Typography>{(val as ProjectStatus)?.Name}</Typography>;
      case 'AssignTier':
        return <Typography>{(val as TierLevel)?.Name}</Typography>;
      default:
        return <Typography>{val}</Typography>;
    }
  };

  useEffect(() => {
    refreshData();
  }, [id]);

  const projectInformation = 'Project Information';
  const disposalProperties = 'Disposal Properties';
  const financialInformation = 'Financial Information';
  const agencyInterest = 'Agency Interest';
  const documentationHistory = 'Documentation History';

  return (
    <CollapsibleSidebar
      items={[
        { title: projectInformation },
        { title: disposalProperties },
        { title: financialInformation },
        { title: agencyInterest },
        { title: documentationHistory },
      ]}
    >
      <Box
        display={'flex'}
        gap={'1rem'}
        mt={'2rem'}
        flexDirection={'column'}
        width={'46rem'}
        marginX={'auto'}
      >
        <DetailViewNavigation
          navigateBackTitle={'Back to Disposal Project Overview'}
          deleteTitle={'Delete project'}
          onDeleteClick={() => setOpenDeleteDialog(true)}
          onBackClick={() => props.onClose()}
          disableDelete={isAuditor}
        />
        <DataCard
          loading={isLoading}
          customFormatter={customFormatter}
          values={ProjectInfoData}
          id={projectInformation}
          title={projectInformation}
          onEdit={() => setOpenProjectInfoDialog(true)}
          disableEdit={isAuditor}
        />
        <DataCard
          values={undefined}
          id={disposalProperties}
          title={disposalProperties}
          onEdit={() => setOpenDisposalPropDialog(true)}
          disableEdit={isAuditor}
        >
          {isLoading ? (
            <Skeleton variant="rectangular" height={'150px'} />
          ) : (
            <DisposalPropertiesTable
              rows={[
                ...(data?.parsedBody?.Parcels?.map((p) => ({ ...p, PropertyType: 'Parcel' })) ??
                  []),
                ...(data?.parsedBody?.Buildings?.map((b) => ({ ...b, PropertyType: 'Building' })) ??
                  []),
              ]}
            />
          )}
        </DataCard>
        <DataCard
          loading={isLoading}
          customFormatter={customFormatter}
          values={FinancialInformationData}
          title={financialInformation}
          id={financialInformation}
          onEdit={() => setOpenFinancialInfoDialog(true)}
          disableEdit={isAuditor}
        />
        <DataCard
          loading={isLoading}
          title={agencyInterest}
          values={undefined}
          id={agencyInterest}
          onEdit={() => setOpenAgencyInterestDialog(true)}
          disableEdit={isAuditor}
        >
          {!data?.parsedBody.AgencyResponses?.length ? ( //TODO: Logic will depend on precense of agency responses
            <Box display={'flex'} justifyContent={'center'}>
              <Typography>No agencies registered.</Typography>
            </Box>
          ) : (
            <AgencySimpleTable
              editMode={false}
              sx={{
                borderStyle: 'none',
                '& .MuiDataGrid-columnHeaders': {
                  borderBottom: 'none',
                },
                '& div div div div >.MuiDataGrid-cell': {
                  borderBottom: 'none',
                  borderTop: '1px solid rgba(224, 224, 224, 1)',
                },
              }}
              rows={
                data?.parsedBody.AgencyResponses && ungroupedAgencies
                  ? data?.parsedBody.AgencyResponses?.map((resp) => ({
                      ...ungroupedAgencies?.find((agc) => agc.Id === resp.AgencyId),
                      ReceivedOn: resp.ReceivedOn,
                      Note: resp.Note,
                      Response: enumReverseLookup(AgencyResponseType, resp.Response),
                    }))
                  : []
              }
            />
          )}
        </DataCard>
        <DataCard
          customFormatter={customFormatter}
          values={undefined}
          disableEdit={true}
          title={documentationHistory}
          id={documentationHistory}
          onEdit={() => setOpenDocumentationDialog(true)}
        >
          <Box display={'flex'} flexDirection={'column'} gap={'1rem'}>
            {Object.entries(collectedDocumentationByStatus)?.map(
              (
                [key, value], //Each key here is a status name. Each value a list of tasks.
              ) => (
                <Box key={`${key}-group`}>
                  <Accordion>
                    <AccordionSummary expandIcon={<ExpandMoreOutlined />}>
                      <Typography>{key}</Typography>
                    </AccordionSummary>
                    <AccordionDetails>
                      <Box display={'flex'} flexDirection={'column'} gap={'1rem'}>
                        {value.Tasks.map((task) => (
                          <FormGroup key={`${task.TaskId}-task-formgroup`}>
                            <FormControlLabel
                              sx={{
                                '& .MuiButtonBase-root': {
                                  padding: 0,
                                  paddingX: '9px',
                                },
                              }}
                              control={
                                <Checkbox
                                  checked={task.IsCompleted}
                                  sx={{
                                    '&.MuiCheckbox-root': {
                                      color: 'rgba(0, 0, 0, 0.26)',
                                    },
                                  }}
                                />
                              }
                              style={{ pointerEvents: 'none' }}
                              value={task.IsCompleted}
                              label={task.Name}
                            />
                          </FormGroup>
                        ))}
                        {value.Notes.map((note) => (
                          <Box key={`${note.NoteTypeId}-note`}>
                            <Typography variant="h5">{note.Name}</Typography>
                            <Typography>{note.Note}</Typography>
                          </Box>
                        ))}
                      </Box>
                    </AccordionDetails>
                  </Accordion>
                </Box>
              ),
            )}
          </Box>
        </DataCard>
        <DeleteDialog
          open={openDeleteDialog}
          confirmButtonProps={{ loading: deletingProject }}
          title={'Delete property'}
          message={'Are you sure you want to delete this project?'}
          onDelete={async () => deleteProject(+id).then(() => navigate('/projects'))}
          onClose={async () => setOpenDeleteDialog(false)}
        />
        <ProjectGeneralInfoDialog
          initialValues={data?.parsedBody}
          open={openProjectInfoDialog}
          postSubmit={() => {
            setOpenProjectInfoDialog(false);
            refreshData();
          }}
          onCancel={() => setOpenProjectInfoDialog(false)}
        />
        <ProjectFinancialDialog
          initialValues={data?.parsedBody}
          open={openFinancialInfoDialog}
          postSubmit={() => {
            setOpenFinancialInfoDialog(false);
            refreshData();
          }}
          onCancel={() => setOpenFinancialInfoDialog(false)}
        />
        <ProjectDocumentationDialog
          initialValues={data?.parsedBody}
          open={openDocumentationDialog}
          postSubmit={() => {
            setOpenDocumentationDialog(false);
            refreshData();
          }}
          onCancel={() => setOpenDocumentationDialog(false)}
        />
        <ProjectPropertiesDialog
          initialValues={data?.parsedBody}
          open={openDisposalPropDialog}
          postSubmit={() => {
            setOpenDisposalPropDialog(false);
            refreshData();
          }}
          onCancel={() => setOpenDisposalPropDialog(false)}
        />
        <ProjectAgencyResponseDialog
          agencies={ungroupedAgencies}
          options={agencyOptions}
          initialValues={data?.parsedBody}
          open={openAgencyInterestDialog}
          postSubmit={() => {
            setOpenAgencyInterestDialog(false);
            refreshData();
          }}
          onCancel={() => {
            setOpenAgencyInterestDialog(false);
          }}
        />
      </Box>
    </CollapsibleSidebar>
  );
};

export default ProjectDetail;<|MERGE_RESOLUTION|>--- conflicted
+++ resolved
@@ -38,12 +38,9 @@
 import { enumReverseLookup } from '@/utilities/helperFunctions';
 import { AgencyResponseType } from '@/constants/agencyResponseTypes';
 import useDataSubmitter from '@/hooks/useDataSubmitter';
-<<<<<<< HEAD
 import { Roles } from '@/constants/roles';
 import { AuthContext } from '@/contexts/authContext';
-=======
 import { ExpandMoreOutlined } from '@mui/icons-material';
->>>>>>> 628d11a4
 
 interface IProjectDetail {
   onClose: () => void;
