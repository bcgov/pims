--- conflicted
+++ resolved
@@ -5,12 +5,10 @@
 import { Box, Button, Chip, Paper, Typography } from '@mui/material';
 import { GridColDef } from '@mui/x-data-grid';
 import { mdiCheckCircle, mdiCloseThick } from '@mdi/js';
-<<<<<<< HEAD
 import UserDetail from '@/components/users/UserDetail';
-=======
+import BaseLayout from '@/components/layout/BaseLayout';
+import useDataLoader from '@/hooks/useDataLoader';
 import usePimsApi from '@/hooks/usePimsApi';
-import useDataLoader from '@/hooks/useDataLoader';
->>>>>>> 99541299
 
 const Dev = () => {
   const { users } = usePimsApi();
@@ -114,20 +112,9 @@
   ];
 
   return (
-<<<<<<< HEAD
     <BaseLayout>
       <Box display={'flex'} justifyContent={'center'}>
         <UserDetail />
-=======
-    <Box display={'flex'} flexDirection={'column'} alignItems={'center'}>
-      <Box>
-        <Button onClick={() => refreshFakeData()}>Populate Fake Data</Button>
-        {realDataLoading ? (
-          <Typography>Real API Data loading....</Typography>
-        ) : (
-          <Typography>{JSON.stringify(realData, null, 2)}</Typography>
-        )}
->>>>>>> 99541299
       </Box>
 
       <Paper sx={{ width: '1080px', padding: '2rem', borderRadius: '32px' }}>
@@ -139,7 +126,7 @@
           loading={fakeDataLoading}
         />
       </Paper>
-    </Box>
+    </BaseLayout>
   );
 };
 
