import AgencyTable from '@/components/agencies/AgencyTable';
import useDataLoader from '@/hooks/useDataLoader';
import usePimsApi from '@/hooks/usePimsApi';
import React from 'react';
import { useNavigate } from 'react-router-dom';

const AgencyManagement = () => {
  const navigate = useNavigate();
  // Getting data from API
  const api = usePimsApi();
<<<<<<< HEAD
  const userContext = useContext(AuthContext);
  if (!userContext.keycloak.hasRoles([Roles.ADMIN, Roles.AUDITOR], { requireAllRoles: false })) {
    navigate('/');
  }
=======
>>>>>>> d5884d6b
  const { data, refreshData, isLoading, error } = useDataLoader(api.agencies.getAgenciesWithParent);

  return (
    <AgencyTable
      rowClickHandler={(params) => {
        // Checking length of selection so it only navigates if user isn't trying to select something
        const selection = window.getSelection().toString();
        if (!selection.length) {
          navigate(`/admin/agencies/${params.id}`);
        }
      }}
      data={data}
      refreshData={refreshData}
      isLoading={isLoading}
      error={error}
    />
  );
};

export default AgencyManagement;<|MERGE_RESOLUTION|>--- conflicted
+++ resolved
@@ -8,13 +8,6 @@
   const navigate = useNavigate();
   // Getting data from API
   const api = usePimsApi();
-<<<<<<< HEAD
-  const userContext = useContext(AuthContext);
-  if (!userContext.keycloak.hasRoles([Roles.ADMIN, Roles.AUDITOR], { requireAllRoles: false })) {
-    navigate('/');
-  }
-=======
->>>>>>> d5884d6b
   const { data, refreshData, isLoading, error } = useDataLoader(api.agencies.getAgenciesWithParent);
 
   return (
