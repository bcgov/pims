--- conflicted
+++ resolved
@@ -5,16 +5,12 @@
     try_files $uri /index.html;
   }
   location /api/ {
-<<<<<<< HEAD
-    proxy_pass "http://pims-api-v2:5000/api/";
-  }
-  location /api/auth/ {
-    proxy_pass "http://pims-api-v2:5000/auth/";
-=======
     proxy_pass http://pims-api-v2:5000/;
->>>>>>> e4b1a519
   }
   location /api/api-docs/ {
     proxy_pass http://pims-api-v2:5000/api/api-docs/;
   }
+  location /api/auth/ {
+    proxy_pass http://pims-api-v2:5000/auth/;
+  }
 }
