import { Request, Response } from 'express';
import controllers from '@/controllers';
import { Agency } from '@/typeorm/Entities/Agency';
import { ProjectFilterSchema } from '@/services/projects/projectSchema';
import {
  MockReq,
  MockRes,
  getRequestHandlerMocks,
  produceUser,
  produceProject,
  produceParcel,
  produceBuilding,
  produceProjectProperty,
} from '../../../testUtils/factories';
import { AppDataSource } from '@/appDataSource';
import { z } from 'zod';
import { Roles } from '@/constants/roles';
import { Project } from '@/typeorm/Entities/Project';
import { ProjectSchema } from '@/controllers/projects/projectsSchema';
import { ProjectProperty } from '@/typeorm/Entities/ProjectProperty';
import { DeleteResult } from 'typeorm';
import { faker } from '@faker-js/faker';

const agencyRepo = AppDataSource.getRepository(Agency);

jest.spyOn(agencyRepo, 'exists').mockImplementation(async () => true);

const fakeProjects = [
  { id: 1, name: 'Project 1' },
  { id: 2, name: 'Project 2' },
];

const _addProject = jest.fn().mockImplementation(() => produceProject());
const _getProjectById = jest.fn().mockImplementation(() => produceProject());
const _getProjectsForExport = jest.fn().mockResolvedValue(fakeProjects);
const _getProjects = jest.fn().mockResolvedValue(fakeProjects);
const _hasAgencies = jest.fn();
const _updateProject = jest.fn().mockImplementation(() => produceProject());
const _deleteProjectById = jest.fn().mockImplementation(
  (): DeleteResult => ({
    raw: {},
  }),
);

jest
  .spyOn(AppDataSource.getRepository(Project), 'find')
  .mockImplementation(async () => _addProject());

jest.mock('@/services/projects/projectsServices', () => ({
  addProject: () => _addProject(),
  getProjects: () => _getProjects(),
  getProjectsForExport: () => _getProjectsForExport(),
  getProjectById: () => _getProjectById(),
  updateProject: () => _updateProject(),
  deleteProjectById: () => _deleteProjectById(),
}));

jest.mock('@/services/users/usersServices', () => ({
  getUser: (guid: string) => _getUser(guid),
  getAgencies: jest.fn().mockResolvedValue([1, 2]),
  hasAgencies: jest.fn(() => _hasAgencies()),
}));

jest.mock('@/services/notifications/notificationServices', () => ({
  cancelAllProjectNotifications: () => ({
    succeeded: faker.number.int(),
    failed: faker.number.int(),
  }),
}));

jest
  .spyOn(AppDataSource.getRepository(ProjectProperty), 'find')
  .mockImplementation(async () => [
    produceProjectProperty({ Parcel: produceParcel() }),
    produceProjectProperty({ Building: produceBuilding() }),
  ]);

const _getUser = jest
  .fn()
  .mockImplementation((guid: string) => ({ ...produceUser(), KeycloakUserId: guid }));
describe('UNIT - Testing controllers for users routes.', () => {
  let mockRequest: Request & MockReq, mockResponse: Response & MockRes;

  beforeEach(() => {
    jest.clearAllMocks();
    const { mockReq, mockRes } = getRequestHandlerMocks();
    mockRequest = mockReq;
    mockResponse = mockRes;
  });
  describe('GET /projects/', () => {
    it('should return projects for admin user', async () => {
      // Mock an admin user
      const { mockReq, mockRes } = getRequestHandlerMocks();
      mockRequest = mockReq;
      mockRequest.setUser({ client_roles: [Roles.ADMIN] });
      mockResponse = mockRes;
      jest.spyOn(ProjectFilterSchema, 'safeParse').mockReturnValueOnce({
        success: true,
        data: {
          projectNumber: '123',
          name: 'Project Name',
          statusId: 1,
          agencyId: [1, 2],
          page: 1,
          quantity: 10,
        },
      });

      // Call filterProjects controller function
      await controllers.getProjects(mockRequest, mockResponse);

      // Assert response status and content
      expect(mockResponse.status).toHaveBeenCalledWith(200);
      expect(mockResponse.send).toHaveBeenCalledWith([
        { id: 1, name: 'Project 1' },
        { id: 2, name: 'Project 2' },
      ]);
      expect(_getProjects).toHaveBeenCalledTimes(1);
    });

    it('should return the excel import if called for', async () => {
      // Mock an admin user
      const { mockReq, mockRes } = getRequestHandlerMocks();
      mockRequest = mockReq;
      mockRequest.query.excelExport = 'true';
      mockRequest.setUser({ client_roles: [Roles.ADMIN] });
      mockResponse = mockRes;
      jest.spyOn(ProjectFilterSchema, 'safeParse').mockReturnValueOnce({
        success: true,
        data: {
          projectNumber: '123',
          name: 'Project Name',
          statusId: 1,
          agencyId: [1, 2],
          page: 1,
          quantity: 10,
          sortOrder: 'asc',
          sortKey: 'ProjectNumber',
        },
      });

      // Call filterProjects controller function
      await controllers.getProjects(mockRequest, mockResponse);

      // Assert response status and content
      expect(mockResponse.status).toHaveBeenCalledWith(200);
      expect(mockResponse.send).toHaveBeenCalledWith([
        { id: 1, name: 'Project 1' },
        { id: 2, name: 'Project 2' },
      ]);
      expect(_getProjectsForExport).toHaveBeenCalledTimes(1);
    });

    it('should return projects for a general user', async () => {
      // Mock an general user
      const { mockReq, mockRes } = getRequestHandlerMocks();
      mockRequest = mockReq;
      mockRequest.setUser({ client_roles: [Roles.GENERAL_USER] });
      mockResponse = mockRes;
      jest.spyOn(ProjectFilterSchema, 'safeParse').mockReturnValueOnce({
        success: true,
        data: {
          projectNumber: '123',
          name: 'Project Name',
          statusId: 1,
          agencyId: [1, 2],
          page: 1,
          quantity: 10,
          sortOrder: 'asc',
          sortKey: 'ProjectNumber',
        },
      });

      // Call filterProjects controller function
      await controllers.getProjects(mockRequest, mockResponse);

      // Assert response status and content
      expect(mockResponse.status).toHaveBeenCalledWith(200);
      expect(mockResponse.send).toHaveBeenCalledWith([
        { id: 1, name: 'Project 1' },
        { id: 2, name: 'Project 2' },
      ]);
    });

    it('should return 400 if filter cannot be parsed', async () => {
      jest.spyOn(ProjectFilterSchema, 'safeParse').mockReturnValueOnce({
        success: false,
        error: new z.ZodError([]), // Pass an empty array of errors
      });

      await controllers.getProjects(mockRequest, mockResponse);
      expect(mockResponse.status).toHaveBeenCalledWith(400);
      expect(mockResponse.send).toHaveBeenCalledWith('Could not parse filter.');
    });

    it('should pass valid project filter', () => {
      jest.spyOn(ProjectFilterSchema, 'safeParse').mockRestore();
      const validFilter = {
        projectNumber: '123',
        name: 'Project Name',
        statusId: 1,
        agencyId: [1],
      };

      const result = ProjectFilterSchema.safeParse(validFilter);
      expect(result.success).toBe(true);
    });

    it('should pass valid project filter', () => {
      jest.spyOn(ProjectFilterSchema, 'safeParse').mockRestore();
      const validFilter = {
        projectNumber: '123',
        name: 'Project Name',
        statusId: 1,
        agencyId: [1, 2],
      };
      const result = ProjectFilterSchema.safeParse(validFilter);
      expect(result.success).toBe(true);
    });
  });
  describe('GET /projects/disposal/:projectId', () => {
    it('should return status 200 and a project when user is admin', async () => {
      mockRequest.params.projectId = '1';
      mockRequest.setUser({ client_roles: [Roles.ADMIN] });
      await controllers.getDisposalProject(mockRequest, mockResponse);
      expect(mockResponse.statusValue).toBe(200);
    });
    it('should return status 200 and a project when user is auditor', async () => {
      mockRequest.params.projectId = '1';
      mockRequest.setUser({ client_roles: [Roles.AUDITOR] });
      await controllers.getDisposalProject(mockRequest, mockResponse);
      expect(mockResponse.statusValue).toBe(200);
    });
    it('should return status 403 when user does not have correct agencies', async () => {
      mockRequest.params.projectId = '1';
      mockRequest.setUser({ client_roles: [Roles.GENERAL_USER], hasRoles: () => false });
      _hasAgencies.mockImplementationOnce(() => false);
      await controllers.getDisposalProject(mockRequest, mockResponse);
      expect(mockResponse.statusValue).toBe(403);
    });
    it('should return status 400 on misformatted id', async () => {
      mockRequest.params.projectId = 'a';
      await controllers.getDisposalProject(mockRequest, mockResponse);
      expect(mockResponse.statusValue).toBe(400);
    });
    it('should return status 404 on no resource', async () => {
      _getProjectById.mockImplementationOnce(() => null);
      mockRequest.params.projectId = '-1';
      await controllers.getDisposalProject(mockRequest, mockResponse);
      expect(mockResponse.statusValue).toBe(404);
    });
  });

  describe('PUT /projects/disposal/:projectId', () => {
    it('should return status 200 on successful update', async () => {
      mockRequest.setUser({ client_roles: [Roles.ADMIN] });
      mockRequest.params.projectId = '1';
      mockRequest.body = {
        project: produceProject({ Id: 1 }),
        propertyIds: [],
      };
      await controllers.updateDisposalProject(mockRequest, mockResponse);
      expect(mockResponse.statusValue).toBe(200);
    });

    it('should return status 403 when user is not an admin', async () => {
      mockRequest.setUser({ client_roles: [Roles.GENERAL_USER] });
      mockRequest.params.projectId = '1';
      mockRequest.body = {
        project: produceProject({ Id: 1 }),
        propertyIds: [],
      };
      await controllers.updateDisposalProject(mockRequest, mockResponse);
      expect(mockResponse.statusValue).toBe(403);
    });

    it('should return status 400 on mistmatched id', async () => {
      mockRequest.setUser({ client_roles: [Roles.ADMIN] });
      mockRequest.params.projectId = '1';
      mockRequest.body = {
        project: {
          Id: 3,
        },
        propertyIds: [],
      };
      await controllers.updateDisposalProject(mockRequest, mockResponse);
      expect(mockResponse.statusValue).toBe(400);
    });
    it('should return status 400 on invalid id', async () => {
      mockRequest.setUser({ client_roles: [Roles.ADMIN] });
      mockRequest.params.projectId = 'abc';
      mockRequest.body = {
        project: {
          Id: 3,
        },
        propertyIds: [],
      };
      await controllers.updateDisposalProject(mockRequest, mockResponse);
      expect(mockResponse.statusValue).toBe(400);
    });
    it('should return status 400 on missing fields', async () => {
      mockRequest.setUser({ client_roles: [Roles.ADMIN] });
      mockRequest.params.projectId = '1';
      mockRequest.body = {
        Id: 1,
      };
      await controllers.updateDisposalProject(mockRequest, mockResponse);
      expect(mockResponse.statusValue).toBe(400);
    });
  });

  describe('DELETE /projects/disposal/:projectId', () => {
    it('should return status 200 on successful deletion', async () => {
      mockRequest.params.projectId = '1';
<<<<<<< HEAD
      mockRequest.setUser({ client_roles: [Roles.ADMIN], hasRoles: () => true });
=======
      mockRequest.setUser({ client_roles: [Roles.ADMIN] });
>>>>>>> 2b6c5f87
      await controllers.deleteDisposalProject(mockRequest, mockResponse);
      expect(mockResponse.statusValue).toBe(200);
    });

    it('should return status 404 on no resource', async () => {
      mockRequest.params.projectId = 'abc';
      mockRequest.setUser({ client_roles: [Roles.ADMIN], hasRoles: () => true });
      await controllers.deleteDisposalProject(mockRequest, mockResponse);
      expect(mockResponse.statusValue).toBe(400);
    });
  });

  describe('POST /projects/disposal', () => {
    it('should return status 201 on successful project addition', async () => {
      mockRequest.body = produceProject();
      await controllers.addDisposalProject(mockRequest, mockResponse);
      expect(mockResponse.statusValue).toBe(201);
    });
  });

  describe('Project Schema Validation', () => {
    it('should pass valid project schema', () => {
      const project = _addProject();
      expect(project).toBeDefined();
    });

    xit('should fail with invalid project schema', () => {
      const invalidProject = {
        // Incomplete or incorrect properties for an invalid project object
      };

      const result = ProjectSchema.safeParse(invalidProject);
      expect(result.success).toBe(false);
    });
  });
});<|MERGE_RESOLUTION|>--- conflicted
+++ resolved
@@ -312,11 +312,7 @@
   describe('DELETE /projects/disposal/:projectId', () => {
     it('should return status 200 on successful deletion', async () => {
       mockRequest.params.projectId = '1';
-<<<<<<< HEAD
       mockRequest.setUser({ client_roles: [Roles.ADMIN], hasRoles: () => true });
-=======
-      mockRequest.setUser({ client_roles: [Roles.ADMIN] });
->>>>>>> 2b6c5f87
       await controllers.deleteDisposalProject(mockRequest, mockResponse);
       expect(mockResponse.statusValue).toBe(200);
     });
