--- conflicted
+++ resolved
@@ -1,20 +1,12 @@
 import controllers from '../../../controllers';
-<<<<<<< HEAD
-import { Request } from 'express';
-=======
 import { Request, Response } from 'express';
->>>>>>> 82d33ba8
 
 describe('UNIT - Testing controller for /health routes', () => {
   const mockRequest = {} as Request;
   const mockResponse = {
     send: jest.fn().mockReturnThis(),
     status: jest.fn().mockReturnThis(),
-<<<<<<< HEAD
-  } as any;
-=======
   } as unknown as Response;
->>>>>>> 82d33ba8
   it('should set status 200 and text message', async () => {
     await controllers.healthCheck(mockRequest, mockResponse);
     expect(mockResponse.status).toHaveBeenLastCalledWith(200);
