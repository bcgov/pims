--- conflicted
+++ resolved
@@ -39,7 +39,6 @@
     });
   });
 
-<<<<<<< HEAD
   describe('deleteParcelByPid', () => {
     it('should delete a parcel and return a 204 status code', async () => {
       const parcelToDelete = produceParcel();
@@ -53,39 +52,39 @@
       expect(
         async () => await parcelService.deleteParcelByPid(parcelToDelete.PID),
       ).rejects.toThrow();
-=======
-  describe('UNIT - getParcels', () => {
-    it('should return a list of parcels', async () => {
-      const parcels = await parcelService.getParcels({});
-      expect(parcels).toHaveLength(2);
+      describe('UNIT - getParcels', () => {
+        it('should return a list of parcels', async () => {
+          const parcels = await parcelService.getParcels({});
+          expect(parcels).toHaveLength(2);
+        });
+      });
     });
   });
+});
 
-  describe('UNIT - ParcelFilterSchema', () => {
-    it('should validate partial or complete filters', () => {
-      // Empty filter
-      expect(() => ParcelFilterSchema.parse({})).not.toThrow();
-      // Partial filter
-      expect(() =>
-        ParcelFilterSchema.parse({
-          agencyId: 3,
-        }),
-      ).not.toThrow();
-      // Filter with only page
-      expect(() =>
-        ParcelFilterSchema.parse({
-          page: 3,
-          quantity: 50,
-        }),
-      ).not.toThrow();
-    });
-    it('should throw an error when invalid filters are given', () => {
-      expect(() =>
-        ParcelFilterSchema.parse({
-          agencyId: 'hi',
-        }),
-      ).toThrow();
->>>>>>> 469e88e4
-    });
+describe('UNIT - ParcelFilterSchema', () => {
+  it('should validate partial or complete filters', () => {
+    // Empty filter
+    expect(() => ParcelFilterSchema.parse({})).not.toThrow();
+    // Partial filter
+    expect(() =>
+      ParcelFilterSchema.parse({
+        agencyId: 3,
+      }),
+    ).not.toThrow();
+    // Filter with only page
+    expect(() =>
+      ParcelFilterSchema.parse({
+        page: 3,
+        quantity: 50,
+      }),
+    ).not.toThrow();
+  });
+  it('should throw an error when invalid filters are given', () => {
+    expect(() =>
+      ParcelFilterSchema.parse({
+        agencyId: 'hi',
+      }),
+    ).toThrow();
   });
 });