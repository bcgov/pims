/* eslint-disable @typescript-eslint/no-explicit-any */
<<<<<<< HEAD
import { AccessRequests } from '@/typeorm/Entities/AccessRequests';
import { Agencies } from '@/typeorm/Entities/Agencies';
import { Users, Roles as RolesEntity, UserStatus } from '@/typeorm/Entities/Users_Roles_Claims';
=======
import { AccessRequest } from '@/typeorm/Entities/AccessRequest';
import { Agency } from '@/typeorm/Entities/Agency';
import { User } from '@/typeorm/Entities/User';
>>>>>>> 0f46f9fd
import { faker } from '@faker-js/faker';
import { UUID } from 'crypto';
import { Request, Response } from 'express';
import { Role as RolesEntity } from '@/typeorm/Entities/Role';

export class MockRes {
  statusValue: any;
  status = jest.fn().mockImplementation((value: any) => {
    this.statusValue = value;

    return this;
  });

  jsonValue: any;
  json = jest.fn().mockImplementation((value: any) => {
    this.jsonValue = value;

    return this;
  });

  sendValue: any;
  send = jest.fn().mockImplementation((value: any) => {
    this.sendValue = value;

    return this;
  });
}

export class MockReq {
  query = {};
  params = {};
  body = {};
  user = {};
  headers = {};
  files: any[] = [];

  public setUser = (userData: object) => {
    const defaultUserObject = {
      idir_user_guid: 'W7802F34D2390EFA9E7JK15923770279',
      identity_provider: 'idir',
      idir_username: 'JOHNDOE',
      name: 'Doe, John CITZ:EX',
      preferred_username: 'a7254c34i2755fea9e7ed15918356158@idir',
      given_name: 'John',
      display_name: 'Doe, John CITZ:EX',
      family_name: 'Doe',
      email: 'john.doe@gov.bc.ca',
      client_roles: [] as string[],
    };
    this.user = {
      ...defaultUserObject,
      ...userData,
    };
  };
}

/**
 * Returns several mocks for testing RequestHandler responses.
 *
 * @return {*}
 */
export const getRequestHandlerMocks = () => {
  const mockReq = new MockReq() as Request & MockReq;

  const mockRes = new MockRes() as Response & MockRes;

  //const mockNext; May need to implement this as well.

  return { mockReq, mockRes /*mockNext*/ };
};

export const produceUser = (): User => {
  const id = faker.string.uuid() as UUID;
  return {
    CreatedOn: faker.date.anytime(),
    UpdatedOn: faker.date.anytime(),
    UpdatedById: undefined,
    UpdatedBy: undefined,
    CreatedById: undefined,
    CreatedBy: undefined,
    Id: id,
    Status: UserStatus.Active,
    DisplayName: faker.company.name(),
    FirstName: faker.person.firstName(),
    MiddleName: faker.person.middleName(),
    LastName: faker.person.lastName(),
    Email: faker.internet.email(),
    Username: faker.internet.userName(),
    Position: 'Tester',
    EmailVerified: false,
    IsSystem: false,
    Note: '',
    LastLogin: faker.date.anytime(),
    ApprovedById: undefined,
    ApprovedBy: undefined,
    ApprovedOn: undefined,
    KeycloakUserId: faker.string.uuid() as UUID,
    Role: produceRole(),
    RoleId: undefined,
    Agency: produceAgency(id),
    AgencyId: undefined,
  };
};

export const produceRequest = (): AccessRequest => {
  const agency = produceAgency();
  const role = produceRole();
  const user = produceUser();
  const request: AccessRequest = {
    Id: faker.number.int(),
<<<<<<< HEAD
    KeycloakUserId: faker.string.uuid(),
=======
    UserId: user.Id,
    User: user,
>>>>>>> 0f46f9fd
    Note: 'test',
    Status: 0,
    RoleId: role.Id,
    Role: role,
    Agency: agency,
    AgencyId: agency.Id,
    CreatedById: undefined,
    CreatedBy: undefined,
    CreatedOn: faker.date.anytime(),
    UpdatedById: undefined,
    UpdatedBy: undefined,
    UpdatedOn: faker.date.anytime(),
  };
  return request;
};

export const produceAgency = (code?: string): Agency => {
  const agency: Agency = {
    Id: faker.number.int({ max: 10 }),
    Name: faker.company.name(),
    IsDisabled: false,
    SortOrder: 0,
    Description: '',
    ParentId: undefined,
    Parent: undefined,
    Code: code ?? faker.string.alpha({ length: 4 }),
    Email: faker.internet.email(),
    SendEmail: false,
    AddressTo: '',
    CCEmail: faker.internet.email(),
    CreatedById: undefined,
    CreatedOn: new Date(),
    CreatedBy: undefined,
    UpdatedById: undefined,
    UpdatedBy: undefined,
    UpdatedOn: new Date(),
    Users: [],
  };
  return agency;
};

export const produceRole = (): RolesEntity => {
  return {
    CreatedOn: faker.date.anytime(),
    UpdatedOn: faker.date.anytime(),
    UpdatedById: undefined,
    UpdatedBy: undefined,
    CreatedById: undefined,
    CreatedBy: undefined,
    Id: faker.string.uuid() as UUID,
    Name: faker.company.name(),
    IsDisabled: false,
    Description: '',
    SortOrder: 0,
    KeycloakGroupId: faker.string.uuid() as UUID,
    IsPublic: false,
    Users: [],
  };
};<|MERGE_RESOLUTION|>--- conflicted
+++ resolved
@@ -1,13 +1,7 @@
 /* eslint-disable @typescript-eslint/no-explicit-any */
-<<<<<<< HEAD
-import { AccessRequests } from '@/typeorm/Entities/AccessRequests';
-import { Agencies } from '@/typeorm/Entities/Agencies';
-import { Users, Roles as RolesEntity, UserStatus } from '@/typeorm/Entities/Users_Roles_Claims';
-=======
 import { AccessRequest } from '@/typeorm/Entities/AccessRequest';
 import { Agency } from '@/typeorm/Entities/Agency';
-import { User } from '@/typeorm/Entities/User';
->>>>>>> 0f46f9fd
+import { User, UserStatus } from '@/typeorm/Entities/User';
 import { faker } from '@faker-js/faker';
 import { UUID } from 'crypto';
 import { Request, Response } from 'express';
@@ -109,6 +103,7 @@
     RoleId: undefined,
     Agency: produceAgency(id),
     AgencyId: undefined,
+    IsDisabled: false,
   };
 };
 
@@ -118,12 +113,8 @@
   const user = produceUser();
   const request: AccessRequest = {
     Id: faker.number.int(),
-<<<<<<< HEAD
-    KeycloakUserId: faker.string.uuid(),
-=======
     UserId: user.Id,
     User: user,
->>>>>>> 0f46f9fd
     Note: 'test',
     Status: 0,
     RoleId: role.Id,
