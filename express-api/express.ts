--- conflicted
+++ resolved
@@ -41,20 +41,13 @@
 app.use(cookieParser());
 app.use(compression());
 
-<<<<<<< HEAD
-// TODO: Add logger here
-
 // Swagger service route
 app.use('/api/api-docs', swaggerUi.serve, swaggerUi.setup(swaggerJSON));
-=======
 // Get Custom Middleware
 const { headerHandler, morganMiddleware } = middleware;
 
 // Logging Middleware
 app.use(morganMiddleware);
-
-// TODO: Add Swagger here
->>>>>>> 82d33ba8
 
 // Set headers for response
 app.use(`/api/v2`, headerHandler as RequestHandler);
