--- conflicted
+++ resolved
@@ -28,11 +28,7 @@
   PropertyType: PropertyType;
 
   // Parcel Relation
-<<<<<<< HEAD
-  @Column({ name: 'ParcelId', type: 'int', nullable: true })
-=======
   @Column({ name: 'parcel_id', type: 'int' })
->>>>>>> dd849899
   ParcelId: number;
 
   @ManyToOne(() => Parcel, (Parcel) => Parcel.Id)
@@ -40,11 +36,7 @@
   Parcel: Parcel;
 
   // Building Relation
-<<<<<<< HEAD
-  @Column({ name: 'BuildingId', type: 'int', nullable: true })
-=======
   @Column({ name: 'building_id', type: 'int' })
->>>>>>> dd849899
   BuildingId: number;
 
   @ManyToOne(() => Building, (Building) => Building.Id)
