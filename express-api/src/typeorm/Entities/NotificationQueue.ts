import { BaseEntity } from '@/typeorm/Entities/abstractEntities/BaseEntity';
import { Column, Entity, Index, JoinColumn, ManyToOne, PrimaryGeneratedColumn } from 'typeorm';
import { UUID } from 'crypto';
import { Project } from '@/typeorm/Entities/Project';
import { NotificationTemplate } from '@/typeorm/Entities/NotificationTemplate';
import { Agency } from './Agency';

@Entity()
@Index(['Status', 'SendOn', 'Subject'])
@Index(['ProjectId', 'TemplateId', 'ToAgencyId'])
export class NotificationQueue extends BaseEntity {
  @PrimaryGeneratedColumn({ type: 'int' })
  Id: number;

  // What is this used for?
  @Column({ type: 'uuid' })
  @Index({ unique: true })
  Key: UUID;

  @Column({ type: 'int' })
  Status: number;

  @Column({ type: 'character varying', length: 50 })
  Priority: string;

  @Column({ type: 'character varying', length: 50 })
  Encoding: string;

  @Column({ type: 'timestamp' })
  SendOn: Date;

  @Column({ type: 'character varying', length: 500, nullable: true }) // How can this be nullable?
  To: string;

  @Column({ type: 'character varying', length: 200 })
  Subject: string;

  @Column({ type: 'character varying', length: 50 })
  BodyType: string;

  @Column({ type: 'text' })
  Body: string;

  @Column({ type: 'character varying', length: 500, nullable: true })
  Bcc: string;

  @Column({ type: 'character varying', length: 500, nullable: true })
  Cc: string;

  @Column({ type: 'character varying', length: 50, nullable: true })
  Tag: string;

  // Project Relation
<<<<<<< HEAD
  @Column({ name: 'ProjectId', type: 'int', nullable: true })
=======
  @Column({ name: 'project_id', type: 'int' })
>>>>>>> dd849899
  ProjectId: number;

  @ManyToOne(() => Project, (Project) => Project.Id)
  @JoinColumn({ name: 'project_id' })
  Project: Project;

  // Agency Relation
<<<<<<< HEAD
  @Column({ name: 'ToAgencyId', type: 'int', nullable: true })
=======
  @Column({ name: 'to_agency_id', type: 'int' })
>>>>>>> dd849899
  ToAgencyId: number;

  @ManyToOne(() => Agency, (Agency) => Agency.Id)
  @JoinColumn({ name: 'to_agency_id' })
  @Index()
  ToAgency: Agency;

  // Template Relation
  @Column({ name: 'template_id', type: 'int' })
  TemplateId: number;

  @ManyToOne(() => NotificationTemplate, (Template) => Template.Id)
  @JoinColumn({ name: 'template_id' })
  @Index()
  Template: NotificationTemplate;

  @Column({ type: 'uuid' })
  ChesMessageId: UUID;

  @Column({ type: 'uuid' })
  ChesTransactionId: UUID;
}<|MERGE_RESOLUTION|>--- conflicted
+++ resolved
@@ -51,11 +51,7 @@
   Tag: string;
 
   // Project Relation
-<<<<<<< HEAD
-  @Column({ name: 'ProjectId', type: 'int', nullable: true })
-=======
   @Column({ name: 'project_id', type: 'int' })
->>>>>>> dd849899
   ProjectId: number;
 
   @ManyToOne(() => Project, (Project) => Project.Id)
@@ -63,11 +59,7 @@
   Project: Project;
 
   // Agency Relation
-<<<<<<< HEAD
-  @Column({ name: 'ToAgencyId', type: 'int', nullable: true })
-=======
   @Column({ name: 'to_agency_id', type: 'int' })
->>>>>>> dd849899
   ToAgencyId: number;
 
   @ManyToOne(() => Agency, (Agency) => Agency.Id)
