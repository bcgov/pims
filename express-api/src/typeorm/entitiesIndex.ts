--- conflicted
+++ resolved
@@ -46,11 +46,8 @@
 import { MonetaryType } from './Entities/MonetaryType';
 import { TimestampType } from './Entities/TimestampType';
 import { PropertyUnion } from './Entities/views/PropertyUnionView';
-<<<<<<< HEAD
 import { ImportResult } from './Entities/ImportResult';
-=======
 import { ProjectJoin } from './Entities/views/ProjectJoinView';
->>>>>>> a1744bb2
 
 const views = [BuildingRelations, MapProperties];
 
@@ -101,10 +98,7 @@
   WorkflowProjectStatus,
   NoteType,
   PropertyUnion,
-<<<<<<< HEAD
   ImportResult,
-=======
   ProjectJoin,
->>>>>>> a1744bb2
   ...views,
 ];