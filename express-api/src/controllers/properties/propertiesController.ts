/* eslint-disable no-console */
import { Request, Response } from 'express';
import { stubResponse } from '@/utilities/stubResponse';
import propertyServices from '@/services/properties/propertiesServices';
import {
  MapFilterSchema,
  PropertyUnionFilterSchema,
} from '@/controllers/properties/propertiesSchema';
import { checkUserAgencyPermission, isAdmin, isAuditor } from '@/utilities/authorizationChecks';
import userServices from '@/services/users/usersServices';
import { Worker } from 'worker_threads';
import path from 'path';
import fs from 'fs';

/**
 * @description Used to retrieve all properties.
 * @param   {Request}     req Incoming request
 * @param   {Response}    res Outgoing response
 * @returns {Response}        A 200 status with a list of properties.
 */
export const getProperties = async (req: Request, res: Response) => {
  /**
   * #swagger.tags = ['Properties']
   * #swagger.description = 'Returns a list of all properties.'
   * #swagger.security = [{
            "bearerAuth": []
      }]
   */

  return stubResponse(res);
};

/**
 * @description Search for a single keyword across multiple different fields in both parcels and buildings.
 * @param   {Request}     req Incoming request
 * @param   {Response}    res Outgoing response
 * @returns {Response}        A 200 status with a list of properties.
 */
export const getPropertiesFuzzySearch = async (req: Request, res: Response) => {
  /**
   * #swagger.tags = ['Properties']
   * #swagger.description = 'Returns a list of fuzzy searched properties.'
   * #swagger.security = [{
            "bearerAuth": []
      }]
   */
  const keyword = String(req.query.keyword);
  const take = req.query.take ? Number(req.query.take) : undefined;
  const kcUser = req.user;
  let userAgencies;
  if (!isAdmin(kcUser)) {
    userAgencies = await userServices.getAgencies(kcUser.preferred_username);
  }
  const result = await propertyServices.propertiesFuzzySearch(keyword, take, userAgencies);
  return res.status(200).send(result);
};

/**
 * @description Used to retrieve all properties that match the incoming filter.
 * @param   {Request}     req Incoming request
 * @param   {Response}    res Outgoing response
 * @returns {Response}        A 200 status with a list of properties.
 */
export const getPropertiesFilter = async (req: Request, res: Response) => {
  /**
   * #swagger.tags = ['Properties']
   * #swagger.description = 'Returns a list of properties that match the incoming filter.'
   * #swagger.security = [{
            "bearerAuth": []
      }]
   */

  // TODO: Replace stub response with controller logic
  return stubResponse(res);
};

/**
 * @description Used to a paged list of all properties.
 * @param   {Request}     req Incoming request
 * @param   {Response}    res Outgoing response
 * @returns {Response}        A 200 status with a paged list of properties.
 */
export const getPropertiesPaged = async (req: Request, res: Response) => {
  /**
   * #swagger.tags = ['Properties']
   * #swagger.description = 'Returns a paged list of all properties.'
   * #swagger.security = [{
            "bearerAuth": []
      }]
   */

  // TODO: Replace stub response with controller logic
  return stubResponse(res);
};

/**
 * @description Used to a paged list of properties that match the incoming filter.
 * @param   {Request}     req Incoming request
 * @param   {Response}    res Outgoing response
 * @returns {Response}        A 200 status with a paged list of properties.
 */
export const getPropertiesPagedFilter = async (req: Request, res: Response) => {
  /**
   * #swagger.tags = ['Properties']
   * #swagger.description = 'Returns a paged list of properties that match the incoming filter.'
   * #swagger.security = [{
            "bearerAuth": []
      }]
   */

  // TODO: Replace stub response with controller logic
  return stubResponse(res);
};

/**
 * @description Used to retrieve all property geolocation information.
 * @param   {Request}     req Incoming request
 * @param   {Response}    res Outgoing response
 * @returns {Response}        A 200 status with a list of property geolocation information.
 */
export const getPropertiesForMap = async (req: Request, res: Response) => {
  /**
   * #swagger.tags = ['Properties']
   * #swagger.description = 'Returns a list of all property geolocation information.'
   * #swagger.security = [{
            "bearerAuth": []
      }]
   */
  // parse for filter
  const filter = MapFilterSchema.safeParse(req.query);
  if (filter.success == false) {
    return res.status(400).send(filter.error);
  }

  // Converts comma-separated lists to arrays, see schema
  // Must remove empty arrays for TypeORM to work
  const filterResult = {
    ...filter.data,
    AgencyIds: filter.data.AgencyIds.length ? filter.data.AgencyIds : undefined,
    ClassificationIds: filter.data.ClassificationIds.length
      ? filter.data.ClassificationIds
      : undefined,
    AdministrativeAreaIds: filter.data.AdministrativeAreaIds.length
      ? filter.data.AdministrativeAreaIds
      : undefined,
    PropertyTypeIds: filter.data.PropertyTypeIds.length ? filter.data.PropertyTypeIds : undefined,
    RegionalDistrictIds: filter.data.RegionalDistrictIds.length
      ? filter.data.RegionalDistrictIds
      : undefined,
  };

  // Controlling for agency search visibility
  const kcUser = req.user;
  // Admins and auditors see all, otherwise...
  if (!(isAdmin(kcUser) || isAuditor(kcUser))) {
    const requestedAgencies = filterResult.AgencyIds;
    const userHasAgencies = await checkUserAgencyPermission(kcUser, requestedAgencies);
    // If not agencies were requested or if the user doesn't have those requested agencies
    if (!requestedAgencies || !userHasAgencies) {
      // Then only show that user's agencies instead.
      const usersAgencies = await userServices.getAgencies(kcUser.preferred_username);
      filterResult.AgencyIds = usersAgencies;
    }
  }

  const properties = await propertyServices.getPropertiesForMap(filterResult);
  // Convert to GeoJSON format
  const mapFeatures = properties.map((property) => ({
    type: 'Feature',
    properties: { ...property },
    geometry: {
      type: 'Point',
      // Coordinates are backward compared to most places. Needed for Superclusterer.
      // Superclusterer expects the exact opposite lat,lng compared to Leaflet
      coordinates: [property.Location.x, property.Location.y],
    },
  }));
  return res.status(200).send(mapFeatures);
};

<<<<<<< HEAD
export const importProperties = async (req: Request, res: Response) => {
  const filePath = req.file.path;
  const fileName = req.file.filename;
  const ssoUser = req.user;
  const user = await userServices.getUser(ssoUser.preferred_username);
  const roles = ssoUser.client_roles;
  const worker = new Worker(
    path.resolve(__dirname, '../../services/properties/propertyWorker.ts'),
    {
      workerData: { filePath, fileName, user, roles },
      execArgv: [
        '--require',
        'ts-node/register',
        '--require',
        'tsconfig-paths/register',
        '--require',
        'dotenv/config',
      ],
    },
  );
  worker.on('message', (msg) => {
    console.log('Worker thread message --', msg);
  });
  worker.on('error', (err) => console.log('Worker errored out with error: ' + err.message));
  worker.on('exit', (code) => {
    console.log(`Worker hit exit code ${code}`);

    fs.unlink(filePath, (err) => {
      if (err) console.error('Failed to cleanup file from file upload.');
    });
  });
  return res.status(200).send('Received file.');
=======
export const getPropertyUnion = async (req: Request, res: Response) => {
  const filter = PropertyUnionFilterSchema.safeParse(req.query);
  if (filter.success == false) {
    return res.status(400).send(filter.error);
  }
  const properties = await propertyServices.getPropertiesUnion(filter.data);
  return res.status(200).send(properties);
>>>>>>> 5d53af62
};<|MERGE_RESOLUTION|>--- conflicted
+++ resolved
@@ -178,7 +178,6 @@
   return res.status(200).send(mapFeatures);
 };
 
-<<<<<<< HEAD
 export const importProperties = async (req: Request, res: Response) => {
   const filePath = req.file.path;
   const fileName = req.file.filename;
@@ -211,7 +210,8 @@
     });
   });
   return res.status(200).send('Received file.');
-=======
+};
+
 export const getPropertyUnion = async (req: Request, res: Response) => {
   const filter = PropertyUnionFilterSchema.safeParse(req.query);
   if (filter.success == false) {
@@ -219,5 +219,4 @@
   }
   const properties = await propertyServices.getPropertiesUnion(filter.data);
   return res.status(200).send(properties);
->>>>>>> 5d53af62
 };