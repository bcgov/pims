import { z } from 'zod';
import { stubResponse } from '../../utilities/stubResponse';
import { Request, Response } from 'express';
import chesServices from '@/services/ches/chesServices';
import { ChesFilterSchema } from './toolsSchema';
<<<<<<< HEAD
import { SSOUser } from '@bcgov/citz-imb-sso-express';
=======
import { KeycloakUser } from '@bcgov/citz-imb-kc-express';
import geocoderService from '@/services/geocoder/geocoderService';
>>>>>>> 541e3b8b

/**
 * @description Gets the status of a CHES message.
 * @param {Request}     req Incoming request.
 * @param {Response}    res Outgoing response.
 * @returns {Response}      A 200 status with a CHES object.
 */
export const getChesMessageStatusById = async (req: Request, res: Response) => {
  /**
   * #swagger.tags = ['Tools']
   * #swagger.description = 'Make a request to CHES to get the status of the specified 'messageId'.'
   * #swagger.security = [{
      "bearerAuth" : []
      }]
   */
  const messageId = z.string().uuid().safeParse(req.params.messageId);
  if (messageId.success) {
    const status = await chesServices.getStatusByIdAsync(messageId.data);
    return res.status(200).send(status);
  } else {
    return res.status(400).send('Message ID was malformed or missing.');
  }
};

/**
 * @description Gets the status of a CHES message.
 * @param {Request}     req Incoming request.
 * @param {Response}    res Outgoing response.
 * @returns {Response}      A 200 status with a CHES object.
 */
export const getChesMessageStatuses = async (req: Request, res: Response) => {
  /**
   * #swagger.tags = ['Tools']
   * #swagger.description = 'Make a request to CHES to get the status of many messages by the specified query strings'
   * #swagger.security = [{
      "bearerAuth" : []
      }]
   */
  const filter = ChesFilterSchema.safeParse(req.query);
  if (filter.success) {
    const status = await chesServices.getStatusesAsync(filter.data);
    return res.status(200).send(status);
  } else {
    return res.status(400).send('Could not parse filter.');
  }
};

/**
 * @description Cancel a CHES message by messageId.
 * @param {Request}     req Incoming request.
 * @param {Response}    res Outgoing response.
 * @returns {Response}      A 200 status with a CHES object.
 */
export const cancelChesMessageById = async (req: Request, res: Response) => {
  /**
     * #swagger.tags = ['Tools']
     * #swagger.description = 'Make a request to CHES to cancel the specified 'messageId''
     * #swagger.security = [{
        "bearerAuth" : []
        }]
     */
  const messageId = z.string().uuid().safeParse(req.params.messageId);
  if (messageId.success) {
    const status = await chesServices.cancelEmailByIdAsync(messageId.data);
    return res.status(200).send(status);
  } else {
    return res.status(400).send('Message ID was missing or malformed.');
  }
};

/**
 * @description Cancel a CHES message.
 * @param {Request}     req Incoming request.
 * @param {Response}    res Outgoing response.
 * @returns {Response}      A 200 status with a CHES object.
 */
export const cancelChesMessages = async (req: Request, res: Response) => {
  /**
     * #swagger.tags = ['Tools']
     * #swagger.description = 'Make a request to CHES to cancel the specified query string filter'
     * #swagger.security = [{
        "bearerAuth" : []
        }]
     */
  const filter = ChesFilterSchema.safeParse(req.query);
  if (filter.success) {
    const status = await chesServices.cancelEmailsAsync(filter.data);
    return res.status(200).send(status);
  } else {
    return res.status(400).send('Could not parse filter.');
  }
};

// Will likely not make it into final release, excluding from api docs.
export const sendChesMessage = async (req: Request, res: Response) => {
  const email = req.body;
  const ssoUser = req.user as SSOUser;
  const response = await chesServices.sendEmailAsync(email, ssoUser);
  return res.status(201).send(response);
};

/**
 * @description Search Geocoder for an address.
 * @param {Request}     req Incoming request.
 * @param {Response}    res Outgoing response.
 * @returns {Response}      A 200 status with an address object.
 */
export const searchGeocoderAddresses = async (req: Request, res: Response) => {
  /**
     * #swagger.tags = ['Tools']
     * #swagger.description = 'Make a request to Data BC Geocoder for addresses that match the specified `search`.'
     * #swagger.security = [{
        "bearerAuth" : []
        }]
     */
  const address = String(req.query.address);
  const minScore = isNaN(Number(req.query.minScore)) ? undefined : String(req.query.minScore);
  const maxResults = isNaN(Number(req.query.maxResults)) ? undefined : String(req.query.maxResults);
  const geoReturn = await geocoderService.getSiteAddresses(address, minScore, maxResults);
  return res.status(200).send(geoReturn);
};

/**
 * @description Search Geocoder for the pid of a certain siteId.
 * @param {Request}     req Incoming request.
 * @param {Response}    res Outgoing response.
 * @returns {Response}      A 200 status with a siteId object.
 */
export const searchGeocoderSiteId = async (req: Request, res: Response) => {
  /**
     * #swagger.tags = ['Tools']
     * #swagger.description = 'Make a request to Data BC Geocoder for PIDs that belong to the specified 'siteId'.'
     * #swagger.security = [{
        "bearerAuth" : []
        }]
     */
  const siteId = String(req.params.siteId);
  const result = await geocoderService.getPids(siteId);
  return res.status(200).send(result);
};

/**
 * @description Bulk upload property data, updates lookup data as a side effect.
 * @param {Request}     req Incoming request.
 * @param {Response}    res Outgoing response.
 * @returns {Response}      A 200 status with an array of the uploaded objects.
 */
export const bulkImportProperties = async (req: Request, res: Response) => {
  /**
     * #swagger.tags = ['Tools']
     * #swagger.description = 'Add an array of new properties to the datasource. Determines if the property is a parcel or a building and then adds or updates appropriately. This will also add new lookup items to the following; cities, agencies, building construction types, building predominate uses.'
     * #swagger.security = [{
        "bearerAuth" : []
        }]
     */
  return stubResponse(res);
};

/**
 * @description Bulk upload property data, updates lookup data as a side effect.
 * @param {Request}     req Incoming request.
 * @param {Response}    res Outgoing response.
 * @returns {Response}      A 200 status with an array of the uploaded objects.
 */
export const bulkDeleteProperties = async (req: Request, res: Response) => {
  /**
     * #swagger.tags = ['Tools']
     * #swagger.description = 'Add an array of new properties to the datasource. Determines if the property is a parcel or a building and then adds or updates appropriately. This will also add new lookup items to the following; cities, agencies, building construction types, building predominate uses.'
     * #swagger.security = [{
        "bearerAuth" : []
        }]
     */
  return stubResponse(res);
};

/**
 * @description Bulk upload property financial information only.
 * @param {Request}     req Incoming request.
 * @param {Response}    res Outgoing response.
 * @returns {Response}      A 200 status with an array of the uploaded objects.
 */
export const bulkUpdatePropertyFinancials = async (req: Request, res: Response) => {
  /**
     * #swagger.tags = ['Tools']
     * #swagger.description = 'Update property financial values in the datasource. If the property does not exist it will not be imported. The financial values provided will overwrite existing data in the datasource.'
     * #swagger.security = [{
        "bearerAuth" : []
        }]
     */
  return stubResponse(res);
};

/**
 * @description Bulk upload projects, updates lookup values as a side effect.
 * @param {Request}     req Incoming request.
 * @param {Response}    res Outgoing response.
 * @returns {Response}      A 200 status with an array of the uploaded objects.
 */
export const bulkImportProjects = async (req: Request, res: Response) => {
  /**
     * #swagger.tags = ['Tools']
     * #swagger.description = 'Add an array of new properties to the datasource. Determines if the property is a parcel or a building and then adds or updates appropriately. This will also add new lookup items to the following; cities, agencies, building construction types, building predominate uses.'
     * #swagger.security = [{
        "bearerAuth" : []
        }]
     */
  return stubResponse(res);
};<|MERGE_RESOLUTION|>--- conflicted
+++ resolved
@@ -3,12 +3,8 @@
 import { Request, Response } from 'express';
 import chesServices from '@/services/ches/chesServices';
 import { ChesFilterSchema } from './toolsSchema';
-<<<<<<< HEAD
 import { SSOUser } from '@bcgov/citz-imb-sso-express';
-=======
-import { KeycloakUser } from '@bcgov/citz-imb-kc-express';
 import geocoderService from '@/services/geocoder/geocoderService';
->>>>>>> 541e3b8b
 
 /**
  * @description Gets the status of a CHES message.
