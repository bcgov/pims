--- conflicted
+++ resolved
@@ -174,14 +174,9 @@
     await KeycloakService.syncKeycloakRoles();
     const user = userServices.normalizeKeycloakUser(req.user as KeycloakUser);
     const result = await userServices.getUser(user.username);
-<<<<<<< HEAD
-    if (result && result !== null) {
-      return res.status(200).send(result);
-=======
     if (result) {
       const syncedUser = await KeycloakService.syncKeycloakUser(user.username);
       return res.status(200).send(syncedUser);
->>>>>>> 9ec710f0
     } else {
       return res.status(204).send(); //Valid request, but no user for this keycloak login.
     }
