--- conflicted
+++ resolved
@@ -6,12 +6,10 @@
   AdministrativeAreaPublicResponseSchema,
 } from '@/services/administrativeAreas/administrativeAreaSchema';
 import administrativeAreasServices from '@/services/administrativeAreas/administrativeAreasServices';
-<<<<<<< HEAD
 import { Roles } from '@/constants/roles';
-=======
 import userServices from '@/services/users/usersServices';
-import { KeycloakUser } from '@bcgov/citz-imb-kc-express';
->>>>>>> 4efc4c00
+import { SSOUser } from '@bcgov/citz-imb-sso-express';
+
 
 /**
  * @description Gets a list of administrative areas.
@@ -59,7 +57,7 @@
             "bearerAuth": []
       }]
    */
-  const user = await userServices.getUser((req.user as KeycloakUser).preferred_username);
+  const user = await userServices.getUser((req.user as SSOUser).preferred_username);
   const addBody = { ...req.body, CreatedById: user.Id };
   const response = await administrativeAreasServices.addAdministrativeArea(addBody);
   return res.status(201).send(response);
