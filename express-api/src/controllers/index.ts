--- conflicted
+++ resolved
@@ -8,9 +8,6 @@
   healthCheck,
   ...ltsa,
   ...parcels,
-<<<<<<< HEAD
   admin,
-=======
   ...users,
->>>>>>> 9905e81e
 };