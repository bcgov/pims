import { z } from 'zod';

export const ClassificationPublicResponseSchema = z.object({
  Name: z.string(),
  Id: z.number(),
  SortOrder: z.number(),
  IsVisible: z.boolean(),
});

export const PredominateUsePublicResponseSchema = z.object({
  Name: z.string(),
  Id: z.number(),
  SortOrder: z.number(),
});

export const BuildingConstructionPublicResponseSchema = z.object({
  Name: z.string(),
  Id: z.number(),
  SortOrder: z.number(),
});

export const RegionalDistrictPublicResponseSchema = z.object({
  Name: z.string(),
  Id: z.number(),
  Abbreviation: z.string(),
});

export const TierLevelPublicResponseSchema = z.object({
  Name: z.string(),
  Id: z.number(),
  SortOrder: z.number(),
});

<<<<<<< HEAD
export const ProjectStatusPublicResponseSchema = z.object({
  Name: z.string(),
  Id: z.number(),
  SortOrder: z.number(),
  IsDisabled: z.boolean(),
=======
export const TaskPublicResponseSchema = z.object({
  Name: z.string(),
  Id: z.number(),
  Description: z.string(),
  IsOptional: z.boolean(),
  StatusId: z.number(),
>>>>>>> 8e8ff64d
});<|MERGE_RESOLUTION|>--- conflicted
+++ resolved
@@ -31,18 +31,17 @@
   SortOrder: z.number(),
 });
 
-<<<<<<< HEAD
 export const ProjectStatusPublicResponseSchema = z.object({
   Name: z.string(),
   Id: z.number(),
   SortOrder: z.number(),
   IsDisabled: z.boolean(),
-=======
+});
+
 export const TaskPublicResponseSchema = z.object({
   Name: z.string(),
   Id: z.number(),
   Description: z.string(),
   IsOptional: z.boolean(),
   StatusId: z.number(),
->>>>>>> 8e8ff64d
 });