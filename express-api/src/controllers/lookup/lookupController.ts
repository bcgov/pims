--- conflicted
+++ resolved
@@ -134,23 +134,11 @@
  * @returns {Response}      A 200 status and a list of project tier levels.
  */
 export const lookupProjectTierLevels = async (req: Request, res: Response) => {
-<<<<<<< HEAD
-  /**
-   * #swagger.tags = ['Lookup']
-   * #swagger.description = 'Get all project tier level entries.'
-   * #swagger.security = [{
-            "bearerAuth": []
-      }]
-   */
-  const uses = await AppDataSource.getRepository(TierLevel).find();
-  const filtered = uses.filter((u) => !u.IsDisabled);
-  const parsed = TierLevelPublicResponseSchema.array().safeParse(filtered);
-=======
   const tiers = (await AppDataSource.getRepository(TierLevel).find()).sort(
     (a, b) => a.SortOrder - b.SortOrder,
   );
-  const parsed = TierLevelPublicResponseSchema.array().safeParse(tiers);
->>>>>>> bfbfb5ec
+  const filtered = tiers.filter((u) => !u.IsDisabled);
+  const parsed = TierLevelPublicResponseSchema.array().safeParse(filtered);
   if (parsed.success) {
     return res.status(200).send(parsed.data);
   } else {
