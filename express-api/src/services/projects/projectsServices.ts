import { AppDataSource } from '@/appDataSource';
import { ProjectStatus } from '@/constants/projectStatus';
import { ProjectType } from '@/constants/projectType';
import { ProjectWorkflow } from '@/constants/projectWorkflow';
import { Agency } from '@/typeorm/Entities/Agency';
import { Building } from '@/typeorm/Entities/Building';
import { NotificationQueue } from '@/typeorm/Entities/NotificationQueue';
import { Parcel } from '@/typeorm/Entities/Parcel';
import { Project } from '@/typeorm/Entities/Project';
import { ProjectAgencyResponse } from '@/typeorm/Entities/ProjectAgencyResponse';
import { ProjectNote } from '@/typeorm/Entities/ProjectNote';
import { ProjectProperty } from '@/typeorm/Entities/ProjectProperty';
import { ProjectSnapshot } from '@/typeorm/Entities/ProjectSnapshot';
import { ProjectStatusHistory } from '@/typeorm/Entities/ProjectStatusHistory';
import { ProjectTask } from '@/typeorm/Entities/ProjectTask';
import { ErrorWithCode } from '@/utilities/customErrors/ErrorWithCode';
import logger from '@/utilities/winstonLogger';
import { DeepPartial, FindManyOptions, FindOptionsOrder, In, IsNull } from 'typeorm';
import { ProjectFilter } from '@/services/projects/projectSchema';
import { PropertyType } from '@/constants/propertyType';
import { ProjectStatusNotification } from '@/typeorm/Entities/ProjectStatusNotification';
import { ProjectRisk } from '@/constants/projectRisk';

const projectRepo = AppDataSource.getRepository(Project);
const projectPropertiesRepo = AppDataSource.getRepository(ProjectProperty);
const parcelRepo = AppDataSource.getRepository(Parcel);
const buildingRepo = AppDataSource.getRepository(Building);
export interface ProjectPropertyIds {
  parcels?: number[];
  buildings?: number[];
}

/**
 * Retrieves a project by its ID.
 *
 * @param id - The ID of the project to retrieve.
 * @returns A Promise that resolves to the project object or null if not found.
 */
const getProjectById = async (id: number) => {
  const project = await projectRepo.findOne({
    where: {
      Id: id,
    },
    relations: {
      Agency: true,
      Workflow: true,
      TierLevel: true,
      Status: true,
      Risk: true,
      Tasks: true,
      StatusHistory: true,
      Notifications: true,
      ProjectProperties: {
        Parcel: {
          Agency: true,
          Evaluations: true,
          Fiscals: true,
        },
        Building: {
          Agency: true,
          Evaluations: true,
          Fiscals: true,
        },
      },
    },
    select: {
      Workflow: {
        Name: true,
        Code: true,
        Description: true,
      },
      Agency: {
        Name: true,
        Code: true,
      },
      TierLevel: {
        Name: true,
        Description: true,
      },
      Status: {
        Name: true,
        GroupName: true,
        Description: true,
        IsTerminal: true,
        IsMilestone: true,
      },
      Risk: {
        Name: true,
        Code: true,
        Description: true,
      },
    },
  });
  return project;
};

/**
 * Adds a new project to the database.
 *
 * @param project - The project object to be added.
 * @param propertyIds - The IDs of the properties (parcels and buildings) to be associated with the project.
 * @returns The newly created project.
 * @throws ErrorWithCode - If the project name is missing, agency is not found, or there is an error creating the project.
 */
const addProject = async (project: DeepPartial<Project>, propertyIds: ProjectPropertyIds) => {
  // Does the project have a name?
  if (!project.Name) throw new ErrorWithCode('Projects must have a name.', 400);

  // Check if agency exists
  if (!(await AppDataSource.getRepository(Agency).exists({ where: { Id: project.AgencyId } }))) {
    throw new ErrorWithCode(`Agency with ID ${project.AgencyId} not found.`, 404);
  }

  // Workflow ID during submission will always be the submit disposal
  project.WorkflowId = ProjectWorkflow.SUBMIT_DISPOSAL;

  // Only project type at the moment is 1 (Disposal)
  project.ProjectType = ProjectType.DISPOSAL;

  // What type of submission is this? Regular (7) or Exemption (8)?
  project.StatusId = project.Metadata?.exemptionRequested
    ? ProjectStatus.SUBMITTED_EXEMPTION
    : ProjectStatus.SUBMITTED;

  // Set default RiskId
  project.RiskId = project.RiskId ?? ProjectRisk.GREEN;

  // Get a project number from the sequence
  const [{ nextval }] = await AppDataSource.query("SELECT NEXTVAL('project_num_seq')");

  // TODO: If drafts become possible, this can't always be SPP.
  project.ProjectNumber = `SPP-${nextval}`;
  const queryRunner = AppDataSource.createQueryRunner();
  await queryRunner.startTransaction();
  try {
    const newProject = await projectRepo.save(project);
    // Add parcel/building relations
    const { parcels, buildings } = propertyIds;
    if (parcels) await addProjectParcelRelations(newProject, parcels);
    if (buildings) await addProjectBuildingRelations(newProject, buildings);
    await handleProjectTasks(newProject, project.Tasks);
    await queryRunner.commitTransaction();
    return newProject;
  } catch (e) {
    await queryRunner.rollbackTransaction();
    logger.warn(e.message);
    if (e instanceof ErrorWithCode) throw e;
    throw new ErrorWithCode('Error creating project.', 500);
  }
};

/**
 * Adds parcel relations to a project.
 *
 * @param project - The project to add parcel relations to.
 * @param parcelIds - An array of parcel IDs to add as relations.
 * @throws {ErrorWithCode} - If the parcel with the given ID does not exist or already belongs to another project.
 * @returns {Promise<void>} - A promise that resolves when the parcel relations have been added.
 */
const addProjectParcelRelations = async (project: Project, parcelIds: number[]) => {
  await Promise.all(
    parcelIds?.map(async (parcelId) => {
      const existingParcel = await parcelRepo.findOne({ where: { Id: parcelId } });
      if (!existingParcel) {
        throw new ErrorWithCode(`Parcel with ID ${parcelId} does not exist.`, 404);
      }
      // Check that property doesn't belong to another active project
      // Could be in Cancelled (23) or Denied (16) projects
      const allowedStatusIds = [ProjectStatus.CANCELLED, ProjectStatus.DENIED];
      const existingProjectProperties = await projectPropertiesRepo.find({
        where: {
          ParcelId: parcelId,
        },
        relations: {
          Project: true,
        },
      });
      if (
        existingProjectProperties.some(
          (relation) =>
            relation.ProjectId !== project.Id &&
            !allowedStatusIds.includes(relation.Project.StatusId),
        )
      ) {
        throw new ErrorWithCode(
          `Parcel with ID ${parcelId} already belongs to another active project.`,
          400,
        );
      }
      // Is this a land (0) or subdivision (2)
      const propertyType = existingParcel.ParentParcelId
        ? PropertyType.SUBDIVISION
        : PropertyType.LAND;
      const entry: Partial<ProjectProperty> = {
        CreatedById: project.CreatedById,
        ProjectId: project.Id,
        PropertyTypeId: propertyType,
        ParcelId: parcelId,
      };
      // Only try to add if this realtion doesn't exist yet
      if (
        !(await projectPropertiesRepo.exists({
          where: {
            ProjectId: project.Id,
            ParcelId: parcelId,
          },
        }))
      ) {
        await projectPropertiesRepo.save(entry);
      }
    }),
  );
};

/**
 * Adds building relations to a project.
 *
 * @param {Project} project - The project to add building relations to.
 * @param {number[]} buildingIds - An array of building IDs to add as relations.
 * @returns {Promise<void>} - A promise that resolves when the building relations have been added.
 * @throws {ErrorWithCode} - If a building with the given ID does not exist or if the building already belongs to another project.
 */
const addProjectBuildingRelations = async (project: Project, buildingIds: number[]) => {
  await Promise.all(
    buildingIds?.map(async (buildingId) => {
      const existingBuilding = await buildingRepo.findOne({ where: { Id: buildingId } });
      if (!existingBuilding) {
        throw new ErrorWithCode(`Building with ID ${buildingId} does not exist.`, 404);
      }
      // Check that property doesn't belong to another active project
      // Could be in Cancelled (23) or Denied (16) projects
      const allowedStatusIds = [ProjectStatus.CANCELLED, ProjectStatus.DENIED];
      const existingProjectProperties = await projectPropertiesRepo.find({
        where: {
          BuildingId: buildingId,
        },
        relations: {
          Project: true,
        },
      });
      if (
        existingProjectProperties.some(
          (relation) =>
            relation.ProjectId !== project.Id &&
            !allowedStatusIds.includes(relation.Project.StatusId),
        )
      ) {
        throw new ErrorWithCode(
          `Building with ID ${buildingId} already belongs to another active project.`,
          400,
        );
      }
      // Property type building (1)
      const entry: Partial<ProjectProperty> = {
        CreatedById: project.CreatedById,
        ProjectId: project.Id,
        PropertyTypeId: PropertyType.BUILDING,
        BuildingId: buildingId,
      };
      // Only try to add if this relation doesn't exist yet
      if (
        !(await projectPropertiesRepo.exists({
          where: {
            ProjectId: project.Id,
            BuildingId: buildingId,
          },
        }))
      ) {
        await projectPropertiesRepo.save(entry);
      }
    }),
  );
};

/**
 * Removes the relations between a project and the specified parcel IDs.
 *
 * @param {Project} project - The project from which to remove the parcel relations.
 * @param {number[]} parcelIds - An array of parcel IDs to remove the relations for.
 * @returns {Promise<void>} - A promise that resolves when the relations have been removed.
 */
const removeProjectParcelRelations = async (project: Project, parcelIds: number[]) => {
  await Promise.all(
    parcelIds?.map(async (parcelId) => {
      await projectPropertiesRepo.delete({
        ProjectId: project.Id,
        ParcelId: parcelId,
      });
    }),
  );
};

/**
 * Removes the relationship between a project and the specified buildings.
 *
 * @param {Project} project - The project from which to remove the building relationships.
 * @param {number[]} buildingIds - An array of building IDs to be removed from the project.
 * @returns {Promise<void>} - A promise that resolves when the building relationships have been removed.
 */
const removeProjectBuildingRelations = async (project: Project, buildingIds: number[]) => {
  await Promise.all(
    buildingIds?.map(async (buildingId) => {
      await projectPropertiesRepo.delete({
        ProjectId: project.Id,
        BuildingId: buildingId,
      });
    }),
  );
};

const handleProjectNotifications = async (
  oldProject: DeepPartial<Project>,
  newProject: DeepPartial<Project>,
) => {
  const fromId = oldProject.StatusId;
  const toId = newProject.StatusId;
  const notifications = await AppDataSource.getRepository(ProjectStatusNotification).find({
    where: [
      { FromStatusId: IsNull(), ToStatusId: toId },
      { FromStatusId: fromId, ToStatusId: toId },
    ],
  });
  for (const notification of notifications) {
    // eslint-disable-next-line no-console
    console.log(
      `Queue notification with id ${notification.Id}, template ${notification.TemplateId}`,
    );
    //Actually queue the notification once this is implemented.
  }
};

const handleProjectTasks = async (
  project: DeepPartial<Project>,
  tasks: DeepPartial<ProjectTask[]>,
) => {
  if (tasks?.length) {
    for (const task of tasks) {
      const existingTask = await AppDataSource.getRepository(ProjectTask).findOne({
        where: { ProjectId: project.Id, TaskId: task.TaskId },
      });
      const taskEntity: DeepPartial<ProjectTask> = {
        ...task,
        ProjectId: project.Id,
        CreatedById: existingTask ? existingTask.CreatedById : project.CreatedById,
        UpdatedById: existingTask ? project.UpdatedById : undefined,
        CompletedOn: task.IsCompleted ? new Date() : undefined,
      };
      await AppDataSource.getRepository(ProjectTask).save(taskEntity);
    }
  }
};

/**
 * Updates a project with the given changes and property IDs.
 *
 * @param project - The project object containing the changes to be made.
 * @param propertyIds - The IDs of the properties to be associated with the project.
 * @returns The result of the project update.
 * @throws {ErrorWithCode} If the project name is empty or null, if the project does not exist, if the project number or agency cannot be changed, or if there is an error updating the project.
 */
const updateProject = async (project: DeepPartial<Project>, propertyIds: ProjectPropertyIds) => {
  // Project must still have a name
  // undefined is allowed because it is not always updated
  if (project.Name === null || project.Name === '') {
    throw new ErrorWithCode('Projects must have a name.', 400);
  }
  const originalProject = await projectRepo.findOne({ where: { Id: project.Id } });
  if (!originalProject) {
    throw new ErrorWithCode('Project does not exist.', 404);
  }
  // Not allowed to change Project Number
  if (project.ProjectNumber && originalProject.ProjectNumber !== project.ProjectNumber) {
    throw new ErrorWithCode('Project Number may not be changed.', 403);
  } // Not allowed to change the agency
  if (project.AgencyId && originalProject.AgencyId !== project.AgencyId) {
    throw new ErrorWithCode('Project Agency may not be changed.', 403);
  }

  /* TODO: Need something that checks for valid changes between status, workflow, etc.
   * Can address this when business logic is determined.
   */
  const queryRunner = await AppDataSource.createQueryRunner();
  await queryRunner.startTransaction();
  try {
    // Metadata field is not preserved if a metadata property is set. It is overwritten.
    // Construct the proper metadata before continuing.
    const newMetadata = { ...originalProject.Metadata, ...project.Metadata };

    // If status was changed, write result to Project Status History table.
    if (originalProject.StatusId !== project.StatusId) {
      await AppDataSource.getRepository(ProjectStatusHistory).save({
        CreatedById: project.UpdatedById,
        ProjectId: project.Id,
        WorkflowId: originalProject.WorkflowId,
        StatusId: originalProject.StatusId, //I'm assuming that workflow and status should actually be from the now outdated version right?
      });
    }

    await handleProjectNotifications(originalProject, project);
<<<<<<< HEAD
    await handleProjectTasks(project, project.Tasks);
=======
    await handleProjectTasks({ ...project, CreatedById: project.UpdatedById });
>>>>>>> 3067dfcf

    // Update Project
    await projectRepo.save({ ...project, Metadata: newMetadata });

    // Update related Project Properties
    const existingProjectProperties = await projectPropertiesRepo.find({
      where: { ProjectId: originalProject.Id },
    });
    const existingParcelIds = existingProjectProperties
      .map((record) => record.ParcelId)
      .filter((id) => id);
    const existingBuildingIds = existingProjectProperties
      .map((record) => record.BuildingId)
      .filter((id) => id);
    // Adding new Project Properties
    const propertiesToAdd: ProjectPropertyIds = {
      parcels: propertyIds.parcels
        ? propertyIds.parcels.filter((id) => !existingParcelIds.includes(id))
        : [],
      buildings: propertyIds.buildings
        ? propertyIds.buildings.filter((id) => !existingBuildingIds.includes(id))
        : [],
    };

    const { parcels: parcelsToAdd, buildings: buildingsToAdd } = propertiesToAdd;
    if (parcelsToAdd) await addProjectParcelRelations(originalProject, parcelsToAdd);
    if (buildingsToAdd) await addProjectBuildingRelations(originalProject, buildingsToAdd);

    // Removing the old project properties
    const propertiesToRemove: ProjectPropertyIds = {
      parcels: parcelsToAdd ? existingParcelIds.filter((id) => !parcelsToAdd.includes(id)) : [],
      buildings: buildingsToAdd
        ? existingBuildingIds.filter((id) => !buildingsToAdd.includes(id))
        : [],
    };
    const { parcels: parcelsToRemove, buildings: buildingsToRemove } = propertiesToRemove;
    if (parcelsToRemove) await removeProjectParcelRelations(originalProject, parcelsToRemove);
    if (buildingsToRemove) await removeProjectBuildingRelations(originalProject, buildingsToRemove);

    queryRunner.commitTransaction();

    // Get project to return
    const returnProject = await projectRepo.findOne({ where: { Id: originalProject.Id } });
    return returnProject;
  } catch (e) {
    await queryRunner.rollbackTransaction();
    logger.warn(e.message);
    if (e instanceof ErrorWithCode) throw e;
    throw new ErrorWithCode('Error updating project.', 500);
  }
};

/**
 * Deletes a project by its ID.
 *
 * @param {number} id - The ID of the project to delete.
 * @returns {Promise<DeleteResult>} - A promise that resolves to the delete result.
 * @throws {ErrorWithCode} - If the project does not exist, or if there is an error deleting the project.
 */
const deleteProjectById = async (id: number) => {
  if (!(await projectRepo.exists({ where: { Id: id } }))) {
    throw new ErrorWithCode('Project does not exist.', 404);
  }
  const queryRunner = await AppDataSource.createQueryRunner();
  await queryRunner.startTransaction();
  try {
    // Remove Project Properties relations
    await projectPropertiesRepo.delete({ ProjectId: id });
    // Remove Project Status History
    await AppDataSource.getRepository(ProjectStatusHistory).delete({ ProjectId: id });
    // Remove Project Notes
    await AppDataSource.getRepository(ProjectNote).delete({ ProjectId: id });
    // Remove Project Snapshots
    await AppDataSource.getRepository(ProjectSnapshot).delete({ ProjectId: id });
    // Remove Project Tasks
    await AppDataSource.getRepository(ProjectTask).delete({ ProjectId: id });
    // Remove Project Agency Responses
    await AppDataSource.getRepository(ProjectAgencyResponse).delete({ ProjectId: id });
    // Remove Notifications from Project
    /* FIXME: This should eventually be done with the notifications service.
     * Otherwise, any notifications sent to CHES won't be cancelled.
     */
    await AppDataSource.getRepository(NotificationQueue).delete({ ProjectId: id });
    // Delete the project
    const deleteResult = await projectRepo.delete({ Id: id });
    queryRunner.commitTransaction();
    return deleteResult;
  } catch (e) {
    await queryRunner.rollbackTransaction();
    logger.warn(e.message);
    if (e instanceof ErrorWithCode) throw e;
    throw new ErrorWithCode('Error deleting project.', 500);
  }
};

const getProjects = async (filter: ProjectFilter, includeRelations: boolean = false) => {
  const queryOptions: FindManyOptions<Project> = {
    relations: {
      Agency: {
        Parent: includeRelations,
      },
      Status: includeRelations,
      UpdatedBy: includeRelations,
    },
    select: {
      Agency: {
        Name: true,
        Parent: {
          Name: true,
        },
      },
      Status: {
        Name: true,
      },
      UpdatedBy: { Id: true, FirstName: true, LastName: true },
    },
    where: {
      StatusId: filter.statusId,
      AgencyId: filter.agencyId
        ? In(typeof filter.agencyId === 'number' ? [filter.agencyId] : filter.agencyId)
        : undefined,
      ProjectNumber: filter.projectNumber,
    },
    take: filter.quantity,
    skip: (filter.page ?? 0) * (filter.quantity ?? 0),
    order: filter.sort as FindOptionsOrder<Project>,
  };

  const projects = await projectRepo.find(queryOptions);
  return projects;
};

const getProjectsForExport = async (filter: ProjectFilter, includeRelations: boolean = false) => {
  const queryOptions: FindManyOptions<Project> = {
    relations: {
      Agency: {
        Parent: includeRelations,
      },
      TierLevel: includeRelations,
      Risk: includeRelations,
      Status: includeRelations,
      Workflow: includeRelations,
      CreatedBy: includeRelations,
      UpdatedBy: includeRelations,
      StatusHistory: includeRelations,
      Tasks: includeRelations,
      Notes: includeRelations,
      Notifications: false, // Don't include this. It can be very large.
    },
    select: {
      Agency: {
        Name: true,
        Parent: {
          Name: true,
        },
      },
      TierLevel: {
        Name: true,
      },
      Risk: {
        Name: true,
      },
      Status: {
        Name: true,
      },
      CreatedBy: {
        Id: true,
        FirstName: true,
        LastName: true,
      },
      UpdatedBy: { Id: true, FirstName: true, LastName: true },
      Workflow: {
        Name: true,
      },
      Tasks: {
        CompletedOn: true,
        TaskId: true,
        IsCompleted: true,
      },
      StatusHistory: {
        StatusId: true,
        UpdatedOn: true,
        CreatedOn: true,
      },
      Notes: {
        NoteType: true,
        Note: true,
      },
    },
    where: {
      StatusId: filter.statusId,
      AgencyId: filter.agencyId
        ? In(typeof filter.agencyId === 'number' ? [filter.agencyId] : filter.agencyId)
        : undefined,
      ProjectNumber: filter.projectNumber,
    },
    take: filter.quantity,
    skip: (filter.page ?? 0) * (filter.quantity ?? 0),
    order: filter.sort as FindOptionsOrder<Project>,
  };

  const projects = await projectRepo.find(queryOptions);
  return projects;
};

const projectServices = {
  addProject,
  getProjectById,
  deleteProjectById,
  updateProject,
  getProjects,
  getProjectsForExport,
};

export default projectServices;<|MERGE_RESOLUTION|>--- conflicted
+++ resolved
@@ -397,11 +397,7 @@
     }
 
     await handleProjectNotifications(originalProject, project);
-<<<<<<< HEAD
-    await handleProjectTasks(project, project.Tasks);
-=======
-    await handleProjectTasks({ ...project, CreatedById: project.UpdatedById });
->>>>>>> 3067dfcf
+    await handleProjectTasks({ ...project, CreatedById: project.UpdatedById }, project.Tasks);
 
     // Update Project
     await projectRepo.save({ ...project, Metadata: newMetadata });
