import { Parcel } from '@/typeorm/Entities/Parcel';
import { AppDataSource } from '@/appDataSource';
import { ErrorWithCode } from '@/utilities/customErrors/ErrorWithCode';
import { ParcelFilter } from '@/services/parcels/parcelSchema';
import { DeepPartial, FindOptionsOrder } from 'typeorm';

const parcelRepo = AppDataSource.getRepository(Parcel);

/**
 * @description          Adds a new parcel to the datasource.
 * @param   parcel       Incoming parcel data to be added to the database
 * @returns {Parcel}     The new Parcel added.
 * @throws ErrorWithCode If the parcel already exists or is unable to be added.
 */
const addParcel = async (parcel: DeepPartial<Parcel>) => {
  const inPID = Number(parcel.PID);
  if (inPID == undefined || Number.isNaN(inPID)) {
    throw new ErrorWithCode('Must include PID in parcel data.', 400);
  }

  const matchPID = inPID.toString().search(/^\d{9}$/);
  if (matchPID === -1) {
    throw new ErrorWithCode('PID must be a number and in the format #########');
  }

  const existingParcel = await getParcelByPid(inPID);

  if (existingParcel) {
    throw new ErrorWithCode('Parcel already exists.', 409);
  }
  const newParcel = await parcelRepo.save(parcel);
  return newParcel;
};

/**
 * @description Remove a parcel from the database based on incoming internal ID
 * @param parcelId Incoming ID of parcel to be removed
 * @returns object with data on number of rows affected.
 * @throws ErrorWithCode if no parcels have the ID sent in
 */
const deleteParcelById = async (parcelId: number) => {
  const existingParcel = await getParcelById(parcelId);
  if (!existingParcel) {
    throw new ErrorWithCode('Parcel PID was not found.', 404);
  }
  const removeParcel = await parcelRepo.delete(existingParcel.Id);
  return removeParcel;
};

/**
 * @description Retrieves parcels based on the provided filter.
 * @param filter - The filter object used to specify the criteria for retrieving parcels.
 * @returns {Parcel[]} An array of parcels that match the filter criteria.
 */
const getParcels = async (filter: ParcelFilter, includeRelations: boolean = false) => {
  const parcels = await parcelRepo.find({
    relations: {
      ParentParcel: includeRelations,
      Agency: includeRelations,
      AdministrativeArea: includeRelations,
      Classification: includeRelations,
      PropertyType: includeRelations,
    },
    where: {
      PID: filter.pid,
      ClassificationId: filter.classificationId,
      AgencyId: filter.agencyId,
      AdministrativeAreaId: filter.administrativeAreaId,
      PropertyTypeId: filter.propertyTypeId,
      IsSensitive: filter.isSensitive,
    },
    take: filter.quantity,
    skip: (filter.page ?? 0) * (filter.quantity ?? 0),
    order: filter.sort as FindOptionsOrder<Parcel>,
  });
  return parcels;
};

/**
 * @description Finds and updates parcel based on the incoming PID
 * @param incomingParcel incoming parcel information to be updated
 * @returns updated parcel information and status
 * @throws Error with code if parcel is not found or if an unexpected error is hit on update
 */
const updateParcel = async (incomingParcel: DeepPartial<Parcel>) => {
  if (incomingParcel.PID == undefined) {
    throw new ErrorWithCode('Must include PID in parcel data.', 400);
  }
  const findParcel = await getParcelById(incomingParcel.Id);
  if (findParcel == null || findParcel.Id !== incomingParcel.Id) {
    throw new ErrorWithCode('Parcel not found', 404);
  }

  return parcelRepo.save(incomingParcel);
};

/**
 * @description Finds and returns a parcel with matching PID
 * @param       parcelPID The PID of the parcel.
 * @returns     findParcel Parcel data matching PID passed in.
 */
const getParcelByPid = async (parcelPid: number) => {
  return await parcelRepo.findOne({
    where: { PID: parcelPid },
  });
};

/**
 * @description Finds and returns a parcel with matching internal ID
 * @param       parcelId The primary generated ID of the parcel.
 * @returns     findParcel Parcel data matching ID passed in.
 */
const getParcelById = async (parcelId: number) => {
<<<<<<< HEAD
  return parcelRepo.findOne({
    relations: {
      ParentParcel: true,
      Agency: true,
      AdministrativeArea: true,
      Classification: true,
      PropertyType: true,
      Evaluations: true,
      Fiscals: true,
    },
    where: { Id: parcelId },
  });
=======
  return await parcelRepo.findOne({ where: { Id: parcelId } });
>>>>>>> a1b62c88
};

const parcelServices = {
  getParcelById,
  getParcelByPid,
  getParcels,
  updateParcel,
  deleteParcelById,
  addParcel,
};

export default parcelServices;<|MERGE_RESOLUTION|>--- conflicted
+++ resolved
@@ -111,7 +111,6 @@
  * @returns     findParcel Parcel data matching ID passed in.
  */
 const getParcelById = async (parcelId: number) => {
-<<<<<<< HEAD
   return parcelRepo.findOne({
     relations: {
       ParentParcel: true,
@@ -124,9 +123,6 @@
     },
     where: { Id: parcelId },
   });
-=======
-  return await parcelRepo.findOne({ where: { Id: parcelId } });
->>>>>>> a1b62c88
 };
 
 const parcelServices = {
