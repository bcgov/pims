--- conflicted
+++ resolved
@@ -28,12 +28,7 @@
   if (existingParcel) {
     throw new ErrorWithCode('Parcel already exists.', 409);
   }
-<<<<<<< HEAD
-
-  const newParcel = parcelRepo.save(parcel);
-=======
   const newParcel = await parcelRepo.save(parcel);
->>>>>>> f0b1ccdd
   return newParcel;
 };
 
