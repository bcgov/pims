--- conflicted
+++ resolved
@@ -214,8 +214,6 @@
   msgId: string;
 }
 
-<<<<<<< HEAD
-=======
 /**
  * Asynchronously retrieves the status of a message by its ID from the CHES service.
  * @param messageId - The unique identifier of the message to fetch the status for.
@@ -227,7 +225,6 @@
  *          - createdTS: The timestamp when the message was created.
  *          Returns null if an error occurs during the retrieval process.
  */
->>>>>>> e12007b4
 const getStatusByIdAsync = async (messageId: string): Promise<IChesStatusResponse> => {
   try {
     const response: IChesStatusResponse = await sendAsync(`/status/${messageId}`, 'GET');
