import { AppDataSource } from '@/appDataSource';
import { RolesFilter } from '../../controllers/admin/roles/rolesSchema';
import { DeepPartial } from 'typeorm';
import { Role } from '@/typeorm/Entities/User_Role_Claim';
import { UUID } from 'crypto';
import { ErrorWithCode } from '@/utilities/customErrors/ErrorWithCode';

const getRoles = async (filter: RolesFilter) => {
<<<<<<< HEAD
  const roles = AppDataSource.getRepository(Role).find({
    relations: {
      RoleClaims: { Claim: true },
    },
=======
  const roles = AppDataSource.getRepository(Roles).find({
>>>>>>> 3ba64c79
    where: {
      Name: filter.name,
      Id: filter.id,
    },
    skip: (filter.page ?? 0) * (filter.quantity ?? 0),
    take: filter.quantity,
  });
  return roles;
};

const getRoleById = async (roleId: UUID) => {
  return AppDataSource.getRepository(Role).findOne({
    where: { Id: roleId },
  });
};

const addRole = async (role: Role) => {
  const existing = await getRoleById(role.Id);
  if (existing) {
    throw new ErrorWithCode('Role already exists', 409);
  }
  const retRole = AppDataSource.getRepository(Role).save(role);
  return retRole;
};

const updateRole = async (role: DeepPartial<Role>) => {
  const retRole = await AppDataSource.getRepository(Role).update(role.Id, role);
  if (!retRole.affected) {
    throw new ErrorWithCode('Role was not found.', 404);
  }
  return retRole.generatedMaps[0];
};

const removeRole = async (role: Role) => {
  const existing = await getRoleById(role.Id);
  if (!existing) {
    throw new ErrorWithCode('Role was not found.', 404);
  }
  const retRole = AppDataSource.getRepository(Role).remove(role);
  return retRole;
};

const rolesServices = {
  getRoles,
  getRoleById,
  addRole,
  updateRole,
  removeRole,
};

export default rolesServices;<|MERGE_RESOLUTION|>--- conflicted
+++ resolved
@@ -6,14 +6,7 @@
 import { ErrorWithCode } from '@/utilities/customErrors/ErrorWithCode';
 
 const getRoles = async (filter: RolesFilter) => {
-<<<<<<< HEAD
   const roles = AppDataSource.getRepository(Role).find({
-    relations: {
-      RoleClaims: { Claim: true },
-    },
-=======
-  const roles = AppDataSource.getRepository(Roles).find({
->>>>>>> 3ba64c79
     where: {
       Name: filter.name,
       Id: filter.id,
