import { IKeycloakErrorResponse } from '@/services/keycloak/IKeycloakErrorResponse';
import { IKeycloakRole, IKeycloakRolesResponse } from '@/services/keycloak/IKeycloakRole';
import { IKeycloakUser, IKeycloakUsersResponse } from '@/services/keycloak/IKeycloakUser';
import {
  keycloakRoleSchema,
  keycloakUserRolesSchema,
  keycloakUserSchema,
} from '@/services/keycloak/keycloakSchemas';
import logger from '@/utilities/winstonLogger';

import {
  getRoles,
  getRole,
  updateRole,
  createRole,
  getIDIRUsers,
  getBothBCeIDUser,
  getUserRoles,
  assignUserRoles,
  unassignUserRole,
  IDIRUserQuery,
} from '@bcgov/citz-imb-kc-css-api';
import rolesServices from '@/services/admin/rolesServices';
import { randomUUID } from 'crypto';
import { AppDataSource } from '@/appDataSource';
import { DeepPartial, In, Not } from 'typeorm';
import userServices from '@/services/admin/usersServices';
<<<<<<< HEAD
import { Users } from '@/typeorm/Entities/Users';
import { Roles } from '@/typeorm/Entities/Roles';
=======
import { User, Role } from '@/typeorm/Entities/User_Role_Claim';
>>>>>>> 1a96799c

/**
 * @description Sync keycloak roles into PIMS roles.
 */
const syncKeycloakRoles = async () => {
  // Gets roles from keycloak
  // For each role
  // If role is in PIMS, update it
  // If not in PIMS, add it
  // If PIMS has roles that aren't in Keycloak, remove them.
  const roles = await KeycloakService.getKeycloakRoles();
  for (const role of roles) {
    const internalRole = await rolesServices.getRoles({ name: role.name });

    if (internalRole.length == 0) {
      const newRole: Role = {
        Id: randomUUID(),
        Name: role.name,
        IsDisabled: false,
        SortOrder: 0,
        KeycloakGroupId: '',
        Description: '',
        IsPublic: false,
        CreatedById: undefined,
        CreatedBy: undefined,
        CreatedOn: undefined,
        UpdatedById: undefined,
        UpdatedBy: undefined,
        UpdatedOn: undefined,
        Users: [],
      };
      rolesServices.addRole(newRole);
    } else {
      const overwriteRole: DeepPartial<Role> = {
        Id: internalRole[0].Id,
        Name: role.name,
        IsDisabled: false,
        SortOrder: 0,
        KeycloakGroupId: '',
        Description: '',
        IsPublic: false,
        CreatedById: undefined,
        CreatedOn: undefined,
        UpdatedById: undefined,
        UpdatedOn: undefined,
      };
      rolesServices.updateRole(overwriteRole);
    }

    await AppDataSource.getRepository(Role).delete({
      Name: Not(In(roles.map((a) => a.name))),
    });

    return roles;
  }
};

/**
 * @description Fetch a list of groups from Keycloak and their associated role within PIMS
 * @returns {IKeycloakRoles[]}  A list of roles from Keycloak.
 */
const getKeycloakRoles = async () => {
  // Get roles available in Keycloak
  const keycloakRoles: IKeycloakRolesResponse = await getRoles();
  // Return the list of roles
  return keycloakRoles.data;
};

/**
 * @description Get information on a single Keycloak role from the role name.
 * @param   {string}   roleName String name of role in Keycloak
 * @returns {IKeycloakRole}  A single role object.
 * @throws If the role does not exist in Keycloak.
 */
const getKeycloakRole = async (roleName: string) => {
  // Get single role
  const response: IKeycloakRole | IKeycloakErrorResponse = await getRole(roleName);
  // Did the role exist? If not, it will be of type IKeycloakErrorResponse.
  if (!keycloakRoleSchema.safeParse(response).success) {
    const message = `keycloakService.getKeycloakRole: ${
      (response as IKeycloakErrorResponse).message
    }`;
    logger.warn(message);
    throw new Error(message);
  }
  // Return role info
  return response;
};

/**
 * @description Update a role that exists in Keycloak. Create it if it does not exist.
 * @param   {string}   roleName String name of role in Keycloak
 * @param   {string}   newRoleName The name to change the role name to.
 * @returns {IKeycloakRole} The updated role information. Existing role info if cannot be updated.
 * @throws  {Error} If the newRoleName already exists.
 */
const updateKeycloakRole = async (roleName: string, newRoleName: string) => {
  const roleWithNameAlready: IKeycloakRole = await getRole(newRoleName);
  // If it already exists, log the error and return existing role
  if (keycloakRoleSchema.safeParse(roleWithNameAlready).success) {
    const message = `keycloakService.updateKeycloakRole: Role ${newRoleName} already exists`;
    logger.warn(message);
    throw new Error(message);
  }
  const response: IKeycloakRole = await getRole(roleName);
  // Did the role to be changed exist? If not, it will be of type IKeycloakErrorResponse.
  let role: IKeycloakRole;
  if (keycloakRoleSchema.safeParse(response).success) {
    // Already existed. Update the role.
    role = await updateRole(roleName, newRoleName);
  } else {
    // Didn't exist already. Add the role.
    role = await createRole(newRoleName);
  }

  // Return role info
  return role;
};

const syncKeycloakUser = async (keycloakGuid: string) => {
  // Does user exist in Keycloak?
  // Get their existing roles.
  // Does user exist in PIMS
  // If user exists in PIMS...
  // Update the roles in PIMS to match their Keycloak roles
  // If they don't exist in PIMS...
  // Add user and assign their roles
  const kuser = await KeycloakService.getKeycloakUser(keycloakGuid);
  const kroles = await KeycloakService.getKeycloakUserRoles(kuser.username);
  const internalUser = await userServices.getUsers({ username: kuser.username });

  for (const krole of kroles) {
    const internalRole = await rolesServices.getRoles({ name: krole.name });
    if (internalRole.length == 0) {
      const newRole: Role = {
        Id: randomUUID(),
        Name: krole.name,
        IsDisabled: false,
        SortOrder: 0,
        KeycloakGroupId: '',
        Description: '',
        IsPublic: false,
        Users: [],
        CreatedById: undefined,
        CreatedBy: undefined,
        CreatedOn: undefined,
        UpdatedById: undefined,
        UpdatedBy: undefined,
        UpdatedOn: undefined,
      };
      await rolesServices.addRole(newRole);
    }
  }

  // eslint-disable-next-line @typescript-eslint/no-unused-vars
  const newUsersRoles = await AppDataSource.getRepository(Role).find({
    where: { Name: In(kroles.map((a) => a.name)) },
  });

  if (internalUser.length == 0) {
    const newUser: User = {
      Id: randomUUID(),
      CreatedById: undefined,
      CreatedBy: undefined,
      CreatedOn: undefined,
      UpdatedById: undefined,
      UpdatedBy: undefined,
      UpdatedOn: undefined,
      Username: kuser.username,
      DisplayName: kuser.attributes.display_name[0],
      FirstName: kuser.firstName,
      MiddleName: '',
      LastName: kuser.lastName,
      Email: kuser.email,
      Position: '',
      IsDisabled: false,
      EmailVerified: false,
      IsSystem: false,
      Note: '',
      LastLogin: new Date(),
      ApprovedById: undefined,
      ApprovedBy: undefined,
      ApprovedOn: undefined,
      KeycloakUserId: keycloakGuid,
      Role: undefined,
      RoleId: undefined,
      Agency: undefined,
      AgencyId: undefined,
    };
    return await userServices.addUser(newUser);
  } else {
    // internalUser[0].UserRoles = newUsersRoles.map((a) => ({
    //   UserId: internalUser[0].Id,
    //   RoleId: a.Id,
    //   User: internalUser[0],
    //   Role: a,
    // }));
    // return await userServices.updateUser(internalUser[0]);
    return;
  }
};

/**
 * @description Retrieves Keycloak users based on the provided filter.
 * @param {IKeycloakUsersFilter} filter The filter to apply when retrieving users.
 * @returns {IKeycloakUser[]} A list of Keycloak users.
 */
const getKeycloakUsers = async (filter: IDIRUserQuery) => {
  // Get all users from Keycloak for IDIR
  // CSS API returns an empty list if no match.
  let users: IKeycloakUser[] = ((await getIDIRUsers(filter)) as IKeycloakUsersResponse).data;
  // Add BCeID if GUID was included.
  if (filter.guid) {
    users = users.concat(((await getBothBCeIDUser(filter.guid)) as IKeycloakUsersResponse).data);
  }
  // Return list of users
  return users;
};

/**
 * @description Retrieves a Keycloak user that matches the provided guid.
 * @param {string} guid The guid of the desired user.
 * @returns {IKeycloakUser} A single Keycloak user.
 * @throws If the user is not found.
 */
const getKeycloakUser = async (guid: string) => {
  // Should be by guid. Only way to guarantee uniqueness.
  const user: IKeycloakUser = (await getKeycloakUsers({ guid: guid }))?.at(0);
  if (keycloakUserSchema.safeParse(user).success) {
    // User found
    return user;
  } else {
    // User not found
    throw new Error(`keycloakService.getKeycloakUser: User ${guid} not found.`);
  }
};

/**
 * @description Retrieves a Keycloak user's roles.
 * @param {string} username The user's username.
 * @returns {IKeycloakRole[]} A list of the user's roles.
 * @throws If the user is not found.
 */
const getKeycloakUserRoles = async (username: string) => {
  const existingRolesResponse: IKeycloakRolesResponse | IKeycloakErrorResponse =
    await getUserRoles(username);
  if (!keycloakUserRolesSchema.safeParse(existingRolesResponse).success) {
    const message = `keycloakService.getKeycloakUserRoles: ${
      (existingRolesResponse as IKeycloakErrorResponse).message
    }`;
    logger.warn(message);
    throw new Error(message);
  }
  return (existingRolesResponse as IKeycloakRolesResponse).data;
};

/**
 * @description Updates a user's roles in Keycloak.
 * @param {string} username The user's username.
 * @param {string[]} roles A list of roles that the user should have.
 * @returns {IKeycloakRole[]} A list of the updated Keycloak roles.
 * @throws If the user does not exist.
 */
const updateKeycloakUserRoles = async (username: string, roles: string[]) => {
  try {
    const existingRolesResponse = await getKeycloakUserRoles(username);

    // User is found in Keycloak.
    const existingRoles: string[] = existingRolesResponse.map((role) => role.name);

    // Find roles that are in Keycloak but are not in new user info.
    const rolesToRemove = existingRoles.filter((existingRole) => !roles.includes(existingRole));
    // Remove old roles
    // No call to remove all as list, so have to loop.
    rolesToRemove.forEach(async (role) => {
      await unassignUserRole(username, role);
    });

    // Find new roles that aren't in Keycloak already.
    const rolesToAdd = roles.filter((newRole) => !existingRoles.includes(newRole));
    // Add new roles
    const updatedRoles: IKeycloakRolesResponse = await assignUserRoles(username, rolesToAdd);

    // Return updated list of roles
    return updatedRoles.data;
  } catch (e: unknown) {
    const message = `keycloakService.updateKeycloakUserRoles: ${
      (e as IKeycloakErrorResponse).message
    }`;
    logger.warn(message);
    throw new Error(message);
  }
};

const KeycloakService = {
  getKeycloakUserRoles,
  syncKeycloakRoles,
  getKeycloakRole,
  getKeycloakRoles,
  updateKeycloakRole,
  syncKeycloakUser,
  getKeycloakUser,
  getKeycloakUsers,
  updateKeycloakUserRoles,
};

export default KeycloakService;<|MERGE_RESOLUTION|>--- conflicted
+++ resolved
@@ -25,12 +25,8 @@
 import { AppDataSource } from '@/appDataSource';
 import { DeepPartial, In, Not } from 'typeorm';
 import userServices from '@/services/admin/usersServices';
-<<<<<<< HEAD
-import { Users } from '@/typeorm/Entities/Users';
-import { Roles } from '@/typeorm/Entities/Roles';
-=======
-import { User, Role } from '@/typeorm/Entities/User_Role_Claim';
->>>>>>> 1a96799c
+import { User } from '@/typeorm/Entities/User';
+import { Role } from '@/typeorm/Entities/Role';
 
 /**
  * @description Sync keycloak roles into PIMS roles.
