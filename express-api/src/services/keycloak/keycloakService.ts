import { IKeycloakErrorResponse } from '@/services/keycloak/IKeycloakErrorResponse';
import { IKeycloakRole, IKeycloakRolesResponse } from '@/services/keycloak/IKeycloakRole';
import { IKeycloakUser, IKeycloakUsersResponse } from '@/services/keycloak/IKeycloakUser';
import {
  keycloakRoleSchema,
  keycloakUserRolesSchema,
  keycloakUserSchema,
} from '@/services/keycloak/keycloakSchemas';
import logger from '@/utilities/winstonLogger';

import {
  getRoles,
  getRole,
  updateRole,
  createRole,
  getIDIRUsers,
  getBothBCeIDUser,
  getUserRoles,
  assignUserRoles,
  unassignUserRole,
  IDIRUserQuery,
} from '@bcgov/citz-imb-kc-css-api';
import rolesServices from '@/services/admin/rolesServices';
import { randomUUID } from 'crypto';
import { AppDataSource } from '@/appDataSource';
import { DeepPartial, In, Not } from 'typeorm';
import userServices from '@/services/admin/usersServices';
<<<<<<< HEAD
import { Users, Roles, UserStatus } from '@/typeorm/Entities/Users_Roles_Claims';
=======
import { User } from '@/typeorm/Entities/User';
import { Role } from '@/typeorm/Entities/Role';
>>>>>>> 0f46f9fd

/**
 * @description Sync keycloak roles into PIMS roles.
 */
const syncKeycloakRoles = async () => {
  // Gets roles from keycloak
  // For each role
  // If role is in PIMS, update it
  // If not in PIMS, add it
  // If PIMS has roles that aren't in Keycloak, remove them.
  const roles = await KeycloakService.getKeycloakRoles();
  for (const role of roles) {
    const internalRole = await rolesServices.getRoles({ name: role.name });

    if (internalRole.length == 0) {
      const newRole: Role = {
        Id: randomUUID(),
        Name: role.name,
        IsDisabled: false,
        SortOrder: 0,
        KeycloakGroupId: '',
        Description: '',
        IsPublic: false,
        CreatedById: undefined,
        CreatedBy: undefined,
        CreatedOn: undefined,
        UpdatedById: undefined,
        UpdatedBy: undefined,
        UpdatedOn: undefined,
        Users: [],
      };
      rolesServices.addRole(newRole);
    } else {
      const overwriteRole: DeepPartial<Role> = {
        Id: internalRole[0].Id,
        Name: role.name,
        IsDisabled: false,
        SortOrder: 0,
        KeycloakGroupId: '',
        Description: '',
        IsPublic: false,
        CreatedById: undefined,
        CreatedOn: undefined,
        UpdatedById: undefined,
        UpdatedOn: undefined,
      };
      rolesServices.updateRole(overwriteRole);
    }

    await AppDataSource.getRepository(Role).delete({
      Name: Not(In(roles.map((a) => a.name))),
    });

    return roles;
  }
};

/**
 * @description Fetch a list of groups from Keycloak and their associated role within PIMS
 * @returns {IKeycloakRoles[]}  A list of roles from Keycloak.
 */
const getKeycloakRoles = async () => {
  // Get roles available in Keycloak
  const keycloakRoles: IKeycloakRolesResponse = await getRoles();
  // Return the list of roles
  return keycloakRoles.data;
};

/**
 * @description Get information on a single Keycloak role from the role name.
 * @param   {string}   roleName String name of role in Keycloak
 * @returns {IKeycloakRole}  A single role object.
 * @throws If the role does not exist in Keycloak.
 */
const getKeycloakRole = async (roleName: string) => {
  // Get single role
  const response: IKeycloakRole | IKeycloakErrorResponse = await getRole(roleName);
  // Did the role exist? If not, it will be of type IKeycloakErrorResponse.
  if (!keycloakRoleSchema.safeParse(response).success) {
    const message = `keycloakService.getKeycloakRole: ${
      (response as IKeycloakErrorResponse).message
    }`;
    logger.warn(message);
    throw new Error(message);
  }
  // Return role info
  return response;
};

/**
 * @description Update a role that exists in Keycloak. Create it if it does not exist.
 * @param   {string}   roleName String name of role in Keycloak
 * @param   {string}   newRoleName The name to change the role name to.
 * @returns {IKeycloakRole} The updated role information. Existing role info if cannot be updated.
 * @throws  {Error} If the newRoleName already exists.
 */
const updateKeycloakRole = async (roleName: string, newRoleName: string) => {
  const roleWithNameAlready: IKeycloakRole = await getRole(newRoleName);
  // If it already exists, log the error and return existing role
  if (keycloakRoleSchema.safeParse(roleWithNameAlready).success) {
    const message = `keycloakService.updateKeycloakRole: Role ${newRoleName} already exists`;
    logger.warn(message);
    throw new Error(message);
  }
  const response: IKeycloakRole = await getRole(roleName);
  // Did the role to be changed exist? If not, it will be of type IKeycloakErrorResponse.
  let role: IKeycloakRole;
  if (keycloakRoleSchema.safeParse(response).success) {
    // Already existed. Update the role.
    role = await updateRole(roleName, newRoleName);
  } else {
    // Didn't exist already. Add the role.
    role = await createRole(newRoleName);
  }

  // Return role info
  return role;
};

const syncKeycloakUser = async (keycloakGuid: string) => {
  // Does user exist in Keycloak?
  // Get their existing roles.
  // Does user exist in PIMS
  // If user exists in PIMS...
  // Update the roles in PIMS to match their Keycloak roles
  // If they don't exist in PIMS...
  // Add user and assign their roles
  const kuser = await KeycloakService.getKeycloakUser(keycloakGuid);
  const kroles = await KeycloakService.getKeycloakUserRoles(kuser.username);
  const internalUser = await userServices.getUsers({ username: kuser.username });

  for (const krole of kroles) {
    const internalRole = await rolesServices.getRoles({ name: krole.name });
    if (internalRole.length == 0) {
      const newRole: Role = {
        Id: randomUUID(),
        Name: krole.name,
        IsDisabled: false,
        SortOrder: 0,
        KeycloakGroupId: '',
        Description: '',
        IsPublic: false,
        Users: [],
        CreatedById: undefined,
        CreatedBy: undefined,
        CreatedOn: undefined,
        UpdatedById: undefined,
        UpdatedBy: undefined,
        UpdatedOn: undefined,
      };
      await rolesServices.addRole(newRole);
    }
  }

  // eslint-disable-next-line @typescript-eslint/no-unused-vars
  const newUsersRoles = await AppDataSource.getRepository(Role).find({
    where: { Name: In(kroles.map((a) => a.name)) },
  });

  if (internalUser.length == 0) {
    const newUser: User = {
      Id: randomUUID(),
      CreatedById: undefined,
      CreatedBy: undefined,
      CreatedOn: undefined,
      UpdatedById: undefined,
      UpdatedBy: undefined,
      UpdatedOn: undefined,
      Username: kuser.username,
      DisplayName: kuser.attributes.display_name[0],
      FirstName: kuser.firstName,
      MiddleName: '',
      LastName: kuser.lastName,
      Email: kuser.email,
      Position: '',
      EmailVerified: false,
      IsSystem: false,
      Note: '',
      LastLogin: new Date(),
      ApprovedById: undefined,
      ApprovedBy: undefined,
      ApprovedOn: undefined,
      KeycloakUserId: keycloakGuid,
      Role: undefined,
      RoleId: undefined,
      Agency: undefined,
      AgencyId: undefined,
      Status: UserStatus.Active,
    };
    return await userServices.addUser(newUser);
  } else {
    // internalUser[0].UserRoles = newUsersRoles.map((a) => ({
    //   UserId: internalUser[0].Id,
    //   RoleId: a.Id,
    //   User: internalUser[0],
    //   Role: a,
    // }));
    // return await userServices.updateUser(internalUser[0]);
    return;
  }
};

/**
 * @description Retrieves Keycloak users based on the provided filter.
 * @param {IKeycloakUsersFilter} filter The filter to apply when retrieving users.
 * @returns {IKeycloakUser[]} A list of Keycloak users.
 */
const getKeycloakUsers = async (filter: IDIRUserQuery) => {
  // Get all users from Keycloak for IDIR
  // CSS API returns an empty list if no match.
  let users: IKeycloakUser[] = ((await getIDIRUsers(filter)) as IKeycloakUsersResponse).data;
  // Add BCeID if GUID was included.
  if (filter.guid) {
    users = users.concat(((await getBothBCeIDUser(filter.guid)) as IKeycloakUsersResponse).data);
  }
  // Return list of users
  return users;
};

/**
 * @description Retrieves a Keycloak user that matches the provided guid.
 * @param {string} guid The guid of the desired user.
 * @returns {IKeycloakUser} A single Keycloak user.
 * @throws If the user is not found.
 */
const getKeycloakUser = async (guid: string) => {
  // Should be by guid. Only way to guarantee uniqueness.
  const user: IKeycloakUser = (await getKeycloakUsers({ guid: guid }))?.at(0);
  if (keycloakUserSchema.safeParse(user).success) {
    // User found
    return user;
  } else {
    // User not found
    throw new Error(`keycloakService.getKeycloakUser: User ${guid} not found.`);
  }
};

/**
 * @description Retrieves a Keycloak user's roles.
 * @param {string} username The user's username.
 * @returns {IKeycloakRole[]} A list of the user's roles.
 * @throws If the user is not found.
 */
const getKeycloakUserRoles = async (username: string) => {
  const existingRolesResponse: IKeycloakRolesResponse | IKeycloakErrorResponse =
    await getUserRoles(username);
  if (!keycloakUserRolesSchema.safeParse(existingRolesResponse).success) {
    const message = `keycloakService.getKeycloakUserRoles: ${
      (existingRolesResponse as IKeycloakErrorResponse).message
    }`;
    logger.warn(message);
    throw new Error(message);
  }
  return (existingRolesResponse as IKeycloakRolesResponse).data;
};

/**
 * @description Updates a user's roles in Keycloak.
 * @param {string} username The user's username.
 * @param {string[]} roles A list of roles that the user should have.
 * @returns {IKeycloakRole[]} A list of the updated Keycloak roles.
 * @throws If the user does not exist.
 */
const updateKeycloakUserRoles = async (username: string, roles: string[]) => {
  try {
    const existingRolesResponse = await getKeycloakUserRoles(username);

    // User is found in Keycloak.
    const existingRoles: string[] = existingRolesResponse.map((role) => role.name);

    // Find roles that are in Keycloak but are not in new user info.
    const rolesToRemove = existingRoles.filter((existingRole) => !roles.includes(existingRole));
    // Remove old roles
    // No call to remove all as list, so have to loop.
    rolesToRemove.forEach(async (role) => {
      await unassignUserRole(username, role);
    });

    // Find new roles that aren't in Keycloak already.
    const rolesToAdd = roles.filter((newRole) => !existingRoles.includes(newRole));
    // Add new roles
    const updatedRoles: IKeycloakRolesResponse = await assignUserRoles(username, rolesToAdd);

    // Return updated list of roles
    return updatedRoles.data;
  } catch (e: unknown) {
    const message = `keycloakService.updateKeycloakUserRoles: ${
      (e as IKeycloakErrorResponse).message
    }`;
    logger.warn(message);
    throw new Error(message);
  }
};

const KeycloakService = {
  getKeycloakUserRoles,
  syncKeycloakRoles,
  getKeycloakRole,
  getKeycloakRoles,
  updateKeycloakRole,
  syncKeycloakUser,
  getKeycloakUser,
  getKeycloakUsers,
  updateKeycloakUserRoles,
};

export default KeycloakService;<|MERGE_RESOLUTION|>--- conflicted
+++ resolved
@@ -25,12 +25,8 @@
 import { AppDataSource } from '@/appDataSource';
 import { DeepPartial, In, Not } from 'typeorm';
 import userServices from '@/services/admin/usersServices';
-<<<<<<< HEAD
-import { Users, Roles, UserStatus } from '@/typeorm/Entities/Users_Roles_Claims';
-=======
-import { User } from '@/typeorm/Entities/User';
+import { User, UserStatus } from '@/typeorm/Entities/User';
 import { Role } from '@/typeorm/Entities/Role';
->>>>>>> 0f46f9fd
 
 /**
  * @description Sync keycloak roles into PIMS roles.
@@ -219,6 +215,7 @@
       Agency: undefined,
       AgencyId: undefined,
       Status: UserStatus.Active,
+      IsDisabled: false,
     };
     return await userServices.addUser(newUser);
   } else {
