import controllers from '@/controllers';
import activeUserCheck from '@/middleware/activeUserCheck';
import catchErrors from '@/utilities/controllerErrorWrapper';
import { bulkUploadMimeTypeWhitelist } from '@/utilities/uploadWhitelist';
import express, { NextFunction } from 'express';
import multer from 'multer';
import { Request, Response } from 'express';

const router = express.Router();

const {
  getProperties,
  getPropertiesFilter,
  getPropertiesForMap,
  getPropertiesPaged,
  getPropertiesPagedFilter,
  importProperties,
  getPropertiesFuzzySearch,
  getPropertyUnion,
  getImportResults,
} = controllers;

// TODO: Could these just be GET requests with query params? Then no need for /filter routes. Would cut controllers in half too.

router.route('/search/fuzzy').get(activeUserCheck, catchErrors(getPropertiesFuzzySearch));

router.route('/search').get(activeUserCheck, catchErrors(getProperties));
router.route('/search/filter').post(activeUserCheck, catchErrors(getPropertiesFilter));

router.route('/search/geo').get(activeUserCheck, catchErrors(getPropertiesForMap)); // Formerly wfs route

router.route('/search/page').get(activeUserCheck, catchErrors(getPropertiesPaged));
router.route('/search/page/filter').post(activeUserCheck, catchErrors(getPropertiesPagedFilter));

const upload = multer({
  dest: 'uploads/',
  fileFilter: (req, file, cb) => {
<<<<<<< HEAD
    console.log(`MIMETYPE FOR ${file.originalname} WAS ${file.mimetype}`);
=======
>>>>>>> 83dfd67b
    if (!bulkUploadMimeTypeWhitelist.includes(file.mimetype)) {
      return cb(new Error('Unsupported MIME-type.'));
    }
    cb(null, true);
  },
});
const uploadHandler = async (req: Request, res: Response, next: NextFunction) => {
  const mainReqHandler = upload.single('spreadsheet');
  // console.log(`MAIN REQ HANDLER FIRED.`);
  mainReqHandler(req, res, (err) => {
    if (err) {
<<<<<<< HEAD
      res.status(400).send(err.message ?? 'File upload failed.');
=======
      return res.status(400).send(err.message ?? 'File upload failed.');
>>>>>>> 83dfd67b
    }
    next();
  });
};
router.route('/import').post(activeUserCheck, uploadHandler, catchErrors(importProperties));
router.route('/import/results').get(activeUserCheck, catchErrors(getImportResults));
router.route('/').get(activeUserCheck, catchErrors(getPropertyUnion));

export default router;<|MERGE_RESOLUTION|>--- conflicted
+++ resolved
@@ -35,10 +35,6 @@
 const upload = multer({
   dest: 'uploads/',
   fileFilter: (req, file, cb) => {
-<<<<<<< HEAD
-    console.log(`MIMETYPE FOR ${file.originalname} WAS ${file.mimetype}`);
-=======
->>>>>>> 83dfd67b
     if (!bulkUploadMimeTypeWhitelist.includes(file.mimetype)) {
       return cb(new Error('Unsupported MIME-type.'));
     }
@@ -47,14 +43,9 @@
 });
 const uploadHandler = async (req: Request, res: Response, next: NextFunction) => {
   const mainReqHandler = upload.single('spreadsheet');
-  // console.log(`MAIN REQ HANDLER FIRED.`);
   mainReqHandler(req, res, (err) => {
     if (err) {
-<<<<<<< HEAD
-      res.status(400).send(err.message ?? 'File upload failed.');
-=======
       return res.status(400).send(err.message ?? 'File upload failed.');
->>>>>>> 83dfd67b
     }
     next();
   });
