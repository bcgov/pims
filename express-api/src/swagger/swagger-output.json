--- conflicted
+++ resolved
@@ -443,6 +443,32 @@
             "description": ""
           }
         }
+      },
+      "delete": {
+        "description": "",
+        "parameters": [
+          {
+            "name": "DISPOSAL_API_ROUTE",
+            "in": "path",
+            "required": true,
+            "schema": {
+              "type": "string"
+            }
+          },
+          {
+            "name": "id",
+            "in": "path",
+            "required": true,
+            "schema": {
+              "type": "string"
+            }
+          }
+        ],
+        "responses": {
+          "default": {
+            "description": ""
+          }
+        }
       }
     },
     "${DISPOSAL_API_ROUTE}/notifications": {
@@ -465,12 +491,58 @@
         }
       }
     },
-    "${DISPOSAL_API_ROUTE}/{id}/notifications/cancel": {
+    "${NOTIFICATION_QUEUE_ROUTE}/filter": {
+      "post": {
+        "description": "",
+        "parameters": [
+          {
+            "name": "NOTIFICATION_QUEUE_ROUTE",
+            "in": "path",
+            "required": true,
+            "schema": {
+              "type": "string"
+            }
+          }
+        ],
+        "responses": {
+          "default": {
+            "description": ""
+          }
+        }
+      }
+    },
+    "${NOTIFICATION_QUEUE_ROUTE}/{id}": {
+      "get": {
+        "description": "",
+        "parameters": [
+          {
+            "name": "NOTIFICATION_QUEUE_ROUTE",
+            "in": "path",
+            "required": true,
+            "schema": {
+              "type": "string"
+            }
+          },
+          {
+            "name": "id",
+            "in": "path",
+            "required": true,
+            "schema": {
+              "type": "string"
+            }
+          }
+        ],
+        "responses": {
+          "default": {
+            "description": ""
+          }
+        }
+      },
       "put": {
         "description": "",
         "parameters": [
           {
-            "name": "DISPOSAL_API_ROUTE",
+            "name": "NOTIFICATION_QUEUE_ROUTE",
             "in": "path",
             "required": true,
             "schema": {
@@ -491,56 +563,8 @@
             "description": ""
           }
         }
-      }
-    },
-    "${NOTIFICATION_QUEUE_ROUTE}/filter": {
-      "post": {
-        "description": "",
-        "parameters": [
-          {
-            "name": "NOTIFICATION_QUEUE_ROUTE",
-            "in": "path",
-            "required": true,
-            "schema": {
-              "type": "string"
-            }
-          }
-        ],
-        "responses": {
-          "default": {
-            "description": ""
-          }
-        }
-      }
-    },
-    "${NOTIFICATION_QUEUE_ROUTE}/{id}": {
-      "get": {
-        "description": "",
-        "parameters": [
-          {
-            "name": "NOTIFICATION_QUEUE_ROUTE",
-            "in": "path",
-            "required": true,
-            "schema": {
-              "type": "string"
-            }
-          },
-          {
-            "name": "id",
-            "in": "path",
-            "required": true,
-            "schema": {
-              "type": "string"
-            }
-          }
-        ],
-        "responses": {
-          "default": {
-            "description": ""
-          }
-        }
-      },
-      "put": {
+      },
+      "delete": {
         "description": "",
         "parameters": [
           {
@@ -595,34 +619,6 @@
         }
       }
     },
-    "${NOTIFICATION_QUEUE_ROUTE}/{id}/cancel": {
-      "put": {
-        "description": "",
-        "parameters": [
-          {
-            "name": "NOTIFICATION_QUEUE_ROUTE",
-            "in": "path",
-            "required": true,
-            "schema": {
-              "type": "string"
-            }
-          },
-          {
-            "name": "id",
-            "in": "path",
-            "required": true,
-            "schema": {
-              "type": "string"
-            }
-          }
-        ],
-        "responses": {
-          "default": {
-            "description": ""
-          }
-        }
-      }
-    },
     "${NOTIFICATION_TEMPLATE_ROUTE}/{id}": {
       "get": {
         "description": "",
@@ -907,7 +903,6 @@
         }
       }
     },
-<<<<<<< HEAD
     "${PROJECT_DISPOSAL}/{projectId}": {
       "get": {
         "description": "",
@@ -1086,8 +1081,10 @@
             "description": ""
           }
         }
-      },
-      "post": {
+      }
+    },
+    "${PROJECT_REPORTS}/snapshots/{reportId}": {
+      "get": {
         "description": "",
         "parameters": [
           {
@@ -1112,10 +1109,8 @@
             "description": ""
           }
         }
-      }
-    },
-    "${PROJECT_REPORTS}/snapshots/{reportId}": {
-      "get": {
+      },
+      "post": {
         "description": "",
         "parameters": [
           {
@@ -1140,8 +1135,10 @@
             "description": ""
           }
         }
-      },
-      "post": {
+      }
+    },
+    "${PROJECT_REPORTS}/refresh/{reportId}": {
+      "get": {
         "description": "",
         "parameters": [
           {
@@ -1168,34 +1165,6 @@
         }
       }
     },
-    "${PROJECT_REPORTS}/refresh/{reportId}": {
-      "get": {
-        "description": "",
-        "parameters": [
-          {
-            "name": "PROJECT_REPORTS",
-            "in": "path",
-            "required": true,
-            "schema": {
-              "type": "string"
-            }
-          },
-          {
-            "name": "reportId",
-            "in": "path",
-            "required": true,
-            "schema": {
-              "type": "string"
-            }
-          }
-        ],
-        "responses": {
-          "default": {
-            "description": ""
-          }
-        }
-      }
-    },
     "/projects/status": {
       "get": {
         "description": "",
@@ -1266,8 +1235,6 @@
         }
       }
     },
-=======
->>>>>>> cccca861
     "${USERS_API}/info": {
       "get": {
         "description": "",
