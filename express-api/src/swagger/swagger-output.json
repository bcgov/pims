{
  "openapi": "3.0.0",
  "info": {
    "version": "3.0.0",
    "title": "PIMS Express API",
    "description": "A REST API that supports the Property Inventory Management System (PIMS).",
    "contact": {
      "name": "Support",
      "email": "support@pims.gov.bc.ca"
    },
    "license": {
      "name": "APACHE",
      "url": "https://github.com/bcgov/PIMS/blob/dev/LICENSE"
    }
  },
  "servers": [
    {
      "url": "/api/v2",
      "description": ""
    }
  ],
  "paths": {
    "/accessRequests": {
      "get": {
        "description": "",
        "responses": {
          "default": {
            "description": ""
          }
        }
      },
      "delete": {
        "description": "",
        "responses": {
          "default": {
            "description": ""
          }
        }
      }
    },
    "/administrativeAreas": {
      "get": {
        "description": "",
        "responses": {
          "default": {
            "description": ""
          }
        }
      },
      "post": {
        "description": "",
        "responses": {
          "default": {
            "description": ""
          }
        }
      }
    },
    "/administrativeAreas/filter": {
      "post": {
        "description": "",
        "responses": {
          "default": {
            "description": ""
          }
        }
      }
    },
    "/administrativeAreas/{id}": {
      "get": {
        "description": "",
        "responses": {
          "default": {
            "description": ""
          }
        }
      },
      "put": {
        "description": "",
        "responses": {
          "default": {
            "description": ""
          }
        }
      },
      "delete": {
        "description": "",
        "responses": {
          "default": {
            "description": ""
          }
        }
      }
    },
    "/agencies": {
      "get": {
        "description": "",
        "responses": {
          "default": {
            "description": ""
          }
        }
      },
      "post": {
        "description": "",
        "responses": {
          "default": {
            "description": ""
          }
        }
      }
    },
    "/agencies/{id}": {
      "get": {
        "description": "",
        "responses": {
          "default": {
            "description": ""
          }
        }
      },
      "put": {
        "description": "",
        "responses": {
          "default": {
            "description": ""
          }
        }
      },
      "delete": {
        "description": "",
        "responses": {
          "default": {
            "description": ""
          }
        }
      }
    },
    "/agencies/filter": {
      "post": {
        "description": "",
        "responses": {
          "default": {
            "description": ""
          }
        }
      }
    },
    "/claims": {
      "get": {
        "description": "",
        "responses": {
          "default": {
            "description": ""
          }
        }
      },
      "post": {
        "description": "",
        "responses": {
          "default": {
            "description": ""
          }
        }
      }
    },
    "/claims/{id}": {
      "get": {
        "description": "",
        "responses": {
          "default": {
            "description": ""
          }
        }
      },
      "put": {
        "description": "",
        "responses": {
          "default": {
            "description": ""
          }
        }
      },
      "delete": {
        "description": "",
        "responses": {
          "default": {
            "description": ""
          }
        }
      }
    },
    "/roles": {
      "get": {
        "description": "",
        "responses": {
          "default": {
            "description": ""
          }
        }
      },
      "post": {
        "description": "",
        "responses": {
          "default": {
            "description": ""
          }
        }
      }
    },
    "/roles/{id}": {
      "get": {
        "description": "",
        "responses": {
          "default": {
            "description": ""
          }
        }
      },
      "put": {
        "description": "",
        "responses": {
          "default": {
            "description": ""
          }
        }
      },
      "delete": {
        "description": "",
        "responses": {
          "default": {
            "description": ""
          }
        }
      }
    },
    "/roles/name/{name}": {
      "get": {
        "description": "",
        "responses": {
          "default": {
            "description": ""
          }
        }
      }
    },
    "/users": {
      "get": {
        "description": "",
        "responses": {
          "default": {
            "description": ""
          }
        }
      },
      "post": {
        "description": "",
        "responses": {
          "default": {
            "description": ""
          }
        }
      }
    },
    "/users/filter": {
      "post": {
        "description": "",
        "responses": {
          "default": {
            "description": ""
          }
        }
      }
    },
    "/users/my/agency": {
      "post": {
        "description": "",
        "responses": {
          "default": {
            "description": ""
          }
        }
      }
    },
    "/users/{id}": {
      "get": {
        "description": "",
        "responses": {
          "default": {
            "description": ""
          }
        }
      },
      "put": {
        "description": "",
        "responses": {
          "default": {
            "description": ""
          }
        }
      },
      "delete": {
        "description": "",
        "responses": {
          "default": {
            "description": ""
          }
        }
      }
    },
    "/users/roles/{username}": {
      "get": {
        "description": "",
        "responses": {
          "default": {
            "description": ""
          }
        }
      },
      "post": {
        "description": "",
        "responses": {
          "default": {
            "description": ""
          }
        }
      },
      "delete": {
        "description": "",
        "responses": {
          "default": {
            "description": ""
          }
        }
      }
    },
    "${BUILDINGS_ROUTE}/{buildingId}": {
      "get": {
        "description": "",
        "parameters": [
          {
            "name": "BUILDINGS_ROUTE",
            "in": "path",
            "required": true,
            "schema": {
              "type": "string"
            }
          },
          {
            "name": "buildingId",
            "in": "path",
            "required": true,
            "schema": {
              "type": "string"
            }
          }
        ],
        "responses": {
          "default": {
            "description": ""
          }
        }
      },
      "put": {
        "description": "",
        "parameters": [
          {
            "name": "BUILDINGS_ROUTE",
            "in": "path",
            "required": true,
            "schema": {
              "type": "string"
            }
          },
          {
            "name": "buildingId",
            "in": "path",
            "required": true,
            "schema": {
              "type": "string"
            }
          }
        ],
        "responses": {
          "default": {
            "description": ""
          }
        }
      },
      "delete": {
        "description": "",
        "parameters": [
          {
            "name": "BUILDINGS_ROUTE",
            "in": "path",
            "required": true,
            "schema": {
              "type": "string"
            }
          },
          {
            "name": "buildingId",
            "in": "path",
            "required": true,
            "schema": {
              "type": "string"
            }
          }
        ],
        "responses": {
          "default": {
            "description": ""
<<<<<<< HEAD
          }
        }
      }
    },
    "${BUILDINGS_ROUTE}/filter": {
      "post": {
        "description": "",
        "parameters": [
          {
            "name": "BUILDINGS_ROUTE",
            "in": "path",
            "required": true,
            "schema": {
              "type": "string"
            }
          }
        ],
        "responses": {
          "default": {
            "description": ""
          }
        }
      }
    },
=======
          }
        }
      }
    },
    "${BUILDINGS_ROUTE}/filter": {
      "post": {
        "description": "",
        "parameters": [
          {
            "name": "BUILDINGS_ROUTE",
            "in": "path",
            "required": true,
            "schema": {
              "type": "string"
            }
          }
        ],
        "responses": {
          "default": {
            "description": ""
          }
        }
      }
    },
>>>>>>> c51e28e2
    "${BUILDINGS_ROUTE}/check/pid-available": {
      "get": {
        "description": "",
        "parameters": [
          {
            "name": "BUILDINGS_ROUTE",
            "in": "path",
            "required": true,
            "schema": {
              "type": "string"
            }
          }
        ],
        "responses": {
          "default": {
            "description": ""
          }
        }
      }
    },
    "${BUILDINGS_ROUTE}/check/pin-available": {
      "get": {
        "description": "",
        "parameters": [
          {
            "name": "BUILDINGS_ROUTE",
            "in": "path",
            "required": true,
            "schema": {
              "type": "string"
            }
          }
        ],
<<<<<<< HEAD
=======
        "responses": {
          "default": {
            "description": ""
          }
        }
      }
    },
    "${BUILDINGS_ROUTE}/{buildingId}/financials": {
      "put": {
        "description": "",
        "parameters": [
          {
            "name": "BUILDINGS_ROUTE",
            "in": "path",
            "required": true,
            "schema": {
              "type": "string"
            }
          },
          {
            "name": "buildingId",
            "in": "path",
            "required": true,
            "schema": {
              "type": "string"
            }
          }
        ],
>>>>>>> c51e28e2
        "responses": {
          "default": {
            "description": ""
          }
        }
      }
    },
<<<<<<< HEAD
    "${BUILDINGS_ROUTE}/{buildingId}/financials": {
      "put": {
        "description": "",
        "parameters": [
          {
            "name": "BUILDINGS_ROUTE",
            "in": "path",
            "required": true,
            "schema": {
              "type": "string"
            }
          },
          {
            "name": "buildingId",
            "in": "path",
            "required": true,
            "schema": {
              "type": "string"
            }
          }
        ],
        "responses": {
          "default": {
            "description": ""
          }
        }
      }
    },
=======
>>>>>>> c51e28e2
    "/": {
      "get": {
        "tags": [
          "Health"
        ],
        "description": "Returns a 200 (OK) status if API is reached.",
        "responses": {
          "200": {
            "description": "OK"
          }
        }
      }
    },
    "/property/classifications": {
      "get": {
        "description": "",
        "responses": {
          "default": {
            "description": ""
          }
        }
      }
    },
    "/project/tier/levels": {
      "get": {
        "description": "",
        "responses": {
          "default": {
            "description": ""
          }
        }
      }
    },
    "/project/risks": {
      "get": {
        "description": "",
        "responses": {
          "default": {
            "description": ""
          }
        }
      }
    },
    "/all": {
      "get": {
        "description": "",
        "responses": {
          "default": {
            "description": ""
          }
        }
      }
    },
    "/land/title": {
      "get": {
        "description": "",
        "responses": {
          "default": {
            "description": ""
          }
        }
      }
    },
    "${DISPOSAL_API_ROUTE}/{id}": {
      "get": {
        "description": "",
        "parameters": [
          {
            "name": "DISPOSAL_API_ROUTE",
            "in": "path",
            "required": true,
            "schema": {
              "type": "string"
            }
          },
          {
            "name": "id",
            "in": "path",
            "required": true,
            "schema": {
              "type": "string"
            }
          }
        ],
        "responses": {
          "default": {
            "description": ""
          }
        }
      },
      "delete": {
        "description": "",
        "parameters": [
          {
            "name": "DISPOSAL_API_ROUTE",
            "in": "path",
            "required": true,
            "schema": {
              "type": "string"
            }
          },
          {
            "name": "id",
            "in": "path",
            "required": true,
            "schema": {
              "type": "string"
            }
          }
        ],
        "responses": {
          "default": {
            "description": ""
          }
        }
      }
    },
    "${NOTIFICATION_QUEUE_ROUTE}/filter": {
      "post": {
        "description": "",
        "parameters": [
          {
            "name": "NOTIFICATION_QUEUE_ROUTE",
            "in": "path",
            "required": true,
            "schema": {
              "type": "string"
            }
          }
        ],
        "responses": {
          "default": {
            "description": ""
          }
        }
      }
    },
    "${NOTIFICATION_QUEUE_ROUTE}/{id}": {
      "get": {
        "description": "",
        "parameters": [
          {
            "name": "NOTIFICATION_QUEUE_ROUTE",
            "in": "path",
            "required": true,
            "schema": {
              "type": "string"
            }
          },
          {
            "name": "id",
            "in": "path",
            "required": true,
            "schema": {
              "type": "string"
            }
          }
        ],
        "responses": {
          "default": {
            "description": ""
          }
        }
      },
      "put": {
        "description": "",
        "parameters": [
          {
            "name": "NOTIFICATION_QUEUE_ROUTE",
            "in": "path",
            "required": true,
            "schema": {
              "type": "string"
            }
          },
          {
            "name": "id",
            "in": "path",
            "required": true,
            "schema": {
              "type": "string"
            }
          }
        ],
        "responses": {
          "default": {
            "description": ""
          }
        }
      },
      "delete": {
        "description": "",
        "parameters": [
          {
            "name": "NOTIFICATION_QUEUE_ROUTE",
            "in": "path",
            "required": true,
            "schema": {
              "type": "string"
            }
          },
          {
            "name": "id",
            "in": "path",
            "required": true,
            "schema": {
              "type": "string"
            }
          }
        ],
        "responses": {
          "default": {
            "description": ""
          }
        }
      }
    },
    "${NOTIFICATION_QUEUE_ROUTE}/{id}/resend": {
      "put": {
        "description": "",
        "parameters": [
          {
            "name": "NOTIFICATION_QUEUE_ROUTE",
            "in": "path",
            "required": true,
            "schema": {
              "type": "string"
            }
          },
          {
            "name": "id",
            "in": "path",
            "required": true,
            "schema": {
              "type": "string"
            }
          }
        ],
        "responses": {
          "default": {
            "description": ""
          }
        }
      }
    },
    "${NOTIFICATION_TEMPLATE_ROUTE}/{id}": {
      "get": {
        "description": "",
        "parameters": [
          {
            "name": "NOTIFICATION_TEMPLATE_ROUTE",
            "in": "path",
            "required": true,
            "schema": {
              "type": "string"
            }
          },
          {
            "name": "id",
            "in": "path",
            "required": true,
            "schema": {
              "type": "string"
            }
          }
        ],
        "responses": {
          "default": {
            "description": ""
          }
        }
      },
      "put": {
        "description": "",
        "parameters": [
          {
            "name": "NOTIFICATION_TEMPLATE_ROUTE",
            "in": "path",
            "required": true,
            "schema": {
              "type": "string"
            }
          },
          {
            "name": "id",
            "in": "path",
            "required": true,
            "schema": {
              "type": "string"
            }
          }
        ],
        "responses": {
          "default": {
            "description": ""
          }
        }
      },
      "delete": {
        "description": "",
        "parameters": [
          {
            "name": "NOTIFICATION_TEMPLATE_ROUTE",
            "in": "path",
            "required": true,
            "schema": {
              "type": "string"
            }
          },
          {
            "name": "id",
            "in": "path",
            "required": true,
            "schema": {
              "type": "string"
            }
          }
        ],
        "responses": {
          "default": {
            "description": ""
          }
        }
      }
    },
    "${NOTIFICATION_TEMPLATE_ROUTE}/{templateId}/projects/{projectId}": {
      "post": {
        "description": "",
        "parameters": [
          {
            "name": "NOTIFICATION_TEMPLATE_ROUTE",
            "in": "path",
            "required": true,
            "schema": {
              "type": "string"
            }
          },
          {
            "name": "templateId",
            "in": "path",
            "required": true,
            "schema": {
              "type": "string"
            }
          },
          {
            "name": "projectId",
            "in": "path",
            "required": true,
            "schema": {
              "type": "string"
            }
          }
        ],
        "responses": {
          "default": {
            "description": ""
          }
        }
      }
    },
    "${PARCELS_ROUTE}/{parcelId}": {
      "get": {
        "description": "",
        "parameters": [
          {
            "name": "PARCELS_ROUTE",
            "in": "path",
            "required": true,
            "schema": {
              "type": "string"
            }
          },
          {
            "name": "parcelId",
            "in": "path",
            "required": true,
            "schema": {
              "type": "string"
            }
          }
        ],
        "responses": {
          "default": {
            "description": ""
          }
        }
      },
      "put": {
        "description": "",
        "parameters": [
          {
            "name": "PARCELS_ROUTE",
            "in": "path",
            "required": true,
            "schema": {
              "type": "string"
            }
          },
          {
            "name": "parcelId",
            "in": "path",
            "required": true,
            "schema": {
              "type": "string"
            }
          }
        ],
        "responses": {
          "default": {
            "description": ""
          }
        }
      },
      "delete": {
        "description": "",
        "parameters": [
          {
            "name": "PARCELS_ROUTE",
            "in": "path",
            "required": true,
            "schema": {
              "type": "string"
            }
          },
          {
            "name": "parcelId",
            "in": "path",
            "required": true,
            "schema": {
              "type": "string"
            }
          }
        ],
        "responses": {
          "default": {
            "description": ""
          }
        }
      }
    },
    "${PARCELS_URL}/": {
      "get": {
        "description": "",
        "parameters": [
          {
            "name": "PARCELS_URL",
            "in": "path",
            "required": true,
            "schema": {
              "type": "string"
            }
          }
        ],
        "responses": {
          "default": {
            "description": ""
          }
        }
      },
      "post": {
        "description": "",
        "parameters": [
          {
            "name": "PARCELS_URL",
            "in": "path",
            "required": true,
            "schema": {
              "type": "string"
            }
          }
        ],
        "responses": {
          "default": {
            "description": ""
          }
        }
      }
    },
    "${PARCELS_ROUTE}/filter": {
      "post": {
        "description": "",
        "parameters": [
          {
            "name": "PARCELS_ROUTE",
            "in": "path",
            "required": true,
            "schema": {
              "type": "string"
            }
          }
        ],
        "responses": {
          "default": {
            "description": ""
          }
        }
      }
    },
    "${PARCELS_ROUTE}/check/pid-available": {
      "get": {
        "description": "",
        "parameters": [
          {
            "name": "PARCELS_ROUTE",
            "in": "path",
            "required": true,
            "schema": {
              "type": "string"
            }
          }
        ],
        "responses": {
          "default": {
            "description": ""
          }
        }
      }
    },
    "${PARCELS_ROUTE}/check/pin-available": {
      "get": {
        "description": "",
        "parameters": [
          {
            "name": "PARCELS_ROUTE",
            "in": "path",
            "required": true,
            "schema": {
              "type": "string"
            }
          }
        ],
        "responses": {
          "default": {
            "description": ""
          }
        }
      }
    },
    "${PARCELS_ROUTE}/{parcelId}/financials": {
      "put": {
        "description": "",
        "parameters": [
          {
            "name": "PARCELS_ROUTE",
            "in": "path",
            "required": true,
            "schema": {
              "type": "string"
            }
          },
          {
            "name": "parcelId",
            "in": "path",
            "required": true,
            "schema": {
              "type": "string"
            }
          }
        ],
        "responses": {
          "default": {
            "description": ""
          }
        }
      }
    },
    "${PROJECT_DISPOSAL}/{projectId}": {
      "get": {
        "description": "",
        "parameters": [
          {
            "name": "PROJECT_DISPOSAL",
            "in": "path",
            "required": true,
            "schema": {
              "type": "string"
            }
          },
          {
            "name": "projectId",
            "in": "path",
            "required": true,
            "schema": {
              "type": "string"
            }
          }
        ],
        "responses": {
          "default": {
            "description": ""
          }
        }
      },
      "put": {
        "description": "",
        "parameters": [
          {
            "name": "PROJECT_DISPOSAL",
            "in": "path",
            "required": true,
            "schema": {
              "type": "string"
            }
          },
          {
            "name": "projectId",
            "in": "path",
            "required": true,
            "schema": {
              "type": "string"
            }
          }
        ],
        "responses": {
          "default": {
            "description": ""
          }
        }
      },
      "delete": {
        "description": "",
        "parameters": [
          {
            "name": "PROJECT_DISPOSAL",
            "in": "path",
            "required": true,
            "schema": {
              "type": "string"
            }
          },
          {
            "name": "projectId",
            "in": "path",
            "required": true,
            "schema": {
              "type": "string"
            }
          }
        ],
        "responses": {
          "default": {
            "description": ""
          }
        }
      }
    },
    "${PROJECT_DISPOSAL}/workflows": {
      "put": {
        "description": "",
        "parameters": [
          {
            "name": "PROJECT_DISPOSAL",
            "in": "path",
            "required": true,
            "schema": {
              "type": "string"
            }
          }
        ],
        "responses": {
          "default": {
            "description": ""
          }
        }
      }
    },
    "${PROJECT_REPORTS}/{reportId}": {
      "get": {
        "description": "",
        "parameters": [
          {
            "name": "PROJECT_REPORTS",
            "in": "path",
            "required": true,
            "schema": {
              "type": "string"
            }
          },
          {
            "name": "reportId",
            "in": "path",
            "required": true,
            "schema": {
              "type": "string"
            }
          }
        ],
        "responses": {
          "default": {
            "description": ""
          }
        }
      },
      "put": {
        "description": "",
        "parameters": [
          {
            "name": "PROJECT_REPORTS",
            "in": "path",
            "required": true,
            "schema": {
              "type": "string"
            }
          },
          {
            "name": "reportId",
            "in": "path",
            "required": true,
            "schema": {
              "type": "string"
            }
          }
        ],
        "responses": {
          "default": {
            "description": ""
          }
        }
      },
      "delete": {
        "description": "",
        "parameters": [
          {
            "name": "PROJECT_REPORTS",
            "in": "path",
            "required": true,
            "schema": {
              "type": "string"
            }
          },
          {
            "name": "reportId",
            "in": "path",
            "required": true,
            "schema": {
              "type": "string"
            }
          }
        ],
        "responses": {
          "default": {
            "description": ""
          }
        }
      }
    },
    "${PROJECT_REPORTS}/snapshots/{reportId}": {
      "get": {
        "description": "",
        "parameters": [
          {
            "name": "PROJECT_REPORTS",
            "in": "path",
            "required": true,
            "schema": {
              "type": "string"
            }
          },
          {
            "name": "reportId",
            "in": "path",
            "required": true,
            "schema": {
              "type": "string"
            }
          }
        ],
        "responses": {
          "default": {
            "description": ""
          }
        }
      },
      "post": {
        "description": "",
        "parameters": [
          {
            "name": "PROJECT_REPORTS",
            "in": "path",
            "required": true,
            "schema": {
              "type": "string"
            }
          },
          {
            "name": "reportId",
            "in": "path",
            "required": true,
            "schema": {
              "type": "string"
            }
          }
        ],
        "responses": {
          "default": {
            "description": ""
          }
        }
      }
    },
    "${PROJECT_REPORTS}/refresh/{reportId}": {
      "get": {
        "description": "",
        "parameters": [
          {
            "name": "PROJECT_REPORTS",
            "in": "path",
            "required": true,
            "schema": {
              "type": "string"
            }
          },
          {
            "name": "reportId",
            "in": "path",
            "required": true,
            "schema": {
              "type": "string"
            }
          }
        ],
        "responses": {
          "default": {
            "description": ""
          }
        }
      }
    },
    "/projects/status": {
      "get": {
        "description": "",
        "responses": {
          "default": {
            "description": ""
          }
        }
      }
    },
    "/projects/status/{statusCode}/tasks": {
      "get": {
        "description": "",
        "parameters": [
          {
            "name": "statusCode",
            "in": "path",
            "required": true,
            "schema": {
              "type": "string"
            }
          }
        ],
        "responses": {
          "default": {
            "description": ""
          }
        }
      }
    },
    "/projects/workflows/{workflowCode}/status": {
      "get": {
        "description": "",
        "parameters": [
          {
            "name": "workflowCode",
            "in": "path",
            "required": true,
            "schema": {
              "type": "string"
            }
          }
        ],
        "responses": {
          "default": {
            "description": ""
          }
        }
      }
    },
    "/projects/workflows/{workflowCode}/tasks": {
      "get": {
        "description": "",
        "parameters": [
          {
            "name": "workflowCode",
            "in": "path",
            "required": true,
            "schema": {
              "type": "string"
            }
          }
        ],
        "responses": {
          "default": {
            "description": ""
          }
        }
      }
    },
    "/search": {
<<<<<<< HEAD
      "get": {
        "description": "",
        "responses": {
          "default": {
            "description": ""
=======
      "get": {
        "description": "",
        "responses": {
          "default": {
            "description": ""
          }
        }
      }
    },
    "/search/filter": {
      "post": {
        "description": "",
        "responses": {
          "default": {
            "description": ""
          }
        }
      }
    },
    "/search/geo/filter": {
      "post": {
        "description": "",
        "responses": {
          "default": {
            "description": ""
          }
        }
      }
    },
    "/search/page": {
      "get": {
        "description": "",
        "responses": {
          "default": {
            "description": ""
          }
        }
      }
    },
    "/search/page/filter": {
      "post": {
        "description": "",
        "responses": {
          "default": {
            "description": ""
          }
        }
      }
    },
    "/ches/status/": {
      "get": {
        "description": "",
        "responses": {
          "default": {
            "description": ""
          }
        }
      }
    },
    "/ches/status/{messageId}": {
      "get": {
        "description": "",
        "parameters": [
          {
            "name": "messageId",
            "in": "path",
            "required": true,
            "schema": {
              "type": "string"
            }
>>>>>>> c51e28e2
          }
        }
      }
    },
    "/search/filter": {
      "post": {
        "description": "",
        "responses": {
          "default": {
            "description": ""
          }
        }
      }
    },
    "/search/geo/filter": {
      "post": {
        "description": "",
        "responses": {
          "default": {
            "description": ""
          }
        }
      }
    },
<<<<<<< HEAD
    "/search/page": {
      "get": {
        "description": "",
        "responses": {
          "default": {
            "description": ""
=======
    "/ches/cancel/{messageId}": {
      "delete": {
        "description": "",
        "parameters": [
          {
            "name": "messageId",
            "in": "path",
            "required": true,
            "schema": {
              "type": "string"
            }
>>>>>>> c51e28e2
          }
        }
      }
    },
    "/search/page/filter": {
      "post": {
        "description": "",
        "responses": {
          "default": {
            "description": ""
          }
        }
      }
    },
    "/projects": {
      "get": {
        "description": "",
        "responses": {
          "default": {
            "description": ""
          }
        }
      }
    },
    "/properties": {
      "get": {
        "description": "",
        "responses": {
          "default": {
            "description": ""
          }
        }
      }
    },
    "/info": {
      "get": {
        "description": "",
        "responses": {
          "default": {
            "description": ""
          }
        }
      }
    },
    "/access/requests": {
      "get": {
        "description": "",
        "responses": {
          "default": {
            "description": ""
          }
        }
      }
    },
    "/geocoder/addresses": {
      "get": {
        "description": "",
        "responses": {
          "default": {
            "description": ""
          }
        }
      }
    },
    "/geocoder/parcels/pids/{siteId}": {
      "get": {
        "description": "",
<<<<<<< HEAD
=======
        "parameters": [
          {
            "name": "siteId",
            "in": "path",
            "required": true,
            "schema": {
              "type": "string"
            }
          }
        ],
>>>>>>> c51e28e2
        "responses": {
          "default": {
            "description": ""
          }
        }
      }
    },
<<<<<<< HEAD
=======
    "/import/properties": {
      "post": {
        "description": "",
        "responses": {
          "default": {
            "description": ""
          }
        }
      },
      "delete": {
        "description": "",
        "responses": {
          "default": {
            "description": ""
          }
        }
      }
    },
    "/import/properties/financials": {
      "patch": {
        "description": "",
        "responses": {
          "default": {
            "description": ""
          }
        }
      }
    },
    "/import/projects": {
      "post": {
        "description": "",
        "responses": {
          "default": {
            "description": ""
          }
        }
      }
    },
    "/info": {
      "get": {
        "description": "",
        "responses": {
          "default": {
            "description": ""
          }
        }
      }
    },
    "/access/requests": {
      "get": {
        "description": "",
        "responses": {
          "default": {
            "description": ""
          }
        }
      },
      "post": {
        "description": "",
        "responses": {
          "default": {
            "description": ""
          }
        }
      }
    },
>>>>>>> c51e28e2
    "/access/requests/{requestId}": {
      "get": {
        "description": "",
        "parameters": [
          {
            "name": "requestId",
            "in": "path",
            "required": true,
            "schema": {
              "type": "string"
            }
          }
        ],
        "responses": {
          "default": {
            "description": ""
          }
        }
      },
      "put": {
        "description": "",
        "parameters": [
          {
            "name": "requestId",
            "in": "path",
            "required": true,
            "schema": {
              "type": "string"
            }
          }
        ],
        "responses": {
          "default": {
            "description": ""
          }
        }
      }
    },
    "/agencies/{username}": {
      "get": {
        "description": "",
        "parameters": [
          {
            "name": "username",
            "in": "path",
            "required": true,
            "schema": {
              "type": "string"
            }
          }
        ],
        "responses": {
          "default": {
            "description": ""
          }
        }
      }
    },
    "/reports/users": {
      "get": {
        "description": "",
        "responses": {
          "default": {
            "description": ""
          }
        }
      }
    },
    "/reports/users/filter": {
      "post": {
        "description": "",
        "responses": {
          "default": {
            "description": ""
          }
        }
      }
    }
  },
  "components": {
    "securitySchemes": {
      "bearerAuth": {
        "type": "http",
        "scheme": "bearer",
        "bearerFormat": "JWT"
      }
    }
  }
}<|MERGE_RESOLUTION|>--- conflicted
+++ resolved
@@ -410,7 +410,6 @@
         "responses": {
           "default": {
             "description": ""
-<<<<<<< HEAD
           }
         }
       }
@@ -435,13 +434,8 @@
         }
       }
     },
-=======
-          }
-        }
-      }
-    },
-    "${BUILDINGS_ROUTE}/filter": {
-      "post": {
+    "${BUILDINGS_ROUTE}/check/pid-available": {
+      "get": {
         "description": "",
         "parameters": [
           {
@@ -460,8 +454,7 @@
         }
       }
     },
->>>>>>> c51e28e2
-    "${BUILDINGS_ROUTE}/check/pid-available": {
+    "${BUILDINGS_ROUTE}/check/pin-available": {
       "get": {
         "description": "",
         "parameters": [
@@ -474,28 +467,6 @@
             }
           }
         ],
-        "responses": {
-          "default": {
-            "description": ""
-          }
-        }
-      }
-    },
-    "${BUILDINGS_ROUTE}/check/pin-available": {
-      "get": {
-        "description": "",
-        "parameters": [
-          {
-            "name": "BUILDINGS_ROUTE",
-            "in": "path",
-            "required": true,
-            "schema": {
-              "type": "string"
-            }
-          }
-        ],
-<<<<<<< HEAD
-=======
         "responses": {
           "default": {
             "description": ""
@@ -524,45 +495,13 @@
             }
           }
         ],
->>>>>>> c51e28e2
-        "responses": {
-          "default": {
-            "description": ""
-          }
-        }
-      }
-    },
-<<<<<<< HEAD
-    "${BUILDINGS_ROUTE}/{buildingId}/financials": {
-      "put": {
-        "description": "",
-        "parameters": [
-          {
-            "name": "BUILDINGS_ROUTE",
-            "in": "path",
-            "required": true,
-            "schema": {
-              "type": "string"
-            }
-          },
-          {
-            "name": "buildingId",
-            "in": "path",
-            "required": true,
-            "schema": {
-              "type": "string"
-            }
-          }
-        ],
-        "responses": {
-          "default": {
-            "description": ""
-          }
-        }
-      }
-    },
-=======
->>>>>>> c51e28e2
+        "responses": {
+          "default": {
+            "description": ""
+          }
+        }
+      }
+    },
     "/": {
       "get": {
         "tags": [
@@ -1463,13 +1402,6 @@
       }
     },
     "/search": {
-<<<<<<< HEAD
-      "get": {
-        "description": "",
-        "responses": {
-          "default": {
-            "description": ""
-=======
       "get": {
         "description": "",
         "responses": {
@@ -1519,6 +1451,26 @@
         }
       }
     },
+    "/projects": {
+      "get": {
+        "description": "",
+        "responses": {
+          "default": {
+            "description": ""
+          }
+        }
+      }
+    },
+    "/properties": {
+      "get": {
+        "description": "",
+        "responses": {
+          "default": {
+            "description": ""
+          }
+        }
+      }
+    },
     "/ches/status/": {
       "get": {
         "description": "",
@@ -1540,39 +1492,15 @@
             "schema": {
               "type": "string"
             }
->>>>>>> c51e28e2
-          }
-        }
-      }
-    },
-    "/search/filter": {
-      "post": {
-        "description": "",
-        "responses": {
-          "default": {
-            "description": ""
-          }
-        }
-      }
-    },
-    "/search/geo/filter": {
-      "post": {
-        "description": "",
-        "responses": {
-          "default": {
-            "description": ""
-          }
-        }
-      }
-    },
-<<<<<<< HEAD
-    "/search/page": {
-      "get": {
-        "description": "",
-        "responses": {
-          "default": {
-            "description": ""
-=======
+          }
+        ],
+        "responses": {
+          "default": {
+            "description": ""
+          }
+        }
+      }
+    },
     "/ches/cancel/{messageId}": {
       "delete": {
         "description": "",
@@ -1584,54 +1512,8 @@
             "schema": {
               "type": "string"
             }
->>>>>>> c51e28e2
-          }
-        }
-      }
-    },
-    "/search/page/filter": {
-      "post": {
-        "description": "",
-        "responses": {
-          "default": {
-            "description": ""
-          }
-        }
-      }
-    },
-    "/projects": {
-      "get": {
-        "description": "",
-        "responses": {
-          "default": {
-            "description": ""
-          }
-        }
-      }
-    },
-    "/properties": {
-      "get": {
-        "description": "",
-        "responses": {
-          "default": {
-            "description": ""
-          }
-        }
-      }
-    },
-    "/info": {
-      "get": {
-        "description": "",
-        "responses": {
-          "default": {
-            "description": ""
-          }
-        }
-      }
-    },
-    "/access/requests": {
-      "get": {
-        "description": "",
+          }
+        ],
         "responses": {
           "default": {
             "description": ""
@@ -1652,8 +1534,6 @@
     "/geocoder/parcels/pids/{siteId}": {
       "get": {
         "description": "",
-<<<<<<< HEAD
-=======
         "parameters": [
           {
             "name": "siteId",
@@ -1664,16 +1544,13 @@
             }
           }
         ],
->>>>>>> c51e28e2
-        "responses": {
-          "default": {
-            "description": ""
-          }
-        }
-      }
-    },
-<<<<<<< HEAD
-=======
+        "responses": {
+          "default": {
+            "description": ""
+          }
+        }
+      }
+    },
     "/import/properties": {
       "post": {
         "description": "",
@@ -1740,7 +1617,6 @@
         }
       }
     },
->>>>>>> c51e28e2
     "/access/requests/{requestId}": {
       "get": {
         "description": "",
