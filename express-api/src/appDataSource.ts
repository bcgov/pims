import { DataSource } from 'typeorm';
import { CustomWinstonLogger } from '@/typeorm/utilities/CustomWinstonLogger';
import dotenv from 'dotenv';
import { resolve } from 'path';
<<<<<<< HEAD
import { SnakeNamingStrategy } from 'typeorm-naming-strategies';
=======
import Entities from '@/typeorm/entitiesIndex';
>>>>>>> 0949974b

dotenv.config({ path: resolve(__dirname, '../../.env') });

const {
  POSTGRES_USER,
  POSTGRES_PASSWORD,
  POSTGRES_DB,
  POSTGRES_PORT,
  POSTGRES_SERVICE,
  CONTAINERIZED,
} = process.env;

export const AppDataSource = new DataSource({
  type: 'postgres',
  host: CONTAINERIZED ? POSTGRES_SERVICE : 'localhost', // If in a container, use the service name, else use localhost
  port: +(POSTGRES_PORT ?? '5432'),
  username: POSTGRES_USER,
  password: POSTGRES_PASSWORD,
  database: POSTGRES_DB,
  synchronize: false,
  migrationsRun: false,
  logging: true,
  logger: new CustomWinstonLogger(true),
  entities: Entities,
  migrations: ['./src/typeorm/Migrations/Seeds/*.ts', './src/typeorm/Migrations/*.ts'],
  subscribers: [],
  namingStrategy: new SnakeNamingStrategy(),
});<|MERGE_RESOLUTION|>--- conflicted
+++ resolved
@@ -2,11 +2,8 @@
 import { CustomWinstonLogger } from '@/typeorm/utilities/CustomWinstonLogger';
 import dotenv from 'dotenv';
 import { resolve } from 'path';
-<<<<<<< HEAD
 import { SnakeNamingStrategy } from 'typeorm-naming-strategies';
-=======
 import Entities from '@/typeorm/entitiesIndex';
->>>>>>> 0949974b
 
 dotenv.config({ path: resolve(__dirname, '../../.env') });
 
