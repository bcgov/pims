import { DataSource } from 'typeorm';
import { CustomWinstonLogger } from '@/typeorm/utilities/CustomWinstonLogger';
import dotenv from 'dotenv';
import { resolve } from 'path';
<<<<<<< HEAD
=======

>>>>>>> 0526c90b
dotenv.config({ path: resolve(__dirname, '../../.env') });

const {
  POSTGRES_USER,
  POSTGRES_PASSWORD,
  POSTGRES_DB,
  POSTGRES_PORT,
  POSTGRES_SERVICE,
  CONTAINERIZED,
} = process.env;

export const AppDataSource = new DataSource({
  type: 'postgres',
  host: CONTAINERIZED ? POSTGRES_SERVICE : 'localhost', // If in a container, use the service name, else use localhost
  port: +(POSTGRES_PORT ?? '5432'),
  username: POSTGRES_USER,
  password: POSTGRES_PASSWORD,
  database: POSTGRES_DB,
  synchronize: true,
  migrationsRun: false,
  logging: true,
  logger: new CustomWinstonLogger(true),
  entities: ['./src/typeorm/Entities/*.ts'],
  migrations: ['./src/typeorm/Migrations/Seeds/*.ts', './src/typeorm/Migrations/*.ts'],
  subscribers: [],
});<|MERGE_RESOLUTION|>--- conflicted
+++ resolved
@@ -2,10 +2,7 @@
 import { CustomWinstonLogger } from '@/typeorm/utilities/CustomWinstonLogger';
 import dotenv from 'dotenv';
 import { resolve } from 'path';
-<<<<<<< HEAD
-=======
 
->>>>>>> 0526c90b
 dotenv.config({ path: resolve(__dirname, '../../.env') });
 
 const {
