--- conflicted
+++ resolved
@@ -31,12 +31,8 @@
     "@react-leaflet/core": "2.1.0",
     "@redux-devtools/extension": "3.2.5",
     "@reduxjs/toolkit": "1.9.5",
-<<<<<<< HEAD
     "@vitejs/plugin-react": "4.0.4",
-    "axios": "1.5.0",
-=======
     "axios": "1.6.0",
->>>>>>> de64e159
     "bootstrap": "5.3.1",
     "classnames": "2.3.2",
     "crypto-js": "4.2.0",
