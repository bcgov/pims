{
  "name": "frontend",
  "version": "1.0.0",
  "private": true,
  "scripts": {
    "start": "react-scripts start",
    "build": "cross-env CI=true react-scripts build",
    "build-ocp": "vite build --mode production",
    "test": "react-scripts test --updateSnapshot --watchAll=false --runInBand",
    "coverage": "react-scripts test --updateSnapshot --coverage --watchAll=false --runInBand",
    "cypress:open": "npx cypress open",
    "cypress:open-dev": "npx cypress open --config baseUrl=\"https://pims-dev.apps.silver.devops.gov.bc.ca\" --env auth_client_id=\"pims-frontend-4391\"",
    "cypress:e2e": "cypress run --e2e --browser chrome",
    "cypress:e2e-dev": "cypress run --e2e --browser chrome --headless --config baseUrl=\"https://pims-dev.apps.silver.devops.gov.bc.ca\" --env auth_client_id=\"pims-frontend-4391\"",
    "cypress:e2e-test": "cypress run --e2e --browser chrome --headless --config baseUrl=\"https://pims-test.apps.silver.devops.gov.bc.ca\" --env auth_base_url=\"https://test.loginproxy.gov.bc.ca/auth\",auth_client_id=\"pims-frontend-4391\"",
    "cypress:e2e-prod": "cypress run --e2e --browser chrome --headless --config baseUrl=\"https://pims.gov.bc.ca\" --env auth_base_url=\"https://loginproxy.gov.bc.ca/auth\",auth_client_id=\"pims-frontend-4391\"",
    "lint": "eslint src/ --ext .jsx,.js,.ts,.tsx --max-warnings 0",
    "lint:fix": "npm run lint -- --fix",
    "format": "prettier --write \"./src/**/*.{js,jsx,ts,tsx,json,css,scss}\"",
    "check": "prettier --check \"./src/**/*.{js,jsx,ts,tsx,css,scss}\""
  },
  "dependencies": {
    "@babel/core": "7.23.0",
    "@bcgov/bc-sans": "2.1.0",
    "@emotion/react": "11.11.1",
    "@emotion/styled": "11.11.0",
    "@mui/icons-material": "5.14.8",
    "@mui/material": "5.14.8",
    "@react-keycloak/web": "3.4.0",
    "@react-leaflet/core": "2.1.0",
    "@redux-devtools/extension": "3.2.5",
    "@reduxjs/toolkit": "1.9.5",
    "axios": "1.5.0",
    "bootstrap": "5.3.1",
    "classnames": "2.3.2",
<<<<<<< HEAD
    "crypto-js": "4.1.1",
=======
    "crypto-js": "4.2.0",
    "csv-parse": "5.5.0",
>>>>>>> c0c0d146
    "dequal": "2.0.3",
    "formik": "2.4.3",
    "history": "5.3.0",
    "http-proxy-middleware": "2.0.6",
    "keycloak-js": "22.0.1",
    "leaflet": "1.9.4",
    "lodash": "4.17.21",
    "moment": "2.29.4",
    "papaparse": "5.4.1",
    "polylabel": "1.1.0",
    "react": "18.2.0",
    "react-app-polyfill": "3.0.0",
    "react-bootstrap": "2.9.0",
    "react-bootstrap-typeahead": "5.2.2",
    "react-click-away-listener": "2.2.3",
    "react-datepicker": "4.20.0",
    "react-dom": "18.2.0",
    "react-draggable": "4.4.5",
    "react-error-boundary": "4.0.11",
    "react-icons": "4.11.0",
    "react-leaflet": "4.2.1",
    "react-paginate": "8.2.0",
    "react-redux": "8.1.2",
    "react-redux-loading-bar": "5.0.4",
    "react-resize-detector": "9.1.0",
    "react-router-dom": "6.17.0",
    "react-scripts": "5.0.1",
    "react-simple-tree-menu": "1.1.18",
    "react-table": "7.8.0",
    "react-text-mask": "5.5.0",
    "react-toastify": "9.1.3",
    "react-visibility-sensor": "5.1.1",
    "redux": "4.2.1",
    "redux-logger": "3.0.6",
    "redux-thunk": "2.4.2",
    "retry-axios": "3.0.0",
    "sass": "1.69.0",
    "styled-components": "6.0.7",
    "supercluster": "8.0.1",
    "text-mask-addons": "3.8.0",
    "tiles-in-bbox": "1.0.2",
    "yup": "1.3.1"
  },
  "devDependencies": {
    "@babel/plugin-proposal-private-property-in-object": "7.21.11",
    "@babel/preset-typescript": "7.23.0",
    "@cfaester/enzyme-adapter-react-18": "0.7.1",
    "@testing-library/dom": "9.3.1",
    "@testing-library/jest-dom": "6.1.2",
    "@testing-library/react": "14.0.0",
    "@testing-library/react-hooks": "8.0.1",
    "@testing-library/user-event": "14.5.0",
    "@types/crypto-js": "4.1.2",
    "@types/enzyme": "3.10.13",
    "@types/enzyme-to-json": "1.5.4",
    "@types/geojson": "7946.0.10",
    "@types/jest": "29.5.4",
    "@types/leaflet": "1.9.4",
    "@types/lodash": "4.14.197",
    "@types/mui-datatables": "4.3.5",
    "@types/papaparse": "5.3.8",
    "@types/polylabel": "1.1.0",
    "@types/pretty": "2.0.1",
    "@types/react": "18.2.21",
    "@types/react-bootstrap-typeahead": "5.1.9",
    "@types/react-datepicker": "4.19.0",
    "@types/react-dom": "18.2.7",
    "@types/react-leaflet": "3.0.0",
    "@types/react-paginate": "7.1.1",
    "@types/react-redux": "7.1.26",
    "@types/react-router-dom": "5.3.3",
    "@types/react-table": "7.7.15",
    "@types/react-test-renderer": "18.0.1",
    "@types/react-text-mask": "5.4.11",
    "@types/redux-logger": "3.0.9",
    "@types/redux-mock-store": "1.0.3",
    "@types/styled-components": "5.1.26",
    "@types/supercluster": "7.1.0",
    "@types/text-mask-addons": "3.8.1",
    "@types/yup": "0.32.0",
    "@typescript-eslint/eslint-plugin": "6.9.0",
    "@typescript-eslint/parser": "6.9.0",
    "axios-mock-adapter": "1.22.0",
    "babel-jest": "29.7.0",
    "cross-env": "7.0.3",
    "cypress": "13.3.0",
    "dotenv": "16.3.1",
    "enzyme": "3.11.0",
    "enzyme-to-json": "3.6.2",
    "eslint": "8.52.0",
    "eslint-config-prettier": "9.0.0",
    "eslint-plugin-prettier": "5.0.0",
    "eslint-plugin-react": "7.33.2",
    "eslint-plugin-simple-import-sort": "10.0.0",
    "jest-styled-components": "7.2.0",
    "jest-transform-css": "6.0.1",
    "prettier": "3.0.3",
    "pretty": "2.0.0",
    "react-docgen-typescript": "2.2.2",
    "react-test-renderer": "18.2.0",
    "redux-mock-store": "1.5.4",
    "typescript": "5.2.2"
  },
  "overrides": {
    "@svgr/webpack": "6.3.1",
    "svgo@<3.0.2": "3.0.2",
    "minimatch@<3.0.8": "3.0.8",
    "decode-uri-component@^0.2.0": "0.2.1",
    "react": "18.2.0",
    "react-dom": "18.2.0",
    "@types/react": "18.2.21",
    "react-test-renderer": "18.2.0",
    "http-cache-semantics@<4.1.1": "4.1.1",
    "webpack": "5.76.0",
    "sass-loader@<13.2.2": "13.2.2",
    "typescript": "5.2.2",
    "yaml@<2.2.2": "2.2.2",
    "fork-ts-checker-webpack-plugin@<6.5.3": "6.5.3",
    "nth-check@<2.0.1": "2.0.1",
    "css-whatt@<5.0.1": "5.0.1",
    "semver": "7.5.2"
  },
  "jest": {
    "transform": {
      "^.+\\.jsx?$": "babel-jest",
      "^.+\\.tsx?$": "babel-jest",
      "^.+\\.module\\.css$": "jest-transform-css",
      "^.+\\.css$": "jest-transform-css"
    },
    "transformIgnorePatterns": [
      "/node_modules/(?!query-string)/"
    ],
    "resetMocks": false,
    "collectCoverageFrom": [
      "src/**/*.{js,jsx,ts,tsx}",
      "!<rootDir>/node_modules/**",
      "!<rootDir>/coverage/**",
      "!<rootDir>/public/**",
      "!<rootDir>/build/**",
      "!<rootDir>/src/serviceWorker.**",
      "!<rootDir>/src/setupProxy.*",
      "!<rootDir>/src/setupTests.*",
      "!<rootDir>/src/utils/testUtils.tsx"
    ],
    "coverageThreshold": {
      "global": {
        "functions": 40,
        "lines": 50,
        "statements": 50
      }
    },
    "coverageReporters": [
      [
        "lcov",
        {
          "projectRoot": ".."
        }
      ]
    ]
  },
  "browserslist": {
    "production": [
      ">0.2%",
      "not dead",
      "not op_mini all"
    ],
    "development": [
      "ie 11",
      "last 1 chrome version",
      "last 1 firefox version",
      "last 1 safari version"
    ]
  }
}<|MERGE_RESOLUTION|>--- conflicted
+++ resolved
@@ -33,12 +33,8 @@
     "axios": "1.5.0",
     "bootstrap": "5.3.1",
     "classnames": "2.3.2",
-<<<<<<< HEAD
-    "crypto-js": "4.1.1",
-=======
     "crypto-js": "4.2.0",
     "csv-parse": "5.5.0",
->>>>>>> c0c0d146
     "dequal": "2.0.3",
     "formik": "2.4.3",
     "history": "5.3.0",
