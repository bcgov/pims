// Jest Snapshot v1, https://goo.gl/fbAQLP

exports[`Property List View Select renders correctly 1`] = `
<div
  class="col-md-12 PropertyListViewSelect container"
>
  <div
    class="ScrollContainer"
  >
    <div
      class="TableToolbar container-fluid"
    >
      <h2
        class="mr-auto"
      >
        Available Properties
      </h2>
      <button
        class="btn btn-primary"
        type="button"
      >
        Add Selected
      </button>
    </div>
    <div
      class="table"
      role="table"
    >
      <div
        class="thead thead-light"
      >
        <div
          class="tr"
          role="row"
          style="display: flex; flex: 1 0 auto; min-width: 675px;"
        >
          <div
            class="th"
            colspan="1"
            role="columnheader"
            style="box-sizing: border-box; flex: 40 0 auto; min-width: 30px; width: 40px; justify-content: flex-start; text-align: left; align-items: center; display: flex;"
          >
<<<<<<< HEAD
            <div>
              <input
                style="cursor: pointer;"
                title="Toggle All Rows Selected"
                type="checkbox"
              />
=======
            <div
              class="sortable-column"
            >
              <div>
                <input
                  style="cursor: pointer;"
                  title="Toggle All Rows Selected"
                  type="checkbox"
                />
              </div>
>>>>>>> 7bf6a39e
            </div>
          </div>
          <div
            class="th"
            colspan="1"
            role="columnheader"
            style="box-sizing: border-box; flex: 100 0 auto; min-width: 30px; width: 100px; justify-content: flex-start; text-align: left; align-items: center; display: flex;"
          >
<<<<<<< HEAD
            Agency
          </div>
          <div
            class="th"
            colspan="1"
            role="columnheader"
            style="box-sizing: border-box; flex: 100 0 auto; min-width: 30px; width: 100px; justify-content: flex-start; text-align: left; align-items: center; display: flex;"
          >
            Name
=======
            <div
              class="sortable-column"
            >
              Agency
            </div>
>>>>>>> 7bf6a39e
          </div>
          <div
            class="th"
            colspan="1"
            role="columnheader"
            style="box-sizing: border-box; flex: 100 0 auto; min-width: 30px; width: 100px; justify-content: flex-start; text-align: left; align-items: center; display: flex;"
<<<<<<< HEAD
=======
          >
            <div
              class="sortable-column"
            >
              Name
            </div>
          </div>
          <div
            class="th"
            colspan="1"
            role="columnheader"
            style="box-sizing: border-box; flex: 100 0 auto; min-width: 30px; width: 100px; justify-content: flex-start; text-align: left; align-items: center; display: flex;"
>>>>>>> 7bf6a39e
          >
            <div
              class="sortable-column"
            >
              Civic Address
            </div>
          </div>
          <div
            class="th"
            colspan="1"
            role="columnheader"
            style="box-sizing: border-box; flex: 140 0 auto; min-width: 30px; width: 140px; justify-content: flex-start; text-align: left; align-items: center; display: flex;"
          >
            <div
              class="sortable-column"
            >
              Classification
            </div>
          </div>
          <div
            class="th"
            colspan="1"
            role="columnheader"
            style="box-sizing: border-box; flex: 100 0 auto; min-width: 30px; width: 100px; justify-content: flex-start; text-align: left; align-items: center; display: flex;"
          >
            <div
              class="sortable-column"
            >
              Current Zoning Code
            </div>
          </div>
          <div
            class="th"
            colspan="1"
            role="columnheader"
            style="box-sizing: border-box; flex: 100 0 auto; min-width: 30px; width: 100px; justify-content: flex-start; text-align: left; align-items: center; display: flex;"
          >
            <div
              class="sortable-column"
            >
              Potential Zoning Code
            </div>
          </div>
          <div
            class="th"
            colspan="1"
            role="columnheader"
            style="box-sizing: border-box; flex: 145 0 auto; min-width: 145px; width: 145px; justify-content: flex-start; text-align: left; align-items: center; display: flex;"
          >
<<<<<<< HEAD
            Net Book Value
=======
            <div
              class="sortable-column"
            >
              Net Book Value
            </div>
>>>>>>> 7bf6a39e
          </div>
          <div
            class="th"
            colspan="1"
            role="columnheader"
            style="box-sizing: border-box; flex: 145 0 auto; min-width: 145px; width: 145px; justify-content: flex-start; text-align: left; align-items: center; display: flex;"
          >
<<<<<<< HEAD
            Market Value
=======
            <div
              class="sortable-column"
            >
              Market Value
            </div>
>>>>>>> 7bf6a39e
          </div>
          <div
            class="th"
            colspan="1"
            role="columnheader"
            style="box-sizing: border-box; flex: 145 0 auto; min-width: 145px; width: 145px; justify-content: flex-start; text-align: left; align-items: center; display: flex;"
          >
            <div
              class="sortable-column"
            >
              Assessed Value
            </div>
          </div>
          <div
            class="th"
            colspan="1"
            role="columnheader"
            style="box-sizing: border-box; flex: 60 0 auto; min-width: 30px; width: 60px; justify-content: flex-start; text-align: left; align-items: center; display: flex;"
          >
            <div
              class="sortable-column"
            >
              Type
            </div>
          </div>
        </div>
      </div>
      <div
        class="no-rows-message"
      >
        No rows to display
      </div>
    </div>
    <div
      class="table-toolbar"
    />
  </div>
  <div
    class="ScrollContainer"
  >
    <div
      class="TableToolbar container-fluid"
    >
      <h2
        class="mr-auto"
      >
        Properties in the Project
      </h2>
      <button
        class="btn btn-primary"
        type="button"
      >
        Remove Selected
      </button>
    </div>
    <div
      class="table"
      role="table"
    >
      <div
        class="thead thead-light"
      >
        <div
          class="tr"
          role="row"
          style="display: flex; flex: 1 0 auto; min-width: 705px;"
        >
          <div
            class="th"
            colspan="1"
            role="columnheader"
            style="box-sizing: border-box; flex: 40 0 auto; min-width: 30px; width: 40px; justify-content: flex-start; text-align: left; align-items: center; display: flex;"
          >
<<<<<<< HEAD
            <div>
              <input
                style="cursor: pointer;"
                title="Toggle All Rows Selected"
                type="checkbox"
              />
=======
            <div
              class="sortable-column"
            >
              <div>
                <input
                  style="cursor: pointer;"
                  title="Toggle All Rows Selected"
                  type="checkbox"
                />
              </div>
>>>>>>> 7bf6a39e
            </div>
          </div>
          <div
            class="th"
            colspan="1"
<<<<<<< HEAD
            role="columnheader"
            style="box-sizing: border-box; flex: 40 0 auto; min-width: 30px; width: 40px; justify-content: flex-start; text-align: left; align-items: center; display: flex;"
          />
          <div
            class="th"
            colspan="1"
            role="columnheader"
            style="box-sizing: border-box; flex: 100 0 auto; min-width: 30px; width: 100px; justify-content: flex-start; text-align: left; align-items: center; display: flex;"
=======
            role="columnheader"
            style="box-sizing: border-box; flex: 40 0 auto; min-width: 30px; width: 40px; justify-content: flex-start; text-align: left; align-items: center; display: flex;"
>>>>>>> 7bf6a39e
          >
            <div
              class="sortable-column"
            >
              
            </div>
          </div>
          <div
            class="th"
            colspan="1"
            role="columnheader"
            style="box-sizing: border-box; flex: 100 0 auto; min-width: 30px; width: 100px; justify-content: flex-start; text-align: left; align-items: center; display: flex;"
          >
<<<<<<< HEAD
            Name
=======
            <div
              class="sortable-column"
            >
              Agency
            </div>
>>>>>>> 7bf6a39e
          </div>
          <div
            class="th"
            colspan="1"
            role="columnheader"
            style="box-sizing: border-box; flex: 100 0 auto; min-width: 30px; width: 100px; justify-content: flex-start; text-align: left; align-items: center; display: flex;"
<<<<<<< HEAD
=======
          >
            <div
              class="sortable-column"
            >
              Name
            </div>
          </div>
          <div
            class="th"
            colspan="1"
            role="columnheader"
            style="box-sizing: border-box; flex: 100 0 auto; min-width: 30px; width: 100px; justify-content: flex-start; text-align: left; align-items: center; display: flex;"
>>>>>>> 7bf6a39e
          >
            <div
              class="sortable-column"
            >
              Civic Address
            </div>
          </div>
          <div
            class="th"
            colspan="1"
            role="columnheader"
            style="box-sizing: border-box; flex: 140 0 auto; min-width: 30px; width: 140px; justify-content: flex-start; text-align: left; align-items: center; display: flex;"
          >
            <div
              class="sortable-column"
            >
              Classification
            </div>
          </div>
          <div
            class="th"
            colspan="1"
            role="columnheader"
            style="box-sizing: border-box; flex: 100 0 auto; min-width: 30px; width: 100px; justify-content: flex-start; text-align: left; align-items: center; display: flex;"
          >
            <div
              class="sortable-column"
            >
              Current Zoning Code
            </div>
          </div>
          <div
            class="th"
            colspan="1"
            role="columnheader"
            style="box-sizing: border-box; flex: 100 0 auto; min-width: 30px; width: 100px; justify-content: flex-start; text-align: left; align-items: center; display: flex;"
          >
            <div
              class="sortable-column"
            >
              Potential Zoning Code
            </div>
          </div>
          <div
            class="th"
            colspan="1"
            role="columnheader"
            style="box-sizing: border-box; flex: 145 0 auto; min-width: 145px; width: 145px; justify-content: flex-start; text-align: left; align-items: center; display: flex;"
          >
<<<<<<< HEAD
            Net Book Value
=======
            <div
              class="sortable-column"
            >
              Net Book Value
            </div>
>>>>>>> 7bf6a39e
          </div>
          <div
            class="th"
            colspan="1"
            role="columnheader"
            style="box-sizing: border-box; flex: 145 0 auto; min-width: 145px; width: 145px; justify-content: flex-start; text-align: left; align-items: center; display: flex;"
          >
<<<<<<< HEAD
            Market Value
=======
            <div
              class="sortable-column"
            >
              Market Value
            </div>
>>>>>>> 7bf6a39e
          </div>
          <div
            class="th"
            colspan="1"
            role="columnheader"
            style="box-sizing: border-box; flex: 145 0 auto; min-width: 145px; width: 145px; justify-content: flex-start; text-align: left; align-items: center; display: flex;"
          >
            <div
              class="sortable-column"
            >
              Assessed Value
            </div>
          </div>
          <div
            class="th"
            colspan="1"
            role="columnheader"
            style="box-sizing: border-box; flex: 60 0 auto; min-width: 30px; width: 60px; justify-content: flex-start; text-align: left; align-items: center; display: flex;"
          >
            <div
              class="sortable-column"
            >
              Type
            </div>
          </div>
        </div>
      </div>
      <div
        class="tbody"
        role="rowgroup"
      >
        <div
          class="tr-wrapper"
        >
          <div
            class="tr"
            role="row"
            style="display: flex; flex: 1 0 auto; min-width: 705px;"
          >
            <div
              class="td"
              role="cell"
              style="box-sizing: border-box; flex: 40 0 auto; min-width: 30px; width: 40px; justify-content: flex-start; text-align: left; align-items: flex-start; display: flex;"
              title=""
            >
              <div>
                <input
                  style="cursor: pointer;"
                  title="Toggle Row Selected"
                  type="checkbox"
                />
              </div>
            </div>
            <div
              class="td"
              role="cell"
              style="box-sizing: border-box; flex: 40 0 auto; min-width: 30px; width: 40px; justify-content: flex-start; text-align: left; align-items: flex-start; display: flex;"
              title=""
            >
              <svg
                fill="currentColor"
                height="16"
                size="16"
                stroke="currentColor"
                stroke-width="0"
                style="cursor: pointer;"
                viewBox="0 0 512 512"
                width="16"
                xmlns="http://www.w3.org/2000/svg"
              >
                <title>
                  Click to remove from project
                </title>
                <path
                  d="M256 8C119 8 8 119 8 256s111 248 248 248 248-111 248-248S393 8 256 8zm0 448c-110.5 0-200-89.5-200-200S145.5 56 256 56s200 89.5 200 200-89.5 200-200 200zm101.8-262.2L295.6 256l62.2 62.2c4.7 4.7 4.7 12.3 0 17l-22.6 22.6c-4.7 4.7-12.3 4.7-17 0L256 295.6l-62.2 62.2c-4.7 4.7-12.3 4.7-17 0l-22.6-22.6c-4.7-4.7-4.7-12.3 0-17l62.2-62.2-62.2-62.2c-4.7-4.7-4.7-12.3 0-17l22.6-22.6c4.7-4.7 12.3-4.7 17 0l62.2 62.2 62.2-62.2c4.7-4.7 12.3-4.7 17 0l22.6 22.6c4.7 4.7 4.7 12.3 0 17z"
                />
              </svg>
            </div>
            <div
              class="td clickable"
              role="cell"
              style="box-sizing: border-box; flex: 100 0 auto; min-width: 30px; width: 100px; justify-content: flex-start; text-align: left; align-items: flex-start; display: flex;"
              title="Click to view property details"
            >
              AEST
            </div>
            <div
              class="td clickable"
              role="cell"
              style="box-sizing: border-box; flex: 100 0 auto; min-width: 30px; width: 100px; justify-content: flex-start; text-align: left; align-items: flex-start; display: flex;"
              title="Click to view property details"
            >
              213-221-321
            </div>
            <div
              class="td clickable"
              role="cell"
              style="box-sizing: border-box; flex: 100 0 auto; min-width: 30px; width: 100px; justify-content: flex-start; text-align: left; align-items: flex-start; display: flex;"
              title="Click to view property details"
            >
              Test, Alert Bay
            </div>
            <div
              class="td clickable"
              role="cell"
              style="box-sizing: border-box; flex: 140 0 auto; min-width: 30px; width: 140px; justify-content: flex-start; text-align: left; align-items: flex-start; display: flex;"
              title="Click to view property details"
            >
              Core Operational
            </div>
            <div
              class="td clickable"
              role="cell"
              style="box-sizing: border-box; flex: 100 0 auto; min-width: 30px; width: 100px; justify-content: flex-start; text-align: left; align-items: flex-start; display: flex;"
              title="Click to view property details"
            >
              
            </div>
            <div
              class="td clickable"
              role="cell"
              style="box-sizing: border-box; flex: 100 0 auto; min-width: 30px; width: 100px; justify-content: flex-start; text-align: left; align-items: flex-start; display: flex;"
              title="Click to view property details"
            >
              
            </div>
            <div
              class="td"
              role="cell"
              style="box-sizing: border-box; flex: 145 0 auto; min-width: 145px; width: 145px; justify-content: flex-start; text-align: left; align-items: flex-start; display: flex;"
              title=""
            >
              $1
            </div>
            <div
              class="td"
              role="cell"
              style="box-sizing: border-box; flex: 145 0 auto; min-width: 145px; width: 145px; justify-content: flex-start; text-align: left; align-items: flex-start; display: flex;"
              title=""
            >
              $0
            </div>
            <div
              class="td"
              role="cell"
              style="box-sizing: border-box; flex: 145 0 auto; min-width: 145px; width: 145px; justify-content: flex-start; text-align: left; align-items: flex-start; display: flex;"
              title=""
            >
              $1
            </div>
            <div
              class="td clickable"
              role="cell"
              style="box-sizing: border-box; flex: 60 0 auto; min-width: 30px; width: 60px; justify-content: flex-start; text-align: left; align-items: flex-start; display: flex;"
              title="Click to view property details"
            >
              <svg
                class="svg"
                title="Land"
              >
                icon-lot.svg
              </svg>
            </div>
          </div>
        </div>
      </div>
      <div
        class="tfoot tfoot-light"
      >
        <div
          class="tr"
          role="row"
          style="display: flex; flex: 1 0 auto; min-width: 705px;"
        >
          <div
            class="th"
            colspan="1"
            role="columnheader"
            style="box-sizing: border-box; flex: 40 0 auto; min-width: 30px; width: 40px; justify-content: flex-start; text-align: left; align-items: center; display: flex;"
          >
             
          </div>
          <div
            class="th"
            colspan="1"
            role="columnheader"
            style="box-sizing: border-box; flex: 40 0 auto; min-width: 30px; width: 40px; justify-content: flex-start; text-align: left; align-items: center; display: flex;"
          >
             
          </div>
          <div
            class="th"
            colspan="1"
            role="columnheader"
            style="box-sizing: border-box; flex: 100 0 auto; min-width: 30px; width: 100px; justify-content: flex-start; text-align: left; align-items: center; display: flex;"
          >
             
          </div>
          <div
            class="th"
            colspan="1"
            role="columnheader"
            style="box-sizing: border-box; flex: 100 0 auto; min-width: 30px; width: 100px; justify-content: flex-start; text-align: left; align-items: center; display: flex;"
          >
             
          </div>
          <div
            class="th"
            colspan="1"
            role="columnheader"
            style="box-sizing: border-box; flex: 100 0 auto; min-width: 30px; width: 100px; justify-content: flex-start; text-align: left; align-items: center; display: flex;"
          >
             
          </div>
          <div
            class="th"
            colspan="1"
            role="columnheader"
            style="box-sizing: border-box; flex: 140 0 auto; min-width: 30px; width: 140px; justify-content: flex-start; text-align: left; align-items: center; display: flex;"
          >
             
          </div>
          <div
            class="th"
            colspan="1"
            role="columnheader"
            style="box-sizing: border-box; flex: 100 0 auto; min-width: 30px; width: 100px; justify-content: flex-start; text-align: left; align-items: center; display: flex;"
          >
             
          </div>
          <div
            class="th"
            colspan="1"
            role="columnheader"
            style="box-sizing: border-box; flex: 100 0 auto; min-width: 30px; width: 100px; justify-content: flex-start; text-align: left; align-items: center; display: flex;"
          >
             
          </div>
          <div
            class="th"
            colspan="1"
            role="columnheader"
            style="box-sizing: border-box; flex: 145 0 auto; min-width: 145px; width: 145px; justify-content: flex-start; text-align: left; align-items: center; display: flex;"
          >
             
          </div>
          <div
            class="th"
            colspan="1"
            role="columnheader"
            style="box-sizing: border-box; flex: 145 0 auto; min-width: 145px; width: 145px; justify-content: flex-start; text-align: left; align-items: center; display: flex;"
          >
             
          </div>
          <div
            class="th"
            colspan="1"
            role="columnheader"
            style="box-sizing: border-box; flex: 145 0 auto; min-width: 145px; width: 145px; justify-content: flex-start; text-align: left; align-items: center; display: flex;"
          >
             
          </div>
          <div
            class="th"
            colspan="1"
            role="columnheader"
            style="box-sizing: border-box; flex: 60 0 auto; min-width: 30px; width: 60px; justify-content: flex-start; text-align: left; align-items: center; display: flex;"
          >
             
          </div>
        </div>
      </div>
    </div>
    <div
      class="table-toolbar"
    />
  </div>
</div>
`;<|MERGE_RESOLUTION|>--- conflicted
+++ resolved
@@ -40,14 +40,6 @@
             role="columnheader"
             style="box-sizing: border-box; flex: 40 0 auto; min-width: 30px; width: 40px; justify-content: flex-start; text-align: left; align-items: center; display: flex;"
           >
-<<<<<<< HEAD
-            <div>
-              <input
-                style="cursor: pointer;"
-                title="Toggle All Rows Selected"
-                type="checkbox"
-              />
-=======
             <div
               class="sortable-column"
             >
@@ -58,40 +50,25 @@
                   type="checkbox"
                 />
               </div>
->>>>>>> 7bf6a39e
-            </div>
-          </div>
-          <div
-            class="th"
-            colspan="1"
-            role="columnheader"
-            style="box-sizing: border-box; flex: 100 0 auto; min-width: 30px; width: 100px; justify-content: flex-start; text-align: left; align-items: center; display: flex;"
-          >
-<<<<<<< HEAD
-            Agency
-          </div>
-          <div
-            class="th"
-            colspan="1"
-            role="columnheader"
-            style="box-sizing: border-box; flex: 100 0 auto; min-width: 30px; width: 100px; justify-content: flex-start; text-align: left; align-items: center; display: flex;"
-          >
-            Name
-=======
+            </div>
+          </div>
+          <div
+            class="th"
+            colspan="1"
+            role="columnheader"
+            style="box-sizing: border-box; flex: 100 0 auto; min-width: 30px; width: 100px; justify-content: flex-start; text-align: left; align-items: center; display: flex;"
+          >
             <div
               class="sortable-column"
             >
               Agency
             </div>
->>>>>>> 7bf6a39e
-          </div>
-          <div
-            class="th"
-            colspan="1"
-            role="columnheader"
-            style="box-sizing: border-box; flex: 100 0 auto; min-width: 30px; width: 100px; justify-content: flex-start; text-align: left; align-items: center; display: flex;"
-<<<<<<< HEAD
-=======
+          </div>
+          <div
+            class="th"
+            colspan="1"
+            role="columnheader"
+            style="box-sizing: border-box; flex: 100 0 auto; min-width: 30px; width: 100px; justify-content: flex-start; text-align: left; align-items: center; display: flex;"
           >
             <div
               class="sortable-column"
@@ -104,7 +81,6 @@
             colspan="1"
             role="columnheader"
             style="box-sizing: border-box; flex: 100 0 auto; min-width: 30px; width: 100px; justify-content: flex-start; text-align: left; align-items: center; display: flex;"
->>>>>>> 7bf6a39e
           >
             <div
               class="sortable-column"
@@ -154,31 +130,23 @@
             role="columnheader"
             style="box-sizing: border-box; flex: 145 0 auto; min-width: 145px; width: 145px; justify-content: flex-start; text-align: left; align-items: center; display: flex;"
           >
-<<<<<<< HEAD
-            Net Book Value
-=======
             <div
               class="sortable-column"
             >
               Net Book Value
             </div>
->>>>>>> 7bf6a39e
-          </div>
-          <div
-            class="th"
-            colspan="1"
-            role="columnheader"
-            style="box-sizing: border-box; flex: 145 0 auto; min-width: 145px; width: 145px; justify-content: flex-start; text-align: left; align-items: center; display: flex;"
-          >
-<<<<<<< HEAD
-            Market Value
-=======
+          </div>
+          <div
+            class="th"
+            colspan="1"
+            role="columnheader"
+            style="box-sizing: border-box; flex: 145 0 auto; min-width: 145px; width: 145px; justify-content: flex-start; text-align: left; align-items: center; display: flex;"
+          >
             <div
               class="sortable-column"
             >
               Market Value
             </div>
->>>>>>> 7bf6a39e
           </div>
           <div
             class="th"
@@ -252,14 +220,6 @@
             role="columnheader"
             style="box-sizing: border-box; flex: 40 0 auto; min-width: 30px; width: 40px; justify-content: flex-start; text-align: left; align-items: center; display: flex;"
           >
-<<<<<<< HEAD
-            <div>
-              <input
-                style="cursor: pointer;"
-                title="Toggle All Rows Selected"
-                type="checkbox"
-              />
-=======
             <div
               class="sortable-column"
             >
@@ -270,25 +230,13 @@
                   type="checkbox"
                 />
               </div>
->>>>>>> 7bf6a39e
-            </div>
-          </div>
-          <div
-            class="th"
-            colspan="1"
-<<<<<<< HEAD
+            </div>
+          </div>
+          <div
+            class="th"
+            colspan="1"
             role="columnheader"
             style="box-sizing: border-box; flex: 40 0 auto; min-width: 30px; width: 40px; justify-content: flex-start; text-align: left; align-items: center; display: flex;"
-          />
-          <div
-            class="th"
-            colspan="1"
-            role="columnheader"
-            style="box-sizing: border-box; flex: 100 0 auto; min-width: 30px; width: 100px; justify-content: flex-start; text-align: left; align-items: center; display: flex;"
-=======
-            role="columnheader"
-            style="box-sizing: border-box; flex: 40 0 auto; min-width: 30px; width: 40px; justify-content: flex-start; text-align: left; align-items: center; display: flex;"
->>>>>>> 7bf6a39e
           >
             <div
               class="sortable-column"
@@ -302,23 +250,17 @@
             role="columnheader"
             style="box-sizing: border-box; flex: 100 0 auto; min-width: 30px; width: 100px; justify-content: flex-start; text-align: left; align-items: center; display: flex;"
           >
-<<<<<<< HEAD
-            Name
-=======
             <div
               class="sortable-column"
             >
               Agency
             </div>
->>>>>>> 7bf6a39e
-          </div>
-          <div
-            class="th"
-            colspan="1"
-            role="columnheader"
-            style="box-sizing: border-box; flex: 100 0 auto; min-width: 30px; width: 100px; justify-content: flex-start; text-align: left; align-items: center; display: flex;"
-<<<<<<< HEAD
-=======
+          </div>
+          <div
+            class="th"
+            colspan="1"
+            role="columnheader"
+            style="box-sizing: border-box; flex: 100 0 auto; min-width: 30px; width: 100px; justify-content: flex-start; text-align: left; align-items: center; display: flex;"
           >
             <div
               class="sortable-column"
@@ -331,7 +273,6 @@
             colspan="1"
             role="columnheader"
             style="box-sizing: border-box; flex: 100 0 auto; min-width: 30px; width: 100px; justify-content: flex-start; text-align: left; align-items: center; display: flex;"
->>>>>>> 7bf6a39e
           >
             <div
               class="sortable-column"
@@ -381,31 +322,23 @@
             role="columnheader"
             style="box-sizing: border-box; flex: 145 0 auto; min-width: 145px; width: 145px; justify-content: flex-start; text-align: left; align-items: center; display: flex;"
           >
-<<<<<<< HEAD
-            Net Book Value
-=======
             <div
               class="sortable-column"
             >
               Net Book Value
             </div>
->>>>>>> 7bf6a39e
-          </div>
-          <div
-            class="th"
-            colspan="1"
-            role="columnheader"
-            style="box-sizing: border-box; flex: 145 0 auto; min-width: 145px; width: 145px; justify-content: flex-start; text-align: left; align-items: center; display: flex;"
-          >
-<<<<<<< HEAD
-            Market Value
-=======
+          </div>
+          <div
+            class="th"
+            colspan="1"
+            role="columnheader"
+            style="box-sizing: border-box; flex: 145 0 auto; min-width: 145px; width: 145px; justify-content: flex-start; text-align: left; align-items: center; display: flex;"
+          >
             <div
               class="sortable-column"
             >
               Market Value
             </div>
->>>>>>> 7bf6a39e
           </div>
           <div
             class="th"
