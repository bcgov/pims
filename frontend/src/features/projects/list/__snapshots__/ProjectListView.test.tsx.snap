// Jest Snapshot v1, https://goo.gl/fbAQLP

exports[`Project list view tests Matches snapshot 1`] = `
"<div class=\\"ProjectListView container-fluid\\">
  <div class=\\"filter-container\\">
    <form novalidate=\\"\\" class=\\"\\">
      <div class=\\"search-bar form-row\\">
        <h3 class=\\"filterBarHeading\\"></h3>
        <div class=\\"bar-item col-2\\">
          <div class=\\"form-group\\"><select name=\\"statusId\\" id=\\"input-statusId\\" class=\\"form-select form-control\\">
              <option value=\\"\\">Select a project status</option>
            </select></div>
        </div>
        <div class=\\"bar-item col-2\\">
          <div class=\\"sc-AxjAm gLmrxD form-group\\">
            <div class=\\"rbt\\" style=\\"outline: none; position: relative;\\" tabindex=\\"-1\\">
<<<<<<< HEAD
              <div style=\\"display: flex; flex: 1; height: 100%; position: relative;\\"><input autocomplete=\\"off\\" placeholder=\\"Enter an Agency\\" type=\\"text\\" name=\\"agencies\\" aria-autocomplete=\\"both\\" aria-expanded=\\"false\\" aria-haspopup=\\"listbox\\" role=\\"combobox\\" class=\\"rbt-input-main form-control rbt-input map-filter-typeahead\\" value=\\"\\"><input aria-hidden=\\"true\\" class=\\"rbt-input-hint\\" readonly=\\"\\" style=\\"background-color: transparent; border-color: transparent; box-shadow: none; color: rgba(0, 0, 0, 0.35); left: 0px; pointer-events: none; position: absolute; top: 0px; width: 100%;\\" tabindex=\\"-1\\" value=\\"\\"></div>
=======
              <div style=\\"display: flex; flex: 1; height: 100%; position: relative;\\"><input autocomplete=\\"off\\" placeholder=\\"Enter an Agency\\" type=\\"text\\" name=\\"agencies\\" id=\\"agencies-field\\" aria-autocomplete=\\"both\\" aria-expanded=\\"false\\" aria-haspopup=\\"listbox\\" role=\\"combobox\\" class=\\"rbt-input-main form-control rbt-input map-filter-typeahead\\" value=\\"\\"><input aria-hidden=\\"true\\" class=\\"rbt-input-hint\\" readonly=\\"\\" style=\\"background-color: transparent; border-color: transparent; box-shadow: none; color: rgba(0, 0, 0, 0.35); left: 0px; pointer-events: none; position: absolute; top: 0px; width: 100%;\\" tabindex=\\"-1\\" value=\\"\\"></div>
>>>>>>> 8e8b5e4f
            </div>
          </div>
        </div>
        <div class=\\"bar-item col-2\\">
<<<<<<< HEAD
          <div class=\\"form-group\\"><input name=\\"name\\" placeholder=\\"Search by project name\\" id=\\"input-name\\" class=\\"form-control\\" value=\\"\\"></div>
=======
          <div class=\\"form-group\\"><input name=\\"name\\" placeholder=\\"Search by project name or number\\" id=\\"input-name\\" class=\\"form-control\\" value=\\"\\"></div>
>>>>>>> 8e8b5e4f
        </div>
        <div class=\\"bar-item flex-grow-0 col\\"><button type=\\"submit\\" class=\\"Button Button--icon-only bg-warning btn btn-primary\\">
            <div class=\\"Button__icon\\"><svg stroke=\\"currentColor\\" fill=\\"currentColor\\" stroke-width=\\"0\\" viewBox=\\"0 0 512 512\\" size=\\"20\\" height=\\"20\\" width=\\"20\\" xmlns=\\"http://www.w3.org/2000/svg\\">
                <path d=\\"M505 442.7L405.3 343c-4.5-4.5-10.6-7-17-7H372c27.6-35.3 44-79.7 44-128C416 93.1 322.9 0 208 0S0 93.1 0 208s93.1 208 208 208c48.3 0 92.7-16.4 128-44v16.3c0 6.4 2.5 12.5 7 17l99.7 99.7c9.4 9.4 24.6 9.4 33.9 0l28.3-28.3c9.4-9.4 9.4-24.6.1-34zM208 336c-70.7 0-128-57.2-128-128 0-70.7 57.2-128 128-128 70.7 0 128 57.2 128 128 0 70.7-57.2 128-128 128z\\"></path>
              </svg></div>
          </button></div>
        <div class=\\"bar-item flex-grow-0 col\\"><button type=\\"reset\\" class=\\"Button Button--icon-only btn btn-secondary\\">
            <div class=\\"Button__icon\\"><svg stroke=\\"currentColor\\" fill=\\"currentColor\\" stroke-width=\\"0\\" viewBox=\\"0 0 512 512\\" size=\\"20\\" height=\\"20\\" width=\\"20\\" xmlns=\\"http://www.w3.org/2000/svg\\">
                <path d=\\"M212.333 224.333H12c-6.627 0-12-5.373-12-12V12C0 5.373 5.373 0 12 0h48c6.627 0 12 5.373 12 12v78.112C117.773 39.279 184.26 7.47 258.175 8.007c136.906.994 246.448 111.623 246.157 248.532C504.041 393.258 393.12 504 256.333 504c-64.089 0-122.496-24.313-166.51-64.215-5.099-4.622-5.334-12.554-.467-17.42l33.967-33.967c4.474-4.474 11.662-4.717 16.401-.525C170.76 415.336 211.58 432 256.333 432c97.268 0 176-78.716 176-176 0-97.267-78.716-176-176-176-58.496 0-110.28 28.476-142.274 72.333h98.274c6.627 0 12 5.373 12 12v48c0 6.627-5.373 12-12 12z\\"></path>
              </svg></div>
          </button></div>
      </div>
    </form>
  </div>
  <div class=\\"ScrollContainer\\">
    <div class=\\"TableToolbar container-fluid\\">
      <h3 class=\\"mr-4\\">My Agency's Projects</h3>
    </div>
    <div role=\\"table\\" class=\\"table\\">
      <div class=\\"thead thead-light\\">
<<<<<<< HEAD
        <div role=\\"row\\" style=\\"display: flex; flex: 1 0 auto; min-width: 835px;\\" class=\\"tr\\">
          <div class=\\"th expander svg-btn\\"><svg stroke=\\"currentColor\\" fill=\\"currentColor\\" stroke-width=\\"0\\" viewBox=\\"0 0 576 512\\" color=\\"black\\" style=\\"color: black;\\" height=\\"1em\\" width=\\"1em\\" xmlns=\\"http://www.w3.org/2000/svg\\">
              <path d=\\"M572.694 292.093L500.27 416.248A63.997 63.997 0 0 1 444.989 448H45.025c-18.523 0-30.064-20.093-20.731-36.093l72.424-124.155A64 64 0 0 1 152 256h399.964c18.523 0 30.064 20.093 20.73 36.093zM152 224h328v-48c0-26.51-21.49-48-48-48H272l-64-64H48C21.49 64 0 85.49 0 112v278.046l69.077-118.418C86.214 242.25 117.989 224 152 224z\\"></path>
            </svg></div>
          <div colspan=\\"1\\" role=\\"columnheader\\" style=\\"box-sizing: border-box; flex: 65 0 auto; min-width: 65px; width: 3.5%; justify-content: flex-start; text-align: left; align-items: center; display: flex;\\" width=\\"3.5%\\" class=\\"th\\">Project No.</div>
          <div colspan=\\"1\\" role=\\"columnheader\\" style=\\"box-sizing: border-box; flex: 80 0 auto; min-width: 80px; width: 7%; justify-content: flex-start; text-align: left; align-items: center; display: flex;\\" width=\\"7%\\" class=\\"th\\">Name</div>
          <div colspan=\\"1\\" role=\\"columnheader\\" style=\\"box-sizing: border-box; flex: 50 0 auto; min-width: 50px; width: 7%; justify-content: flex-start; text-align: left; align-items: center; display: flex;\\" width=\\"7%\\" class=\\"th\\">Status</div>
          <div colspan=\\"1\\" role=\\"columnheader\\" style=\\"box-sizing: border-box; flex: 80 0 auto; min-width: 80px; width: 7%; justify-content: flex-start; text-align: left; align-items: center; display: flex;\\" width=\\"7%\\" class=\\"th\\">Agency</div>
          <div colspan=\\"1\\" role=\\"columnheader\\" style=\\"box-sizing: border-box; flex: 80 0 auto; min-width: 80px; width: 7%; justify-content: flex-start; text-align: left; align-items: center; display: flex;\\" width=\\"7%\\" class=\\"th\\">Sub Agency</div>
          <div colspan=\\"1\\" role=\\"columnheader\\" style=\\"box-sizing: border-box; flex: 80 0 auto; min-width: 80px; width: 3.5%; justify-content: flex-start; text-align: left; align-items: center; display: flex;\\" width=\\"3.5%\\" class=\\"th\\">Zoning</div>
          <div colspan=\\"1\\" role=\\"columnheader\\" style=\\"box-sizing: border-box; flex: 80 0 auto; min-width: 80px; width: 3.5%; justify-content: flex-start; text-align: left; align-items: center; display: flex;\\" width=\\"3.5%\\" class=\\"th\\">Zoning Potential</div>
          <div colspan=\\"1\\" role=\\"columnheader\\" style=\\"box-sizing: border-box; flex: 80 0 auto; min-width: 80px; width: 3.5%; justify-content: flex-start; text-align: left; align-items: center; display: flex;\\" width=\\"3.5%\\" class=\\"th\\">Sum Netbook</div>
          <div colspan=\\"1\\" role=\\"columnheader\\" style=\\"box-sizing: border-box; flex: 80 0 auto; min-width: 80px; width: 3.5%; justify-content: flex-start; text-align: left; align-items: center; display: flex;\\" width=\\"3.5%\\" class=\\"th\\">Sum Estimated</div>
          <div colspan=\\"1\\" role=\\"columnheader\\" style=\\"box-sizing: border-box; flex: 80 0 auto; min-width: 80px; width: 7%; justify-content: flex-start; text-align: left; align-items: center; display: flex;\\" width=\\"7%\\" class=\\"th\\">Last Updated</div>
          <div colspan=\\"1\\" role=\\"columnheader\\" style=\\"box-sizing: border-box; flex: 80 0 auto; min-width: 80px; width: 7%; justify-content: flex-start; text-align: left; align-items: center; display: flex;\\" width=\\"7%\\" class=\\"th\\">Last Updated By</div>
=======
        <div role=\\"row\\" style=\\"display: flex; flex: 1 0 auto; min-width: 875px;\\" class=\\"tr\\">
          <div class=\\"th expander svg-btn\\"><svg stroke=\\"currentColor\\" fill=\\"currentColor\\" stroke-width=\\"0\\" viewBox=\\"0 0 576 512\\" color=\\"black\\" size=\\"20\\" style=\\"color: black;\\" height=\\"20\\" width=\\"20\\" xmlns=\\"http://www.w3.org/2000/svg\\">
              <path d=\\"M572.694 292.093L500.27 416.248A63.997 63.997 0 0 1 444.989 448H45.025c-18.523 0-30.064-20.093-20.731-36.093l72.424-124.155A64 64 0 0 1 152 256h399.964c18.523 0 30.064 20.093 20.73 36.093zM152 224h328v-48c0-26.51-21.49-48-48-48H272l-64-64H48C21.49 64 0 85.49 0 112v278.046l69.077-118.418C86.214 242.25 117.989 224 152 224z\\"></path>
            </svg></div>
          <div colspan=\\"1\\" role=\\"columnheader\\" style=\\"box-sizing: border-box; flex: 65 0 auto; min-width: 65px; width: 3.5%; justify-content: flex-start; text-align: left; align-items: center; display: flex;\\" width=\\"3.5%\\" class=\\"th\\">Project No.</div>
          <div colspan=\\"1\\" role=\\"columnheader\\" style=\\"box-sizing: border-box; flex: 200 0 auto; min-width: 200px; width: 7%; justify-content: flex-start; text-align: left; align-items: center; display: flex;\\" width=\\"7%\\" class=\\"th\\">Name</div>
          <div colspan=\\"1\\" role=\\"columnheader\\" style=\\"box-sizing: border-box; flex: 50 0 auto; min-width: 50px; width: 7%; justify-content: flex-start; text-align: left; align-items: center; display: flex;\\" width=\\"7%\\" class=\\"th\\">Status</div>
          <div colspan=\\"1\\" role=\\"columnheader\\" style=\\"box-sizing: border-box; flex: 80 0 auto; min-width: 80px; width: 7%; justify-content: flex-start; text-align: left; align-items: center; display: flex;\\" width=\\"7%\\" class=\\"th\\">Agency</div>
          <div colspan=\\"1\\" role=\\"columnheader\\" style=\\"box-sizing: border-box; flex: 80 0 auto; min-width: 80px; width: 3.5%; justify-content: flex-start; text-align: left; align-items: center; display: flex;\\" width=\\"3.5%\\" class=\\"th\\">Zoning</div>
          <div colspan=\\"1\\" role=\\"columnheader\\" style=\\"box-sizing: border-box; flex: 80 0 auto; min-width: 80px; width: 3.5%; justify-content: flex-start; text-align: left; align-items: center; display: flex;\\" width=\\"3.5%\\" class=\\"th\\">Zoning Potential</div>
          <div colspan=\\"1\\" role=\\"columnheader\\" style=\\"box-sizing: border-box; flex: 80 0 auto; min-width: 80px; width: 3.5%; justify-content: flex-start; text-align: left; align-items: center; display: flex;\\" width=\\"3.5%\\" class=\\"th\\">Net Book</div>
          <div colspan=\\"1\\" role=\\"columnheader\\" style=\\"box-sizing: border-box; flex: 80 0 auto; min-width: 80px; width: 3.5%; justify-content: flex-start; text-align: left; align-items: center; display: flex;\\" width=\\"3.5%\\" class=\\"th\\">Market Value</div>
          <div colspan=\\"1\\" role=\\"columnheader\\" style=\\"box-sizing: border-box; flex: 80 0 auto; min-width: 80px; width: 7%; justify-content: flex-start; text-align: left; align-items: center; display: flex;\\" width=\\"7%\\" class=\\"th\\">Updated On</div>
          <div colspan=\\"1\\" role=\\"columnheader\\" style=\\"box-sizing: border-box; flex: 80 0 auto; min-width: 80px; width: 7%; justify-content: flex-start; text-align: left; align-items: center; display: flex;\\" width=\\"7%\\" class=\\"th\\">Updated By</div>
>>>>>>> 8e8b5e4f
        </div>
      </div>
      <div class=\\"table-loading\\">
        <div class=\\"spinner-border\\"></div>
      </div>
    </div>
    <div class=\\"table-toolbar\\"></div>
  </div>
</div>"
`;<|MERGE_RESOLUTION|>--- conflicted
+++ resolved
@@ -14,20 +14,12 @@
         <div class=\\"bar-item col-2\\">
           <div class=\\"sc-AxjAm gLmrxD form-group\\">
             <div class=\\"rbt\\" style=\\"outline: none; position: relative;\\" tabindex=\\"-1\\">
-<<<<<<< HEAD
-              <div style=\\"display: flex; flex: 1; height: 100%; position: relative;\\"><input autocomplete=\\"off\\" placeholder=\\"Enter an Agency\\" type=\\"text\\" name=\\"agencies\\" aria-autocomplete=\\"both\\" aria-expanded=\\"false\\" aria-haspopup=\\"listbox\\" role=\\"combobox\\" class=\\"rbt-input-main form-control rbt-input map-filter-typeahead\\" value=\\"\\"><input aria-hidden=\\"true\\" class=\\"rbt-input-hint\\" readonly=\\"\\" style=\\"background-color: transparent; border-color: transparent; box-shadow: none; color: rgba(0, 0, 0, 0.35); left: 0px; pointer-events: none; position: absolute; top: 0px; width: 100%;\\" tabindex=\\"-1\\" value=\\"\\"></div>
-=======
               <div style=\\"display: flex; flex: 1; height: 100%; position: relative;\\"><input autocomplete=\\"off\\" placeholder=\\"Enter an Agency\\" type=\\"text\\" name=\\"agencies\\" id=\\"agencies-field\\" aria-autocomplete=\\"both\\" aria-expanded=\\"false\\" aria-haspopup=\\"listbox\\" role=\\"combobox\\" class=\\"rbt-input-main form-control rbt-input map-filter-typeahead\\" value=\\"\\"><input aria-hidden=\\"true\\" class=\\"rbt-input-hint\\" readonly=\\"\\" style=\\"background-color: transparent; border-color: transparent; box-shadow: none; color: rgba(0, 0, 0, 0.35); left: 0px; pointer-events: none; position: absolute; top: 0px; width: 100%;\\" tabindex=\\"-1\\" value=\\"\\"></div>
->>>>>>> 8e8b5e4f
             </div>
           </div>
         </div>
         <div class=\\"bar-item col-2\\">
-<<<<<<< HEAD
-          <div class=\\"form-group\\"><input name=\\"name\\" placeholder=\\"Search by project name\\" id=\\"input-name\\" class=\\"form-control\\" value=\\"\\"></div>
-=======
           <div class=\\"form-group\\"><input name=\\"name\\" placeholder=\\"Search by project name or number\\" id=\\"input-name\\" class=\\"form-control\\" value=\\"\\"></div>
->>>>>>> 8e8b5e4f
         </div>
         <div class=\\"bar-item flex-grow-0 col\\"><button type=\\"submit\\" class=\\"Button Button--icon-only bg-warning btn btn-primary\\">
             <div class=\\"Button__icon\\"><svg stroke=\\"currentColor\\" fill=\\"currentColor\\" stroke-width=\\"0\\" viewBox=\\"0 0 512 512\\" size=\\"20\\" height=\\"20\\" width=\\"20\\" xmlns=\\"http://www.w3.org/2000/svg\\">
@@ -48,23 +40,6 @@
     </div>
     <div role=\\"table\\" class=\\"table\\">
       <div class=\\"thead thead-light\\">
-<<<<<<< HEAD
-        <div role=\\"row\\" style=\\"display: flex; flex: 1 0 auto; min-width: 835px;\\" class=\\"tr\\">
-          <div class=\\"th expander svg-btn\\"><svg stroke=\\"currentColor\\" fill=\\"currentColor\\" stroke-width=\\"0\\" viewBox=\\"0 0 576 512\\" color=\\"black\\" style=\\"color: black;\\" height=\\"1em\\" width=\\"1em\\" xmlns=\\"http://www.w3.org/2000/svg\\">
-              <path d=\\"M572.694 292.093L500.27 416.248A63.997 63.997 0 0 1 444.989 448H45.025c-18.523 0-30.064-20.093-20.731-36.093l72.424-124.155A64 64 0 0 1 152 256h399.964c18.523 0 30.064 20.093 20.73 36.093zM152 224h328v-48c0-26.51-21.49-48-48-48H272l-64-64H48C21.49 64 0 85.49 0 112v278.046l69.077-118.418C86.214 242.25 117.989 224 152 224z\\"></path>
-            </svg></div>
-          <div colspan=\\"1\\" role=\\"columnheader\\" style=\\"box-sizing: border-box; flex: 65 0 auto; min-width: 65px; width: 3.5%; justify-content: flex-start; text-align: left; align-items: center; display: flex;\\" width=\\"3.5%\\" class=\\"th\\">Project No.</div>
-          <div colspan=\\"1\\" role=\\"columnheader\\" style=\\"box-sizing: border-box; flex: 80 0 auto; min-width: 80px; width: 7%; justify-content: flex-start; text-align: left; align-items: center; display: flex;\\" width=\\"7%\\" class=\\"th\\">Name</div>
-          <div colspan=\\"1\\" role=\\"columnheader\\" style=\\"box-sizing: border-box; flex: 50 0 auto; min-width: 50px; width: 7%; justify-content: flex-start; text-align: left; align-items: center; display: flex;\\" width=\\"7%\\" class=\\"th\\">Status</div>
-          <div colspan=\\"1\\" role=\\"columnheader\\" style=\\"box-sizing: border-box; flex: 80 0 auto; min-width: 80px; width: 7%; justify-content: flex-start; text-align: left; align-items: center; display: flex;\\" width=\\"7%\\" class=\\"th\\">Agency</div>
-          <div colspan=\\"1\\" role=\\"columnheader\\" style=\\"box-sizing: border-box; flex: 80 0 auto; min-width: 80px; width: 7%; justify-content: flex-start; text-align: left; align-items: center; display: flex;\\" width=\\"7%\\" class=\\"th\\">Sub Agency</div>
-          <div colspan=\\"1\\" role=\\"columnheader\\" style=\\"box-sizing: border-box; flex: 80 0 auto; min-width: 80px; width: 3.5%; justify-content: flex-start; text-align: left; align-items: center; display: flex;\\" width=\\"3.5%\\" class=\\"th\\">Zoning</div>
-          <div colspan=\\"1\\" role=\\"columnheader\\" style=\\"box-sizing: border-box; flex: 80 0 auto; min-width: 80px; width: 3.5%; justify-content: flex-start; text-align: left; align-items: center; display: flex;\\" width=\\"3.5%\\" class=\\"th\\">Zoning Potential</div>
-          <div colspan=\\"1\\" role=\\"columnheader\\" style=\\"box-sizing: border-box; flex: 80 0 auto; min-width: 80px; width: 3.5%; justify-content: flex-start; text-align: left; align-items: center; display: flex;\\" width=\\"3.5%\\" class=\\"th\\">Sum Netbook</div>
-          <div colspan=\\"1\\" role=\\"columnheader\\" style=\\"box-sizing: border-box; flex: 80 0 auto; min-width: 80px; width: 3.5%; justify-content: flex-start; text-align: left; align-items: center; display: flex;\\" width=\\"3.5%\\" class=\\"th\\">Sum Estimated</div>
-          <div colspan=\\"1\\" role=\\"columnheader\\" style=\\"box-sizing: border-box; flex: 80 0 auto; min-width: 80px; width: 7%; justify-content: flex-start; text-align: left; align-items: center; display: flex;\\" width=\\"7%\\" class=\\"th\\">Last Updated</div>
-          <div colspan=\\"1\\" role=\\"columnheader\\" style=\\"box-sizing: border-box; flex: 80 0 auto; min-width: 80px; width: 7%; justify-content: flex-start; text-align: left; align-items: center; display: flex;\\" width=\\"7%\\" class=\\"th\\">Last Updated By</div>
-=======
         <div role=\\"row\\" style=\\"display: flex; flex: 1 0 auto; min-width: 875px;\\" class=\\"tr\\">
           <div class=\\"th expander svg-btn\\"><svg stroke=\\"currentColor\\" fill=\\"currentColor\\" stroke-width=\\"0\\" viewBox=\\"0 0 576 512\\" color=\\"black\\" size=\\"20\\" style=\\"color: black;\\" height=\\"20\\" width=\\"20\\" xmlns=\\"http://www.w3.org/2000/svg\\">
               <path d=\\"M572.694 292.093L500.27 416.248A63.997 63.997 0 0 1 444.989 448H45.025c-18.523 0-30.064-20.093-20.731-36.093l72.424-124.155A64 64 0 0 1 152 256h399.964c18.523 0 30.064 20.093 20.73 36.093zM152 224h328v-48c0-26.51-21.49-48-48-48H272l-64-64H48C21.49 64 0 85.49 0 112v278.046l69.077-118.418C86.214 242.25 117.989 224 152 224z\\"></path>
@@ -79,7 +54,6 @@
           <div colspan=\\"1\\" role=\\"columnheader\\" style=\\"box-sizing: border-box; flex: 80 0 auto; min-width: 80px; width: 3.5%; justify-content: flex-start; text-align: left; align-items: center; display: flex;\\" width=\\"3.5%\\" class=\\"th\\">Market Value</div>
           <div colspan=\\"1\\" role=\\"columnheader\\" style=\\"box-sizing: border-box; flex: 80 0 auto; min-width: 80px; width: 7%; justify-content: flex-start; text-align: left; align-items: center; display: flex;\\" width=\\"7%\\" class=\\"th\\">Updated On</div>
           <div colspan=\\"1\\" role=\\"columnheader\\" style=\\"box-sizing: border-box; flex: 80 0 auto; min-width: 80px; width: 7%; justify-content: flex-start; text-align: left; align-items: center; display: flex;\\" width=\\"7%\\" class=\\"th\\">Updated By</div>
->>>>>>> 8e8b5e4f
         </div>
       </div>
       <div class=\\"table-loading\\">
