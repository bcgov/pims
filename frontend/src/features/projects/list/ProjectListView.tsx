import './ProjectListView.scss';

import React, { useState, useMemo, useRef, useCallback, useEffect } from 'react';
import { useSelector, useDispatch } from 'react-redux';
import { Container } from 'react-bootstrap';
import _ from 'lodash';
import * as API from 'constants/API';
import { RootState } from 'reducers/rootReducer';
import { ILookupCode } from 'actions/lookupActions';
import { ILookupCodeState } from 'reducers/lookupCodeReducer';
import { IProjectFilter, IProject } from '.';
import { columns as cols } from './columns';
import { Table } from 'components/Table';
import service from '../apiService';
import { FaFolder, FaFolderOpen, FaFileExcel, FaFileAlt } from 'react-icons/fa';
import { Properties } from './properties';
import FilterBar from 'components/SearchBar/FilterBar';
import { Col } from 'react-bootstrap';
import { Input, Button, Select } from 'components/common/form';
import GenericModal from 'components/common/GenericModal';
import { useHistory } from 'react-router-dom';
import { ReviewWorkflowStatus, IStatus, fetchProjectStatuses } from '../common';
import useKeycloakWrapper from 'hooks/useKeycloakWrapper';
import Claims from 'constants/claims';
import { ENVIRONMENT } from 'constants/environment';
import queryString from 'query-string';
import download from 'utils/download';
import { mapLookupCodeWithParentString, mapStatuses } from 'utils';
import styled from 'styled-components';
<<<<<<< HEAD
import { ParentGroupedFilter } from 'components/SearchBar/ParentGroupedFilter';
import TooltipWrapper from 'components/common/TooltipWrapper';
=======
import TooltipWrapper from 'components/common/TooltipWrapper';
import { ParentSelect } from 'components/common/form/ParentSelect';
>>>>>>> 7bf6a39e

interface IProjectFilterState {
  name?: string;
  statusId?: string;
  agencyId?: string;
  assessWorkflow?: boolean;
  agencies?: number;
  fiscalYaer?: number;
}

const initialValues = {
  name: '',
  statusId: '',
  agencyId: '',
};

const getProjectReportUrl = (filter: IProjectFilter) =>
  `${ENVIRONMENT.apiUrl}/reports/projects?${filter ? queryString.stringify(filter) : ''}`;

export const getProjectFinancialReportUrl = (filter?: IProjectFilter) =>
  `${ENVIRONMENT.apiUrl}/reports/projects/surplus/properties/list?${
    filter ? queryString.stringify(filter) : ''
  }`;

const FileIcon = styled(Button)`
  background-color: white !important;
  color: #003366 !important;
`;

const initialQuery: IProjectFilter = {
  page: 1,
  quantity: 10,
};

export const getServerQuery = (state: {
  pageIndex: number;
  pageSize: number;
  filter: IProjectFilterState;
  agencyIds?: number[];
}) => {
  const { pageIndex, pageSize, filter: search } = state;

  const query: any = {
    ...initialQuery,
    // TODO: this field is not yet implemented in FilterBar
    page: pageIndex + 1,
    quantity: pageSize,
    ...search,
  };
  return query;
};

export enum PageMode {
  DEFAULT,
  APPROVAL,
}

interface IProps {
  filterable?: boolean;
  title: string;
  mode?: PageMode;
}

const ProjectListView: React.FC<IProps> = ({ filterable, title, mode }) => {
  // lookup codes, etc
  const lookupCodes = useSelector<RootState, ILookupCode[]>(
    state => (state.lookupCode as ILookupCodeState).lookupCodes,
  );
  const agencies = useMemo(
    () =>
      _.filter(lookupCodes, (lookupCode: ILookupCode) => {
        return lookupCode.type === API.AGENCY_CODE_SET_NAME;
      }),
    [lookupCodes],
  );
  const projectStatuses = useSelector<RootState, IStatus[]>(state => state.statuses as any);
  const keycloak = useKeycloakWrapper();
  const [deleteId, setDeleteId] = React.useState<string | undefined>();
  const agencyIds = useMemo(() => agencies.map(x => parseInt(x.id, 10)), [agencies]);
  const agencyOptions = (agencies ?? []).map(c => mapLookupCodeWithParentString(c, agencies));
  const statuses = (projectStatuses ?? []).map(c => mapStatuses(c));
  const columns = useMemo(() => cols, []);

  // We'll start our table without any data
  const [data, setData] = useState<IProject[] | undefined>(undefined);

  // Filtering and pagination state
  const [filter, setFilter] = useState<IProjectFilterState>({});
  const [clearSelected, setClearSelected] = useState(false);
  const [pageSize, setPageSize] = useState(10);
  const [pageIndex, setPageIndex] = useState(0);
  const [pageCount, setPageCount] = useState(0);
  const history = useHistory();

  // const [loading, setLoading] = useState(false);
  const fetchIdRef = useRef(0);

  // This will get called when the table needs new data
  const handleRequestData = useCallback(
    async ({ pageIndex, pageSize }: { pageIndex: number; pageSize: number }) => {
      setPageSize(pageSize);
      setPageIndex(pageIndex);
    },
    [setPageSize, setPageIndex],
  );

  // Update internal state whenever the filter bar state changes
  const handleFilterChange = useCallback(
    (value: IProjectFilterState) => {
      (value as any).agencies?.value
        ? setFilter({ ...value, agencies: (value as any)?.agencies.value })
        : setFilter({ ...value });
      if ((value as any).statusId) {
        setFilter({ ...value, statusId: (value as any).statusId?.map((x: any) => x) });
      } else {
        setFilter({ ...value });
        setClearSelected(!clearSelected);
      }
      setPageIndex(0); // Go to first page of results when filter changes
    },
    [setFilter, setPageIndex, clearSelected],
  );
  const onPageSizeChanged = useCallback(size => {
    setPageSize(size);
  }, []);

  const fetchData = useCallback(
    async ({
      pageIndex,
      pageSize,
      filter,
      agencyIds,
    }: {
      pageIndex: number;
      pageSize: number;
      filter: IProjectFilterState;
      agencyIds: number[];
    }) => {
      // Give this fetch an ID
      const fetchId = ++fetchIdRef.current;

      // Only update the data if this is the latest fetch
      if (fetchId === fetchIdRef.current && agencyIds?.length > 0) {
        setData(undefined);
        const query = getServerQuery({
          pageIndex,
          pageSize,
          filter: mode === PageMode.APPROVAL ? { ...filter, assessWorkflow: true } : filter,
        });
        const data = await service.getProjectList(query);

        // The server could send back total page count.
        // For now we'll just calculate it.
        setData(
          data.items.map((project: IProject) => {
            return project;
          }),
        );
        setPageCount(Math.ceil(data.total / pageSize));
      }
    },
    [setData, setPageCount, mode],
  );
  const dispatch = useDispatch();
  const route = history.location.pathname;

  // Listen for changes in pagination and use the state to fetch our new data
  useEffect(() => {
    route === '/projects/list' && dispatch(fetchProjectStatuses());
    fetchData({ pageIndex, pageSize, filter, agencyIds });
  }, [fetchData, pageIndex, pageSize, filter, agencyIds, dispatch, route]);

  const fetch = (accept: 'csv' | 'excel', reportType: 'generic' | 'spl') => {
    const query = getServerQuery({ pageIndex, pageSize, filter, agencyIds });
    return dispatch(
      download({
        url:
          reportType === 'generic'
            ? getProjectReportUrl({ ...query, all: true })
            : getProjectFinancialReportUrl({ ...query, all: true }),
        fileName: `${reportType === 'spl' ? 'spl_report' : 'generic_project_report'}.${
          accept === 'csv' ? 'csv' : 'xlsx'
        }`,
        actionType: 'projects-report',
        headers: {
          Accept: accept === 'csv' ? 'text/csv' : 'application/vnd.ms-excel',
        },
      }),
    );
  };

  const handleDelete = async () => {
    const project = data?.find(p => p.projectNumber === deleteId);
    if (project) {
      await service.deleteProject(project);
      setData(data?.filter(p => p.projectNumber !== project.projectNumber));
    }
  };

  const initiateDelete = (projectNumber: string) => {
    setDeleteId(projectNumber);
  };

  const onRowClick = (row: IProject) => {
    const ReviewWorkflowStatuses = Object.keys(ReviewWorkflowStatus).map(
      (k: string) => (ReviewWorkflowStatus as any)[k],
    );
    if (ReviewWorkflowStatuses.includes(row.statusCode)) {
      if (keycloak.hasClaim(Claims.ADMIN_PROJECTS)) {
        history.push(`${row.statusRoute}?projectNumber=${row.projectNumber}`);
      } else {
        history.push(`/projects/summary?projectNumber=${row.projectNumber}`);
      }
    } else {
      history.push(`/dispose${row.statusRoute}?projectNumber=${row.projectNumber}`);
    }
  };

  const lazyLoadProperties = async (expandedRows: IProject[]) => {
    if (expandedRows.length > 0) {
      expandedRows = expandedRows.filter(x => x.properties.length === 0);
      const properties = await Promise.all(
        expandedRows.map(async project => await service.loadProperties(project.projectNumber)),
      );
      const projectPropertiesMap = properties.reduce((map: any, current: any) => {
        const ids = Object.keys(current);
        const projectId = ids[0];
        return { ...map, [projectId]: current[projectId] };
      }, {});
      setData(
        data?.map(d => {
          return !!projectPropertiesMap[d.projectNumber]
            ? { ...d, properties: projectPropertiesMap[d.projectNumber] }
            : d;
        }),
      );
    }
  };

  const fiscalYears = React.useMemo(() => {
    const startYear = new Date().getFullYear() - 10;
    return Array.from(Array(12).keys())
      .map(i => {
        var year = startYear + i;
        return { label: `${year - 1} / ${year}`, value: year };
      })
      .reverse();
  }, []);

  return (
    <Container fluid className="ProjectListView">
      <div className="filter-container">
        {filterable && (
          <FilterBar<IProjectFilterState>
            initialValues={initialValues}
            onChange={handleFilterChange}
          >
            <Col xs={2} className="bar-item">
              <Input field="name" placeholder="Search by project name or number" />
            </Col>
            <Col xs={2} className="bar-item">
              <ParentSelect
                field={'statusId'}
                options={statuses}
                clearSelected={clearSelected}
                setClearSelected={setClearSelected}
                enableMultiple
                filterBy={['label', 'parent']}
                placeholder="Enter a Status"
              />
            </Col>
            <Col xs={2} className="bar-item">
              <ParentSelect
                field="agencies"
                options={agencyOptions}
                filterBy={['code', 'label', 'parent']}
                placeholder="Enter an Agency"
              />
            </Col>
<<<<<<< HEAD
            <Col xs={2} className="bar-item">
              <Input field="name" placeholder="Search by project name or number" />
=======
            <Col xs={1} className="bar-item">
              <Select field="fiscalYear" options={fiscalYears} placeholder="Fiscal Year" />
>>>>>>> 7bf6a39e
            </Col>
          </FilterBar>
        )}
      </div>
      <div className="ScrollContainer">
        {!!deleteId && (
          <GenericModal
            display={!!deleteId}
            cancelButtonText="Cancel"
            okButtonText="Yes, Delete"
            handleOk={handleDelete}
            handleCancel={() => setDeleteId(undefined)}
            title="Confirm Delete"
            message="Are you sure that you want to delete this project?"
          />
        )}
        <Container fluid className="TableToolbar">
          <h3 className="mr-4">{title}</h3>
<<<<<<< HEAD
          {keycloak.hasClaim(Claims.REPORTS_SPL) && (
            <TooltipWrapper toolTipId="spl-report" toolTip="View SPL Reports">
              <Button className="mr-auto" onClick={() => history.push('/reports/spl')}>
                SPL Report
              </Button>
            </TooltipWrapper>
          )}
          {keycloak.hasClaim(Claims.PROJECT_VIEW) && (
=======
          {keycloak.hasClaim(Claims.REPORTS_VIEW) && (
>>>>>>> 7bf6a39e
            <>
              <TooltipWrapper toolTipId="export-to-excel" toolTip="Export to Excel">
                <FileIcon>
                  <FaFileExcel
                    size={36}
<<<<<<< HEAD
                    title="Export to Excel"
=======
                    data-testid="excel-icon"
>>>>>>> 7bf6a39e
                    onClick={() => fetch('excel', 'generic')}
                  />
                </FileIcon>
              </TooltipWrapper>
              <TooltipWrapper toolTipId="export-to-excel" toolTip="Export to CSV">
                <FileIcon>
                  <FaFileAlt
                    size={36}
<<<<<<< HEAD
                    title="Export to CSV"
=======
                    data-testid="csv-icon"
>>>>>>> 7bf6a39e
                    onClick={() => fetch('csv', 'generic')}
                  />
                </FileIcon>
              </TooltipWrapper>
            </>
          )}
        </Container>
        <Table<IProject>
          name="projectsTable"
          clickableTooltip="View Disposal Project details"
          columns={mode === PageMode.APPROVAL ? columns() : columns(initiateDelete)}
          data={data || []}
          loading={data === undefined}
          onRequestData={handleRequestData}
          pageCount={pageCount}
          pageSize={pageSize}
          pageIndex={pageIndex}
          onRowClick={onRowClick}
          detailsPanel={{
            render: project => <Properties data={project.properties} />,
            icons: {
              open: <FaFolderOpen color="black" size={20} />,
              closed: <FaFolder color="black" size={20} />,
            },
            checkExpanded: (row, state) => !!state.find(x => x.projectNumber === row.projectNumber),
            onExpand: lazyLoadProperties,
            getRowId: row => row.projectNumber,
          }}
          onPageSizeChange={onPageSizeChanged}
        />
      </div>
    </Container>
  );
};

export const ProjectApprovalRequestListView = () => {
  return (
    <ProjectListView
      filterable={false}
      mode={PageMode.APPROVAL}
      title="Surplus Property Program Projects - Approval Requests"
    />
  );
};

export default () => <ProjectListView title="My Agency's Projects" filterable={true} />;<|MERGE_RESOLUTION|>--- conflicted
+++ resolved
@@ -27,13 +27,8 @@
 import download from 'utils/download';
 import { mapLookupCodeWithParentString, mapStatuses } from 'utils';
 import styled from 'styled-components';
-<<<<<<< HEAD
-import { ParentGroupedFilter } from 'components/SearchBar/ParentGroupedFilter';
-import TooltipWrapper from 'components/common/TooltipWrapper';
-=======
 import TooltipWrapper from 'components/common/TooltipWrapper';
 import { ParentSelect } from 'components/common/form/ParentSelect';
->>>>>>> 7bf6a39e
 
 interface IProjectFilterState {
   name?: string;
@@ -313,13 +308,8 @@
                 placeholder="Enter an Agency"
               />
             </Col>
-<<<<<<< HEAD
-            <Col xs={2} className="bar-item">
-              <Input field="name" placeholder="Search by project name or number" />
-=======
             <Col xs={1} className="bar-item">
               <Select field="fiscalYear" options={fiscalYears} placeholder="Fiscal Year" />
->>>>>>> 7bf6a39e
             </Col>
           </FilterBar>
         )}
@@ -338,28 +328,13 @@
         )}
         <Container fluid className="TableToolbar">
           <h3 className="mr-4">{title}</h3>
-<<<<<<< HEAD
-          {keycloak.hasClaim(Claims.REPORTS_SPL) && (
-            <TooltipWrapper toolTipId="spl-report" toolTip="View SPL Reports">
-              <Button className="mr-auto" onClick={() => history.push('/reports/spl')}>
-                SPL Report
-              </Button>
-            </TooltipWrapper>
-          )}
-          {keycloak.hasClaim(Claims.PROJECT_VIEW) && (
-=======
           {keycloak.hasClaim(Claims.REPORTS_VIEW) && (
->>>>>>> 7bf6a39e
             <>
               <TooltipWrapper toolTipId="export-to-excel" toolTip="Export to Excel">
                 <FileIcon>
                   <FaFileExcel
                     size={36}
-<<<<<<< HEAD
-                    title="Export to Excel"
-=======
                     data-testid="excel-icon"
->>>>>>> 7bf6a39e
                     onClick={() => fetch('excel', 'generic')}
                   />
                 </FileIcon>
@@ -368,11 +343,7 @@
                 <FileIcon>
                   <FaFileAlt
                     size={36}
-<<<<<<< HEAD
-                    title="Export to CSV"
-=======
                     data-testid="csv-icon"
->>>>>>> 7bf6a39e
                     onClick={() => fetch('csv', 'generic')}
                   />
                 </FileIcon>
