import ProjectListView from './ProjectListView';
import React from 'react';
import { Router } from 'react-router-dom';
import { createMemoryHistory } from 'history';
<<<<<<< HEAD
import { render, cleanup, act, wait } from '@testing-library/react';
=======
import { render, cleanup, act } from '@testing-library/react';
>>>>>>> 7bf6a39e
import configureMockStore from 'redux-mock-store';
import thunk from 'redux-thunk';
import { ILookupCode } from 'actions/lookupActions';
import * as API from 'constants/API';
import { Provider } from 'react-redux';
import * as reducerTypes from 'constants/reducerTypes';
import service from '../apiService';
import MockAdapter from 'axios-mock-adapter';
import axios from 'axios';
import { useKeycloak } from '@react-keycloak/web';
import Claims from 'constants/claims';

const mockAxios = new MockAdapter(axios);
mockAxios.onAny().reply(200, {});

jest.mock('@react-keycloak/web');
const mockKeycloak = (claims: string[]) => {
  (useKeycloak as jest.Mock).mockReturnValue({
    keycloak: {
      userInfo: {
        agencies: [1],
        roles: claims,
      },
      subject: 'test',
    },
  });
};

const testData = {
  items: [
    {
      projectNumber: 'SPP-10015',
      name: 'Project name 16',
      statusId: 0,
      status: 'Draft',
      tierLevelId: 1,
      tierLevel: 'Tier 1',
      description: 'Lorem Ipsum is simply dummy text of the printing and typesetting industry.',
      note: 'Lorem Ipsum is simply dummy text of the printing and typesetting industry.',
      agencyId: 35,
      agency: 'AEST',
      subAgency: 'UOV',
      properties: [
        {
          id: 1,
          propertyTypeId: 1,
          description:
            'Gym, teaching kitchen, energy lab, greenhouse. Building full name: Center for Excellence in Sustainability',
          classification: 'Core Operational',
          agencyId: 0,
          subAgency: 'Nichola Valley Institute of Technology',
          agencyCode: 'AEST',
          address: '4155 Belshaw St',
          city: 'Merritt',
          netBook: 0,
          assessed: 0,
          market: 0,
          landArea: 26.9,
          createdOn: '2020-05-28T18:48:03.181977',
          rowVersion: 'AAAAAAAAfRA=',
        },
      ],
      createdBy: 'User, Administrator',
      createdOn: '2020-05-28T18:48:03.181976',
      rowVersion: 'AAAAAAAAfQ8=',
    },
  ],
  page: 1,
  quantity: 10,
  pageIndex: 0,
  total: 1,
};

// Set all module functions to jest.fn
jest.mock('../apiService');
const mockedService = service as jest.Mocked<typeof service>;

const mockStore = configureMockStore([thunk]);

const lCodes = {
  lookupCodes: [
    { name: 'agencyVal', id: '1', isDisabled: false, type: API.AGENCY_CODE_SET_NAME },
    {
      name: 'classificationVal',
      id: '1',
      isDisabled: false,
      type: API.PROPERTY_CLASSIFICATION_CODE_SET_NAME,
    },
  ] as ILookupCode[],
};

const store = mockStore({
  [reducerTypes.LOOKUP_CODE]: lCodes,
});

const history = createMemoryHistory();

describe('Project list view tests', () => {
  // clear mocks before each test
  beforeEach(() => {
    mockedService.getProjectList.mockClear();
    mockedService.deleteProject.mockClear();
    mockKeycloak([]);
  });
  afterEach(() => {
    cleanup();
    jest.clearAllMocks();
  });

  it('Matches snapshot', async () => {
    mockedService.getProjectList.mockResolvedValueOnce(testData as any);

    await act(async () => {
      const { container } = render(
        <Provider store={store}>
          <Router history={history}>
            <ProjectListView />
          </Router>
        </Provider>,
      );
      expect(container.firstChild).toMatchSnapshot();
    });
  });

  it('Displays message for empty list', async () => {
    mockedService.getProjectList.mockResolvedValueOnce({
      quantity: 0,
      total: 0,
      page: 1,
      pageIndex: 0,
      items: [],
    });

    await act(async () => {
      const { findByText, container } = render(
        <Provider store={store}>
          <Router history={history}>
            <ProjectListView />
          </Router>
        </Provider>,
      );

      // default table message when there is no data to display
      const noResults = await findByText('No rows to display');
      expect(noResults).toBeVisible();
      expect(container.querySelector('span[class="spinner-border"]')).not.toBeInTheDocument();
    });
  });

  it('Does not display export buttons by default', async () => {
    mockedService.getProjectList.mockResolvedValueOnce({
      quantity: 0,
      total: 0,
      page: 1,
      pageIndex: 0,
      items: [],
    });

    await act(async () => {
<<<<<<< HEAD
      const { queryByText, queryByTitle, container } = render(
=======
      const { queryByTestId, container } = render(
>>>>>>> 7bf6a39e
        <Provider store={store}>
          <Router history={history}>
            <ProjectListView />
          </Router>
        </Provider>,
      );
<<<<<<< HEAD
      expect(queryByTitle('Export to Excel')).not.toBeInTheDocument();
      expect(queryByTitle('Export to CSV')).not.toBeInTheDocument();
      expect(queryByText('SPL Report')).not.toBeInTheDocument();
=======
      expect(queryByTestId('excel-icon')).not.toBeInTheDocument();
      expect(queryByTestId('csv-icon')).not.toBeInTheDocument();
>>>>>>> 7bf6a39e
      expect(container.querySelector('span[class="spinner-border"]')).not.toBeInTheDocument();
    });
  });

  it('Displays export buttons with view reports permission', async () => {
    mockKeycloak([Claims.REPORTS_VIEW, Claims.PROJECT_VIEW]);
    mockedService.getProjectList.mockResolvedValueOnce({
      quantity: 0,
      total: 0,
      page: 1,
      pageIndex: 0,
      items: [],
    });

    await act(async () => {
<<<<<<< HEAD
      const { queryByTitle, container } = render(
=======
      const { getByTestId, container } = render(
>>>>>>> 7bf6a39e
        <Provider store={store}>
          <Router history={history}>
            <ProjectListView />
          </Router>
        </Provider>,
      );
<<<<<<< HEAD
      expect(queryByTitle('Export to Excel')).toBeInTheDocument();
      expect(queryByTitle('Export to CSV')).toBeInTheDocument();
      expect(container.querySelector('span[class="spinner-border"]')).not.toBeInTheDocument();
    });
  });

  it('Displays export buttons with spl reports permission', async () => {
    mockKeycloak([Claims.REPORTS_SPL]);
    mockedService.getProjectList.mockResolvedValueOnce({
      quantity: 0,
      total: 0,
      page: 1,
      pageIndex: 0,
      items: [],
    });

    await act(async () => {
      const { queryByText, container } = render(
        <Provider store={store}>
          <Router history={history}>
            <ProjectListView />
          </Router>
        </Provider>,
      );
      expect(queryByText('SPL Report')).toBeVisible();
      await wait(async () => {
        expect(container.querySelector('span[class="spinner-border"]')).not.toBeInTheDocument();
      });
    });
=======
      expect(getByTestId('excel-icon')).toBeInTheDocument();
      expect(getByTestId('csv-icon')).toBeInTheDocument();
      expect(container.querySelector('span[class="spinner-border"]')).not.toBeInTheDocument();
    });
>>>>>>> 7bf6a39e
  });
});<|MERGE_RESOLUTION|>--- conflicted
+++ resolved
@@ -2,11 +2,7 @@
 import React from 'react';
 import { Router } from 'react-router-dom';
 import { createMemoryHistory } from 'history';
-<<<<<<< HEAD
-import { render, cleanup, act, wait } from '@testing-library/react';
-=======
 import { render, cleanup, act } from '@testing-library/react';
->>>>>>> 7bf6a39e
 import configureMockStore from 'redux-mock-store';
 import thunk from 'redux-thunk';
 import { ILookupCode } from 'actions/lookupActions';
@@ -166,25 +162,15 @@
     });
 
     await act(async () => {
-<<<<<<< HEAD
-      const { queryByText, queryByTitle, container } = render(
-=======
       const { queryByTestId, container } = render(
->>>>>>> 7bf6a39e
-        <Provider store={store}>
-          <Router history={history}>
-            <ProjectListView />
-          </Router>
-        </Provider>,
-      );
-<<<<<<< HEAD
-      expect(queryByTitle('Export to Excel')).not.toBeInTheDocument();
-      expect(queryByTitle('Export to CSV')).not.toBeInTheDocument();
-      expect(queryByText('SPL Report')).not.toBeInTheDocument();
-=======
+        <Provider store={store}>
+          <Router history={history}>
+            <ProjectListView />
+          </Router>
+        </Provider>,
+      );
       expect(queryByTestId('excel-icon')).not.toBeInTheDocument();
       expect(queryByTestId('csv-icon')).not.toBeInTheDocument();
->>>>>>> 7bf6a39e
       expect(container.querySelector('span[class="spinner-border"]')).not.toBeInTheDocument();
     });
   });
@@ -200,52 +186,16 @@
     });
 
     await act(async () => {
-<<<<<<< HEAD
-      const { queryByTitle, container } = render(
-=======
       const { getByTestId, container } = render(
->>>>>>> 7bf6a39e
-        <Provider store={store}>
-          <Router history={history}>
-            <ProjectListView />
-          </Router>
-        </Provider>,
-      );
-<<<<<<< HEAD
-      expect(queryByTitle('Export to Excel')).toBeInTheDocument();
-      expect(queryByTitle('Export to CSV')).toBeInTheDocument();
-      expect(container.querySelector('span[class="spinner-border"]')).not.toBeInTheDocument();
-    });
-  });
-
-  it('Displays export buttons with spl reports permission', async () => {
-    mockKeycloak([Claims.REPORTS_SPL]);
-    mockedService.getProjectList.mockResolvedValueOnce({
-      quantity: 0,
-      total: 0,
-      page: 1,
-      pageIndex: 0,
-      items: [],
-    });
-
-    await act(async () => {
-      const { queryByText, container } = render(
-        <Provider store={store}>
-          <Router history={history}>
-            <ProjectListView />
-          </Router>
-        </Provider>,
-      );
-      expect(queryByText('SPL Report')).toBeVisible();
-      await wait(async () => {
-        expect(container.querySelector('span[class="spinner-border"]')).not.toBeInTheDocument();
-      });
-    });
-=======
+        <Provider store={store}>
+          <Router history={history}>
+            <ProjectListView />
+          </Router>
+        </Provider>,
+      );
       expect(getByTestId('excel-icon')).toBeInTheDocument();
       expect(getByTestId('csv-icon')).toBeInTheDocument();
       expect(container.querySelector('span[class="spinner-border"]')).not.toBeInTheDocument();
     });
->>>>>>> 7bf6a39e
   });
 });