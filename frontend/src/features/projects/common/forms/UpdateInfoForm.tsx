import './UpdateInfoForm.scss';
import React, { useState } from 'react';
import { mapLookupCode } from 'utils';
import { useFormikContext, getIn } from 'formik';
import { Form, Select } from 'components/common/form';
import useCodeLookups from 'hooks/useLookupCodes';
import Button from 'react-bootstrap/Button';
import _ from 'lodash';
import {
  IStepProps,
  DisposeWorkflowStatus,
  useProject,
  updateInfoMessage,
  tierTooltips,
  riskTooltips,
  IProject,
} from '../../common';
import { PropertyListViewUpdate } from '../components/PropertyListViewUpdate';
import { Container } from 'react-bootstrap';
import ProjectFinancialTable from '../components/ProjectFinancialTable';
import styled from 'styled-components';

interface IUpdateInfoFormProps {
  title?: string;
  showRisk?: boolean;
  goToAddProperties?: Function;
}

const classificationLimitLabels = ['Surplus Active', 'Surplus Encumbered'];

const Tooltip = styled.div`
  padding-left: 10px;
  small {
    padding-top: 20px;
    vertical-align: middle;
  }
`;

/**
 * Return a friendly tooltip for the specified tier level.
 * @param riskId The primary key 'id' of the tier level.
 * @returns A tooltip string.
 */
const getTierLevelTooltip = (riskId: number | string) => {
  switch (parseInt(`${riskId}`)) {
    case 1:
      return tierTooltips.tier1Tooltip;
    case 2:
      return tierTooltips.tier2Tooltip;
    case 3:
      return tierTooltips.tier3Tooltip;
    case 4:
      return tierTooltips.tier4Tooltip;
    default:
      return null;
  }
};

/**
 * Return a friendly tooltip for the specified project risk.
 * @param riskId The primary key 'id' of the project risk.
 * @returns A tooltip string.
 */
const getRiskTooltip = (riskId: number | string) => {
  switch (parseInt(`${riskId}`)) {
    case 1:
      return riskTooltips.risk1Tooltip;
    case 2:
      return riskTooltips.risk2Tooltip;
    case 3:
      return riskTooltips.risk3Tooltip;
    default:
      return null;
  }
};

/**
 * Form component of UpdateInfoForm.
 * @param param0 isReadOnly disable editing
 */
const UpdateInfoForm = ({
  isReadOnly,
  showRisk,
  goToAddProperties,
  title,
}: IStepProps & IUpdateInfoFormProps) => {
  const codeLookups = useCodeLookups();
  const tierCodes = codeLookups.getByType('TierLevel').map(mapLookupCode);
  const riskCodes = codeLookups.getByType('ProjectRisk').map(mapLookupCode);
  const [selectedProperties, setSelectedProperties] = useState([]);

  const { values } = useFormikContext<IProject>();
  const tierLevelTooltip = getTierLevelTooltip(getIn(values, 'tierLevelId'));
  const riskTooltip = getRiskTooltip(getIn(values, 'riskId'));

  return (
    <Container fluid className="UpdateInfoForm">
      {title && (
        <Form.Row style={{ alignItems: 'unset' }}>
          <h3 className="col-md-8">{title}</h3>
        </Form.Row>
      )}
      <Form.Row>
        <Form.Label column md={2}>
<<<<<<< HEAD
          Assign Tier&nbsp;
=======
          Assign Tier
>>>>>>> 7bf6a39e
        </Form.Label>
        <Select
          disabled={isReadOnly}
          outerClassName="col-md-1"
          placeholder="Must Select One"
          field="tierLevelId"
          type="number"
          options={tierCodes}
          required
        />
        <Tooltip>
          <small>{tierLevelTooltip}</small>
        </Tooltip>
      </Form.Row>
<<<<<<< HEAD
      <Form.Row>
        <small>{tier1Tooltip}</small>
      </Form.Row>
      <Form.Row>
        <small>{tier2Tooltip}</small>
      </Form.Row>
      <Form.Row>
        <small>{tier3Tooltip}</small>
      </Form.Row>
      <Form.Row>
        <small>{tier4Tooltip}</small>
      </Form.Row>

      <Form.Row style={{ alignItems: 'unset' }}>
        <h3 className="col-md-8">Project Totals</h3>
      </Form.Row>
      <ProjectFinancialTable disabled={!!isReadOnly} />
=======

      {showRisk && (
        <>
          <Form.Row>
            <Form.Label column md={2}>
              Risk
            </Form.Label>
            <Select
              disabled={isReadOnly}
              outerClassName="col-md-1"
              field="riskId"
              type="number"
              options={riskCodes}
            />
            <Tooltip>
              <small>{riskTooltip}</small>
            </Tooltip>
          </Form.Row>
        </>
      )}

      <ProjectFinancialTable disabled={!!isReadOnly} title="Financial Information" />
>>>>>>> 7bf6a39e
      <Form.Row>
        <h6 className="col-md-12" style={{ margin: '1rem 0' }}>
          {updateInfoMessage}
        </h6>
        <h2 className="col-md-5">Properties in the Project</h2>
        <ReviewButtons
          {...{ isReadOnly, selectedProperties, setSelectedProperties, goToAddProperties }}
        />
      </Form.Row>

      <PropertyListViewUpdate
        field="properties"
        disabled={isReadOnly}
        setSelectedRows={!isReadOnly ? setSelectedProperties : undefined}
        editableClassification
        editableFinancials
        editableZoning
        classificationLimitLabels={classificationLimitLabels}
      ></PropertyListViewUpdate>
    </Container>
  );
};

/**
 * ReviewButtons subcomponent, optionally displayed buttons that allow a user to update read-only property information.
 */
const ReviewButtons = ({
  isReadOnly,
  selectedProperties,
  setSelectedProperties,
  goToAddProperties,
}: any) => {
  const { goToStepByCode } = useProject();
  const { setFieldValue, values } = useFormikContext();

  return !isReadOnly ? (
    <div className="review-buttons col-md-7">
      <Button
        variant="secondary"
        onClick={() => {
          goToAddProperties
            ? goToAddProperties()
            : goToStepByCode(DisposeWorkflowStatus.SelectProperties);
        }}
      >
        Add More Properties
      </Button>
      <Button
        onClick={() => {
          setFieldValue(
            'properties',
            _.difference(getIn(values, 'properties'), selectedProperties),
          );
          setSelectedProperties([]);
        }}
      >
        Remove Properties
      </Button>
    </div>
  ) : null;
};

export default UpdateInfoForm;<|MERGE_RESOLUTION|>--- conflicted
+++ resolved
@@ -102,11 +102,7 @@
       )}
       <Form.Row>
         <Form.Label column md={2}>
-<<<<<<< HEAD
-          Assign Tier&nbsp;
-=======
           Assign Tier
->>>>>>> 7bf6a39e
         </Form.Label>
         <Select
           disabled={isReadOnly}
@@ -121,25 +117,6 @@
           <small>{tierLevelTooltip}</small>
         </Tooltip>
       </Form.Row>
-<<<<<<< HEAD
-      <Form.Row>
-        <small>{tier1Tooltip}</small>
-      </Form.Row>
-      <Form.Row>
-        <small>{tier2Tooltip}</small>
-      </Form.Row>
-      <Form.Row>
-        <small>{tier3Tooltip}</small>
-      </Form.Row>
-      <Form.Row>
-        <small>{tier4Tooltip}</small>
-      </Form.Row>
-
-      <Form.Row style={{ alignItems: 'unset' }}>
-        <h3 className="col-md-8">Project Totals</h3>
-      </Form.Row>
-      <ProjectFinancialTable disabled={!!isReadOnly} />
-=======
 
       {showRisk && (
         <>
@@ -162,7 +139,6 @@
       )}
 
       <ProjectFinancialTable disabled={!!isReadOnly} title="Financial Information" />
->>>>>>> 7bf6a39e
       <Form.Row>
         <h6 className="col-md-12" style={{ margin: '1rem 0' }}>
           {updateInfoMessage}
