import * as React from 'react';
import { Container, Form } from 'react-bootstrap';
import _ from 'lodash';
import {
  DocumentationForm,
  AppraisalCheckListForm,
  DisposeWorkflowStatus,
  FirstNationsCheckListForm,
  useProject,
} from '../../common';
import { FastCurrencyInput } from 'components/common/form';
import { useFormikContext } from 'formik';

interface IDocumentationTabProps {
  canOverride?: boolean;
  isReadOnly?: boolean;
  appraisalTaskStatusCode?: string;
}

/**
 * Documentation tab used to display project details for the SPL or ERP processes.
 * @param param0 IDocumentationTabProps.
 */
const DocumentationTab: React.FunctionComponent<IDocumentationTabProps> = ({
  canOverride,
  isReadOnly,
  appraisalTaskStatusCode,
}: IDocumentationTabProps) => {
  const { project } = useProject();
  const documentationTasks = _.filter(project.tasks, {
    statusCode: DisposeWorkflowStatus.RequiredDocumentation,
  });
  const context = useFormikContext();

  return (
    <Container fluid>
<<<<<<< HEAD
      <DocumentationForm tasks={documentationTasks} isReadOnly={!canOverride} />
=======
      <DocumentationForm tasks={documentationTasks} isReadOnly={!canOverride} showNote={true} />
>>>>>>> 7bf6a39e
      <AppraisalCheckListForm isReadOnly={isReadOnly} taskStatusCode={appraisalTaskStatusCode} />

      <Form.Row>
        <Form.Label column md={2}>
          Appraised Value
        </Form.Label>
        <FastCurrencyInput field="appraised" formikProps={context} disabled={isReadOnly} md={2} />
      </Form.Row>
      <FirstNationsCheckListForm isReadOnly={isReadOnly} />
    </Container>
  );
};

export default DocumentationTab;<|MERGE_RESOLUTION|>--- conflicted
+++ resolved
@@ -34,11 +34,7 @@
 
   return (
     <Container fluid>
-<<<<<<< HEAD
-      <DocumentationForm tasks={documentationTasks} isReadOnly={!canOverride} />
-=======
       <DocumentationForm tasks={documentationTasks} isReadOnly={!canOverride} showNote={true} />
->>>>>>> 7bf6a39e
       <AppraisalCheckListForm isReadOnly={isReadOnly} taskStatusCode={appraisalTaskStatusCode} />
 
       <Form.Row>
