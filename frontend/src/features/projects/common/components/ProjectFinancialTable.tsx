import * as React from 'react';
import { Col, Form, Row } from 'react-bootstrap';
import { FastCurrencyInput } from 'components/common/form';
import { useFormikContext } from 'formik';

const ProjectFinancialTable = ({ disabled }: { disabled: boolean }) => {
  const context = useFormikContext();
  return (
    <>
      <Row>
        <Col md={4}>
          <Row>
            <Form.Label column md={4}>
              Net Book Value <span className="required">*</span>
            </Form.Label>
            <FastCurrencyInput field="netBook" formikProps={context} disabled={disabled} />
          </Row>
          <Row>
            <Form.Label column md={4}>
              Estimated Market Value <span className="required">*</span>
            </Form.Label>
<<<<<<< HEAD
            <FastCurrencyInput field="estimated" formikProps={context} disabled={disabled} />
=======
            <FastCurrencyInput field="market" formikProps={context} disabled={disabled} />
>>>>>>> 8e8b5e4f
          </Row>
        </Col>
        <Col md={4}>
          <Row>
            <Form.Label column md={4}>
              Assessed Value <span className="required">*</span>
            </Form.Label>
            <FastCurrencyInput field="assessed" formikProps={context} disabled={disabled} />
          </Row>
          <Row>
            <Form.Label column md={4}>
              Appraised Value
            </Form.Label>
            <FastCurrencyInput field="appraised" formikProps={context} disabled={disabled} />
          </Row>
        </Col>
      </Row>
    </>
  );
};

export default ProjectFinancialTable;<|MERGE_RESOLUTION|>--- conflicted
+++ resolved
@@ -19,11 +19,7 @@
             <Form.Label column md={4}>
               Estimated Market Value <span className="required">*</span>
             </Form.Label>
-<<<<<<< HEAD
-            <FastCurrencyInput field="estimated" formikProps={context} disabled={disabled} />
-=======
             <FastCurrencyInput field="market" formikProps={context} disabled={disabled} />
->>>>>>> 8e8b5e4f
           </Row>
         </Col>
         <Col md={4}>
