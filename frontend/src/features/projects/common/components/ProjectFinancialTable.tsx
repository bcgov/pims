--- conflicted
+++ resolved
@@ -3,9 +3,6 @@
 import { FastCurrencyInput } from 'components/common/form';
 import { useFormikContext } from 'formik';
 
-<<<<<<< HEAD
-const ProjectFinancialTable = ({ disabled }: { disabled: boolean }) => {
-=======
 export interface IProjectFinacialTableProps {
   /** Whether form fields are disabled. */
   disabled: boolean;
@@ -17,7 +14,6 @@
  * Provides a way to display and edit project financial information.
  */
 export const ProjectFinancialTable = ({ disabled, title }: IProjectFinacialTableProps) => {
->>>>>>> 7bf6a39e
   const context = useFormikContext();
   return (
     <>
@@ -30,18 +26,6 @@
         <Col md={4}>
           <Form.Row>
             <Form.Label column md={4}>
-<<<<<<< HEAD
-              Net Book Value
-            </Form.Label>
-            <FastCurrencyInput field="netBook" required formikProps={context} disabled={disabled} />
-          </Row>
-          <Row>
-            <Form.Label column md={4}>
-              Estimated Market Value
-            </Form.Label>
-            <FastCurrencyInput field="market" required formikProps={context} disabled={disabled} />
-          </Row>
-=======
               Assessed Value
             </Form.Label>
             <FastCurrencyInput
@@ -64,28 +48,10 @@
               md={6}
             />
           </Form.Row>
->>>>>>> 7bf6a39e
         </Col>
         <Col md={4}>
           <Form.Row>
             <Form.Label column md={4}>
-<<<<<<< HEAD
-              Assessed Value
-            </Form.Label>
-            <FastCurrencyInput
-              field="assessed"
-              required
-              formikProps={context}
-              disabled={disabled}
-            />
-          </Row>
-          <Row>
-            <Form.Label column md={4}>
-              Appraised Value
-            </Form.Label>
-            <FastCurrencyInput field="appraised" formikProps={context} disabled={disabled} />
-          </Row>
-=======
               Estimated Market Value
             </Form.Label>
             <FastCurrencyInput
@@ -121,7 +87,6 @@
               md={6}
             />
           </Form.Row>
->>>>>>> 7bf6a39e
         </Col>
       </Form.Row>
     </>
