// Jest Snapshot v1, https://goo.gl/fbAQLP

exports[`Review Approve Step renders correctly 1`] = `
.c0 {
  padding-left: 10px;
}

.c0 small {
  padding-top: 20px;
  vertical-align: middle;
}

<div
  class="ReviewApproveStep container-fluid"
>
  <form
    class=""
  >
    <h1>
      Project Application Review
    </h1>
    <div
      class="ProjectDraftForm container-fluid"
    >
      <div
        class="form-row"
      >
        <h3
          class="col-md-8"
        >
          Project Property Information
        </h3>
        <span
          class="col-md-4"
        />
      </div>
      <div
        class="col-md-10 form-row"
      >
        <label
          class="col-md-2 form-label"
        >
          Project No.
        </label>
        <div
          class="col-md-2 form-group"
        >
          <input
            class="form-control"
            disabled=""
            id="input-projectNumber"
            name="projectNumber"
            placeholder="SPP-XXXXXX"
            value="test-01"
          />
        </div>
      </div>
      <div
        class="form-row"
      >
        <div
          class="required col-md-10 form-group"
        >
          <label
            class="form-label"
            for="input-name"
          >
            Name
          </label>
          <input
            class="col-md-5 form-control"
            disabled=""
            id="input-name"
            name="name"
            required=""
            value="my project"
          />
        </div>
      </div>
      <div
        class="form-row"
      >
        <div
          class="col-md-10 form-group"
        >
          <label
            class="form-label"
            for="input-description"
          >
            Description
          </label>
          <textarea
<<<<<<< HEAD
            class="col-md-5 form-control"
=======
            class="col-md-auto form-control"
>>>>>>> 7bf6a39e
            disabled=""
            id="input-description"
            name="description"
          >
            my project description
          </textarea>
        </div>
      </div>
    </div>
    <div
      class="UpdateInfoForm container-fluid"
    >
      
      <div
        class="form-row"
      >
        <label
          class="form-label col-form-label col-md-2"
        >
<<<<<<< HEAD
          Assign Tier 
        </label>
        <div
          class="required col-md-2 form-group"
=======
          Assign Tier
        </label>
        <div
          class="required col-md-1 form-group"
>>>>>>> 7bf6a39e
        >
          <select
            class="form-select form-control"
            disabled=""
            id="input-tierLevelId"
            name="tierLevelId"
            required=""
          >
            <option
              value=""
            >
              Must Select One
            </option>
          </select>
        </div>
        <div
          class="c0"
        >
          <small>
            Tier 1: Properties with a net value less than $1M.
          </small>
        </div>
      </div>
      <div
        class="form-row"
<<<<<<< HEAD
      >
        <small>
          Tier 1: Properties with a net value of less than $1M.
        </small>
      </div>
      <div
        class="form-row"
      >
        <small>
          Tier 2: Properties with a net value of $1M or more and less than $10M.
        </small>
      </div>
      <div
        class="form-row"
      >
        <small>
          Tier 3: Properties are single parcels with a net value of $10M or more.
        </small>
      </div>
      <div
        class="form-row"
      >
        <small>
          Tier 4: Properties are multiple parcels with a cumulative net value of $10M or more.
        </small>
      </div>
      <div
        class="form-row"
=======
>>>>>>> 7bf6a39e
        style="align-items: unset;"
      >
        <h3
          class="col-md-8"
        >
          Financial Information
        </h3>
      </div>
      <div
<<<<<<< HEAD
        class="row"
=======
        class="form-row"
>>>>>>> 7bf6a39e
      >
        <div
          class="col-md-4"
        >
          <div
<<<<<<< HEAD
            class="row"
=======
            class="form-row"
>>>>>>> 7bf6a39e
          >
            <label
              class="form-label col-form-label col-md-4"
            >
<<<<<<< HEAD
              Net Book Value
            </label>
            <div
              class="required form-group"
=======
              Assessed Value
            </label>
            <div
              class="required form-group col-md-6"
            >
              <div
                class="input-tooltip-wrapper"
              >
                <input
                  class="form-control input-number"
                  disabled=""
                  name="assessed"
                  placeholder=""
                  required=""
                  value=""
                />
              </div>
            </div>
          </div>
          <div
            class="form-row"
          >
            <label
              class="form-label col-form-label col-md-4"
            >
              Net Book Value
            </label>
            <div
              class="required form-group col-md-6"
>>>>>>> 7bf6a39e
            >
              <div
                class="input-tooltip-wrapper"
              >
                <input
<<<<<<< HEAD
                  class="form-control"
=======
                  class="form-control input-number"
>>>>>>> 7bf6a39e
                  disabled=""
                  name="netBook"
                  placeholder=""
                  required=""
                  value=""
                />
              </div>
            </div>
          </div>
        </div>
        <div
          class="col-md-4"
        >
          <div
<<<<<<< HEAD
            class="row"
=======
            class="form-row"
>>>>>>> 7bf6a39e
          >
            <label
              class="form-label col-form-label col-md-4"
            >
              Estimated Market Value
<<<<<<< HEAD
            </label>
            <div
              class="required form-group"
=======
            </label>
            <div
              class="required form-group col-md-6"
            >
              <div
                class="input-tooltip-wrapper"
              >
                <input
                  class="form-control input-number"
                  disabled=""
                  name="market"
                  placeholder=""
                  required=""
                  value=""
                />
              </div>
            </div>
          </div>
          <div
            class="form-row"
          >
            <label
              class="form-label col-form-label col-md-4"
            >
              Appraised Value
            </label>
            <div
              class="form-group col-md-6"
>>>>>>> 7bf6a39e
            >
              <div
                class="input-tooltip-wrapper"
              >
                <input
<<<<<<< HEAD
                  class="form-control"
                  disabled=""
                  name="market"
=======
                  class="form-control input-number"
                  disabled=""
                  name="appraised"
>>>>>>> 7bf6a39e
                  placeholder=""
                  value=""
                />
              </div>
            </div>
          </div>
        </div>
        <div
          class="col-md-4"
        >
          <div
<<<<<<< HEAD
            class="row"
=======
            class="form-row"
>>>>>>> 7bf6a39e
          >
            <label
              class="form-label col-form-label col-md-4"
            >
<<<<<<< HEAD
              Assessed Value
            </label>
            <div
              class="required form-group"
=======
              Estimated Sales Costs
            </label>
            <div
              class="form-group col-md-6"
>>>>>>> 7bf6a39e
            >
              <div
                class="input-tooltip-wrapper"
              >
                <input
<<<<<<< HEAD
                  class="form-control"
                  disabled=""
                  name="assessed"
=======
                  class="form-control input-number"
                  disabled=""
                  name="salesCost"
>>>>>>> 7bf6a39e
                  placeholder=""
                  value=""
                />
              </div>
            </div>
          </div>
          <div
<<<<<<< HEAD
            class="row"
=======
            class="form-row"
>>>>>>> 7bf6a39e
          >
            <label
              class="form-label col-form-label col-md-4"
            >
              Estimated Program Recovery Fees
            </label>
            <div
<<<<<<< HEAD
              class="form-group"
=======
              class="form-group col-md-6"
>>>>>>> 7bf6a39e
            >
              <div
                class="input-tooltip-wrapper"
              >
                <input
<<<<<<< HEAD
                  class="form-control"
                  disabled=""
                  name="appraised"
=======
                  class="form-control input-number"
                  disabled=""
                  name="programCost"
>>>>>>> 7bf6a39e
                  placeholder=""
                  value=""
                />
              </div>
            </div>
          </div>
        </div>
      </div>
      <div
        class="form-row"
      >
        <h6
          class="col-md-12"
          style="margin: 1rem 0px;"
        >
          Please make any necessary updates to the valuation information and the classification.
        </h6>
        <h2
          class="col-md-5"
        >
          Properties in the Project
        </h2>
      </div>
      <div
        class="container-fluid"
      >
        <div
          class="ScrollContainer"
        >
          <div
            class="table"
            role="table"
          >
            <div
              class="thead thead-light"
            >
              <div
                class="tr"
                role="row"
                style="display: flex; flex: 1 0 auto; min-width: 645px;"
              >
                <div
                  class="th"
                  colspan="1"
<<<<<<< HEAD
                  role="columnheader"
                  style="box-sizing: border-box; flex: 100 0 auto; min-width: 30px; width: 100px; justify-content: flex-start; text-align: left; align-items: center; display: flex;"
                >
                  Agency
                </div>
                <div
                  class="th"
                  colspan="1"
                  role="columnheader"
                  style="box-sizing: border-box; flex: 100 0 auto; min-width: 30px; width: 100px; justify-content: flex-start; text-align: left; align-items: center; display: flex;"
                >
                  Name
=======
                  role="columnheader"
                  style="box-sizing: border-box; flex: 100 0 auto; min-width: 30px; width: 100px; justify-content: flex-start; text-align: left; align-items: center; display: flex;"
                >
                  <div
                    class="sortable-column"
                  >
                    Agency
                  </div>
>>>>>>> 7bf6a39e
                </div>
                <div
                  class="th"
                  colspan="1"
                  role="columnheader"
                  style="box-sizing: border-box; flex: 100 0 auto; min-width: 30px; width: 100px; justify-content: flex-start; text-align: left; align-items: center; display: flex;"
<<<<<<< HEAD
=======
                >
                  <div
                    class="sortable-column"
                  >
                    Name
                  </div>
                </div>
                <div
                  class="th"
                  colspan="1"
                  role="columnheader"
                  style="box-sizing: border-box; flex: 100 0 auto; min-width: 30px; width: 100px; justify-content: flex-start; text-align: left; align-items: center; display: flex;"
>>>>>>> 7bf6a39e
                >
                  <div
                    class="sortable-column"
                  >
                    Civic Address
                  </div>
                </div>
                <div
                  class="th"
                  colspan="1"
                  role="columnheader"
                  style="box-sizing: border-box; flex: 140 0 auto; min-width: 30px; width: 140px; justify-content: flex-start; text-align: left; align-items: center; display: flex;"
                >
                  <div
                    class="sortable-column"
                  >
                    Classification
                  </div>
                </div>
                <div
                  class="th"
                  colspan="1"
                  role="columnheader"
                  style="box-sizing: border-box; flex: 100 0 auto; min-width: 30px; width: 100px; justify-content: flex-start; text-align: left; align-items: center; display: flex;"
                >
                  <div
                    class="sortable-column"
                  >
                    Current Zoning Code
                  </div>
                </div>
                <div
                  class="th"
                  colspan="1"
                  role="columnheader"
                  style="box-sizing: border-box; flex: 100 0 auto; min-width: 30px; width: 100px; justify-content: flex-start; text-align: left; align-items: center; display: flex;"
                >
                  <div
                    class="sortable-column"
                  >
                    Potential Zoning Code
                  </div>
                </div>
                <div
                  class="th"
                  colspan="1"
                  role="columnheader"
                  style="box-sizing: border-box; flex: 145 0 auto; min-width: 145px; width: 145px; justify-content: flex-start; text-align: left; align-items: center; display: flex;"
                >
<<<<<<< HEAD
                  Net Book Value
=======
                  <div
                    class="sortable-column"
                  >
                    Net Book Value
                  </div>
>>>>>>> 7bf6a39e
                </div>
                <div
                  class="th"
                  colspan="1"
                  role="columnheader"
                  style="box-sizing: border-box; flex: 145 0 auto; min-width: 145px; width: 145px; justify-content: flex-start; text-align: left; align-items: center; display: flex;"
                >
<<<<<<< HEAD
                  Market Value
=======
                  <div
                    class="sortable-column"
                  >
                    Market Value
                  </div>
>>>>>>> 7bf6a39e
                </div>
                <div
                  class="th"
                  colspan="1"
                  role="columnheader"
                  style="box-sizing: border-box; flex: 145 0 auto; min-width: 145px; width: 145px; justify-content: flex-start; text-align: left; align-items: center; display: flex;"
                >
                  <div
                    class="sortable-column"
                  >
                    Assessed Value
                  </div>
                </div>
                <div
                  class="th"
                  colspan="1"
                  role="columnheader"
                  style="box-sizing: border-box; flex: 60 0 auto; min-width: 30px; width: 60px; justify-content: flex-start; text-align: left; align-items: center; display: flex;"
                >
                  <div
                    class="sortable-column"
                  >
                    Type
                  </div>
                </div>
              </div>
            </div>
            <div
              class="tbody"
              role="rowgroup"
            >
              <div
                class="tr-wrapper"
              >
                <div
                  class="tr"
                  role="row"
                  style="display: flex; flex: 1 0 auto; min-width: 645px;"
                >
                  <div
                    class="td clickable"
                    role="cell"
                    style="box-sizing: border-box; flex: 100 0 auto; min-width: 30px; width: 100px; justify-content: flex-start; text-align: left; align-items: flex-start; display: flex;"
                    title="Click to view property details"
                  >
                    TST
                  </div>
                  <div
                    class="td clickable"
                    role="cell"
                    style="box-sizing: border-box; flex: 100 0 auto; min-width: 30px; width: 100px; justify-content: flex-start; text-align: left; align-items: flex-start; display: flex;"
                    title="Click to view property details"
                  >
                    123-123-123
                  </div>
                  <div
                    class="td clickable"
                    role="cell"
                    style="box-sizing: border-box; flex: 100 0 auto; min-width: 30px; width: 100px; justify-content: flex-start; text-align: left; align-items: flex-start; display: flex;"
                    title="Click to view property details"
                  >
                    1234 Test St
                  </div>
                  <div
                    class="td clickable"
                    role="cell"
                    style="box-sizing: border-box; flex: 140 0 auto; min-width: 30px; width: 140px; justify-content: flex-start; text-align: left; align-items: flex-start; display: flex;"
                    title="Click to view property details"
                  >
                    Surplus Active
                  </div>
                  <div
                    class="td clickable"
                    role="cell"
                    style="box-sizing: border-box; flex: 100 0 auto; min-width: 30px; width: 100px; justify-content: flex-start; text-align: left; align-items: flex-start; display: flex;"
                    title="Click to view property details"
                  />
                  <div
                    class="td clickable"
                    role="cell"
                    style="box-sizing: border-box; flex: 100 0 auto; min-width: 30px; width: 100px; justify-content: flex-start; text-align: left; align-items: flex-start; display: flex;"
                    title="Click to view property details"
                  />
                  <div
                    class="td"
                    role="cell"
                    style="box-sizing: border-box; flex: 145 0 auto; min-width: 145px; width: 145px; justify-content: flex-start; text-align: left; align-items: flex-start; display: flex;"
                    title=""
                  >
                    $223
                  </div>
                  <div
                    class="td"
                    role="cell"
                    style="box-sizing: border-box; flex: 145 0 auto; min-width: 145px; width: 145px; justify-content: flex-start; text-align: left; align-items: flex-start; display: flex;"
                    title=""
                  >
                    $123
                  </div>
                  <div
                    class="td"
                    role="cell"
                    style="box-sizing: border-box; flex: 145 0 auto; min-width: 145px; width: 145px; justify-content: flex-start; text-align: left; align-items: flex-start; display: flex;"
                    title=""
                  >
                    $123
                  </div>
                  <div
                    class="td clickable"
                    role="cell"
                    style="box-sizing: border-box; flex: 60 0 auto; min-width: 30px; width: 60px; justify-content: flex-start; text-align: left; align-items: flex-start; display: flex;"
                    title="Click to view property details"
                  >
                    <svg
                      class="svg"
                      title="Land"
                    >
                      icon-lot.svg
                    </svg>
                  </div>
                </div>
              </div>
            </div>
            <div
              class="tfoot tfoot-light"
            >
              <div
                class="tr"
                role="row"
                style="display: flex; flex: 1 0 auto; min-width: 645px;"
              >
                <div
                  class="th"
                  colspan="1"
<<<<<<< HEAD
=======
                  role="columnheader"
                  style="box-sizing: border-box; flex: 100 0 auto; min-width: 30px; width: 100px; justify-content: flex-start; text-align: left; align-items: center; display: flex;"
                >
                   
                </div>
                <div
                  class="th"
                  colspan="1"
>>>>>>> 7bf6a39e
                  role="columnheader"
                  style="box-sizing: border-box; flex: 100 0 auto; min-width: 30px; width: 100px; justify-content: flex-start; text-align: left; align-items: center; display: flex;"
                >
                   
                </div>
                <div
                  class="th"
                  colspan="1"
                  role="columnheader"
                  style="box-sizing: border-box; flex: 100 0 auto; min-width: 30px; width: 100px; justify-content: flex-start; text-align: left; align-items: center; display: flex;"
                >
                   
                </div>
                <div
                  class="th"
                  colspan="1"
                  role="columnheader"
<<<<<<< HEAD
                  style="box-sizing: border-box; flex: 100 0 auto; min-width: 30px; width: 100px; justify-content: flex-start; text-align: left; align-items: center; display: flex;"
=======
                  style="box-sizing: border-box; flex: 140 0 auto; min-width: 30px; width: 140px; justify-content: flex-start; text-align: left; align-items: center; display: flex;"
>>>>>>> 7bf6a39e
                >
                   
                </div>
                <div
                  class="th"
                  colspan="1"
                  role="columnheader"
<<<<<<< HEAD
                  style="box-sizing: border-box; flex: 140 0 auto; min-width: 30px; width: 140px; justify-content: flex-start; text-align: left; align-items: center; display: flex;"
=======
                  style="box-sizing: border-box; flex: 100 0 auto; min-width: 30px; width: 100px; justify-content: flex-start; text-align: left; align-items: center; display: flex;"
>>>>>>> 7bf6a39e
                >
                   
                </div>
                <div
                  class="th"
                  colspan="1"
                  role="columnheader"
                  style="box-sizing: border-box; flex: 100 0 auto; min-width: 30px; width: 100px; justify-content: flex-start; text-align: left; align-items: center; display: flex;"
                >
                   
                </div>
                <div
                  class="th"
                  colspan="1"
                  role="columnheader"
<<<<<<< HEAD
                  style="box-sizing: border-box; flex: 100 0 auto; min-width: 30px; width: 100px; justify-content: flex-start; text-align: left; align-items: center; display: flex;"
=======
                  style="box-sizing: border-box; flex: 145 0 auto; min-width: 145px; width: 145px; justify-content: flex-start; text-align: left; align-items: center; display: flex;"
>>>>>>> 7bf6a39e
                >
                   
                </div>
                <div
                  class="th"
                  colspan="1"
                  role="columnheader"
                  style="box-sizing: border-box; flex: 145 0 auto; min-width: 145px; width: 145px; justify-content: flex-start; text-align: left; align-items: center; display: flex;"
                >
                   
                </div>
                <div
                  class="th"
                  colspan="1"
                  role="columnheader"
                  style="box-sizing: border-box; flex: 145 0 auto; min-width: 145px; width: 145px; justify-content: flex-start; text-align: left; align-items: center; display: flex;"
                >
                   
                </div>
                <div
                  class="th"
                  colspan="1"
                  role="columnheader"
<<<<<<< HEAD
                  style="box-sizing: border-box; flex: 145 0 auto; min-width: 145px; width: 145px; justify-content: flex-start; text-align: left; align-items: center; display: flex;"
                >
                   
                </div>
                <div
                  class="th"
                  colspan="1"
                  role="columnheader"
=======
>>>>>>> 7bf6a39e
                  style="box-sizing: border-box; flex: 60 0 auto; min-width: 30px; width: 60px; justify-content: flex-start; text-align: left; align-items: center; display: flex;"
                >
                   
                </div>
              </div>
            </div>
          </div>
          <div
            class="table-toolbar"
          />
        </div>
      </div>
    </div>
    <h3>
      Enhanced Referral Process Exemption
    </h3>
    <p>
      <i>
        The agency has requested exemption with the below rationale:
      </i>
    </p>
    <div
      class="ProjectExemptionRequestRationale form-row"
    >
      <div
        class="col-md-10 form-group"
      >
        <label
          class="form-label"
          for="input-exemptionRationale"
        >
          Rationale
        </label>
        <textarea
          class="col-md-5 form-control"
          id="input-exemptionRationale"
          name="exemptionRationale"
          readonly=""
        >
          rationale
        </textarea>
<<<<<<< HEAD
=======
      </div>
    </div>
    <div
      class="form-row"
    >
      <label
        class="form-label col-form-label col-md-2"
      >
        ADM Approved Exemption On
      </label>
      <div
        class="required col-md-2 form-group"
      >
        <div
          class="react-datepicker-wrapper"
        >
          <div
            class="react-datepicker__input-container"
          >
            <input
              autocomplete="off"
              class="form-control date-picker"
              id="datepicker-exemptionApprovedOn"
              name="exemptionApprovedOn"
              placeholder="--/--/----"
              required=""
              type="text"
              value=""
            />
          </div>
        </div>
>>>>>>> 7bf6a39e
      </div>
    </div>
    <h3>
      Documentation
    </h3>
    <div
<<<<<<< HEAD
      class="tasksForm reviewRequired form-row"
    >
      <div
=======
      class="ProjectNotes form-row"
    >
      <div
        class="col-md-10 form-group col"
      >
        <label
          class="form-label"
          for="input-notes[21].note"
        >
          Note
        </label>
        <textarea
          class="col-md-auto form-control"
          id="input-notes[21].note"
          name="notes[21].note"
        />
      </div>
    </div>
    <div
      class="tasksForm reviewRequired form-row"
    >
      <div
>>>>>>> 7bf6a39e
        class="required form-group"
      >
        <div
          class="check-field"
        >
          <div
            class="form-check"
          >
            <input
              checked=""
              class="form-check-input position-static"
              disabled=""
              id="input-tasks.1.isCompleted"
              name="tasks.1.isCompleted"
              required=""
              type="checkbox"
              value="true"
            />
          </div>
          <label
            class="form-label"
            for="input-tasks.1.isCompleted"
          >
            two
          </label>
        </div>
      </div>
    </div>
    <div
<<<<<<< HEAD
      class="reviewRequired container-fluid"
    >
      <div
        class="row"
=======
      class="reviewRequired row"
    >
      <div
        class="col"
>>>>>>> 7bf6a39e
      >
        <h3>
          Appraisal
          <svg
            class="tooltip-icon"
            fill="currentColor"
            height="1em"
            stroke="currentColor"
            stroke-width="0"
            viewBox="0 0 512 512"
            width="1em"
            xmlns="http://www.w3.org/2000/svg"
          >
            <path
              d="M256 8C119.043 8 8 119.083 8 256c0 136.997 111.043 248 248 248s248-111.003 248-248C504 119.083 392.957 8 256 8zm0 110c23.196 0 42 18.804 42 42s-18.804 42-42 42-42-18.804-42-42 18.804-42 42-42zm56 254c0 6.627-5.373 12-12 12h-88c-6.627 0-12-5.373-12-12v-24c0-6.627 5.373-12 12-12h12v-64h-12c-6.627 0-12-5.373-12-12v-24c0-6.627 5.373-12 12-12h64c6.627 0 12 5.373 12 12v100h12c6.627 0 12 5.373 12 12v24z"
            />
          </svg>
        </h3>
        <div
<<<<<<< HEAD
          class="col"
        >
          <h3>
            Appraisal
            <svg
              class="tooltip-icon"
              fill="currentColor"
              height="1em"
              stroke="currentColor"
              stroke-width="0"
              viewBox="0 0 512 512"
              width="1em"
              xmlns="http://www.w3.org/2000/svg"
            >
              <path
                d="M256 8C119.043 8 8 119.083 8 256c0 136.997 111.043 248 248 248s248-111.003 248-248C504 119.083 392.957 8 256 8zm0 110c23.196 0 42 18.804 42 42s-18.804 42-42 42-42-18.804-42-42 18.804-42 42-42zm56 254c0 6.627-5.373 12-12 12h-88c-6.627 0-12-5.373-12-12v-24c0-6.627 5.373-12 12-12h12v-64h-12c-6.627 0-12-5.373-12-12v-24c0-6.627 5.373-12 12-12h64c6.627 0 12 5.373 12 12v100h12c6.627 0 12 5.373 12 12v24z"
              />
            </svg>
          </h3>
          <div
            class="ProjectNotes form-row"
          >
            <div
              class="col-md-12 reviewRequired form-group"
            >
              <label
                class="form-label"
                for="input-appraisedNote"
              >
                Appraised Notes
              </label>
              <textarea
                class="col-md-5 form-control"
                id="input-appraisedNote"
                name="appraisedNote"
              />
            </div>
=======
          class="ProjectNotes form-row"
        >
          <div
            class="col-md-12 reviewRequired form-group col"
          >
            <label
              class="form-label"
              for="input-appraisedNote"
            >
              Note
            </label>
            <textarea
              class="col-md-auto form-control"
              id="input-appraisedNote"
              name="appraisedNote"
            />
>>>>>>> 7bf6a39e
          </div>
        </div>
      </div>
    </div>
    <div
<<<<<<< HEAD
      class="reviewRequired container-fluid"
    >
      <h3>
        First Nations Consultation
        <svg
          class="tooltip-icon"
          fill="currentColor"
          height="1em"
          stroke="currentColor"
          stroke-width="0"
          viewBox="0 0 512 512"
          width="1em"
          xmlns="http://www.w3.org/2000/svg"
        >
          <path
            d="M256 8C119.043 8 8 119.083 8 256c0 136.997 111.043 248 248 248s248-111.003 248-248C504 119.083 392.957 8 256 8zm0 110c23.196 0 42 18.804 42 42s-18.804 42-42 42-42-18.804-42-42 18.804-42 42-42zm56 254c0 6.627-5.373 12-12 12h-88c-6.627 0-12-5.373-12-12v-24c0-6.627 5.373-12 12-12h12v-64h-12c-6.627 0-12-5.373-12-12v-24c0-6.627 5.373-12 12-12h64c6.627 0 12 5.373 12 12v100h12c6.627 0 12 5.373 12 12v24z"
          />
        </svg>
      </h3>
=======
      class="reviewRequired row"
    >
      <div
        class="col"
      >
        <h3>
          First Nations Consultation
          <svg
            class="tooltip-icon"
            fill="currentColor"
            height="1em"
            stroke="currentColor"
            stroke-width="0"
            viewBox="0 0 512 512"
            width="1em"
            xmlns="http://www.w3.org/2000/svg"
          >
            <path
              d="M256 8C119.043 8 8 119.083 8 256c0 136.997 111.043 248 248 248s248-111.003 248-248C504 119.083 392.957 8 256 8zm0 110c23.196 0 42 18.804 42 42s-18.804 42-42 42-42-18.804-42-42 18.804-42 42-42zm56 254c0 6.627-5.373 12-12 12h-88c-6.627 0-12-5.373-12-12v-24c0-6.627 5.373-12 12-12h12v-64h-12c-6.627 0-12-5.373-12-12v-24c0-6.627 5.373-12 12-12h64c6.627 0 12 5.373 12 12v100h12c6.627 0 12 5.373 12 12v24z"
            />
          </svg>
        </h3>
      </div>
>>>>>>> 7bf6a39e
    </div>
    <h3>
      Approval
    </h3>
    <div
      class="form-row"
    >
      <div
        class="required form-group"
      >
        <div
          class="check-field"
        >
          <div
            class="form-check"
          >
            <input
              checked=""
              class="form-check-input position-static"
              disabled=""
              id="input-confirmation"
              name="confirmation"
              required=""
              type="checkbox"
              value="true"
            />
          </div>
          <label
            class="form-label"
            for="input-confirmation"
          >
            I, Pims User, confirm by checking this box that I have received the approval 
  to request the property be submitted to the Enhanced Referral Program and marketed internally to other Ministry 
  and Broader Public Sector Agencies for 90 days before listing the property to be sold on the public commercial real estate market
          </label>
        </div>
      </div>
    </div>
    <div
      class="ProjectNotes form-row"
    >
      <div
<<<<<<< HEAD
        class="col-md-12 reviewRequired form-group"
=======
        class="col-md-12 reviewRequired form-group col"
>>>>>>> 7bf6a39e
      >
        <label
          class="form-label"
          for="input-note"
        >
          Notes
        </label>
        <textarea
          class="col-md-5 form-control"
          disabled=""
          id="input-note"
          name="note"
        >
          my notes
        </textarea>
      </div>
    </div>
    <div
      class="ProjectNotes form-row"
    >
      <div
<<<<<<< HEAD
        class="col-md-12 reviewRequired form-group"
=======
        class="col-md-12 reviewRequired form-group col"
>>>>>>> 7bf6a39e
      >
        <label
          class="form-label"
          for="input-publicNote"
        >
          Shared Notes
          <svg
            class="tooltip-icon"
            fill="currentColor"
            height="1em"
            stroke="currentColor"
            stroke-width="0"
            viewBox="0 0 512 512"
            width="1em"
            xmlns="http://www.w3.org/2000/svg"
          >
            <path
              d="M256 8C119.043 8 8 119.083 8 256c0 136.997 111.043 248 248 248s248-111.003 248-248C504 119.083 392.957 8 256 8zm0 110c23.196 0 42 18.804 42 42s-18.804 42-42 42-42-18.804-42-42 18.804-42 42-42zm56 254c0 6.627-5.373 12-12 12h-88c-6.627 0-12-5.373-12-12v-24c0-6.627 5.373-12 12-12h12v-64h-12c-6.627 0-12-5.373-12-12v-24c0-6.627 5.373-12 12-12h64c6.627 0 12 5.373 12 12v100h12c6.627 0 12 5.373 12 12v24z"
            />
          </svg>
        </label>
        <textarea
          class="col-md-5 form-control"
          disabled=""
          id="input-publicNote"
          name="publicNote"
        >
          public note
        </textarea>
      </div>
    </div>
    <div
      class="ProjectNotes form-row"
    >
      <div
<<<<<<< HEAD
        class="col-md-12 reviewRequired form-group"
=======
        class="col-md-12 reviewRequired form-group col"
>>>>>>> 7bf6a39e
      >
        <label
          class="form-label"
          for="input-privateNote"
        >
          Private Notes
          <svg
            class="tooltip-icon"
            fill="currentColor"
            height="1em"
            stroke="currentColor"
            stroke-width="0"
            viewBox="0 0 512 512"
            width="1em"
            xmlns="http://www.w3.org/2000/svg"
          >
            <path
              d="M256 8C119.043 8 8 119.083 8 256c0 136.997 111.043 248 248 248s248-111.003 248-248C504 119.083 392.957 8 256 8zm0 110c23.196 0 42 18.804 42 42s-18.804 42-42 42-42-18.804-42-42 18.804-42 42-42zm56 254c0 6.627-5.373 12-12 12h-88c-6.627 0-12-5.373-12-12v-24c0-6.627 5.373-12 12-12h12v-64h-12c-6.627 0-12-5.373-12-12v-24c0-6.627 5.373-12 12-12h64c6.627 0 12 5.373 12 12v100h12c6.627 0 12 5.373 12 12v24z"
            />
          </svg>
        </label>
        <textarea
          class="col-md-5 form-control"
          disabled=""
          id="input-privateNote"
          name="privateNote"
        >
          private note
        </textarea>
      </div>
    </div>
    <div
      style="text-align: right;"
    />
  </form>
</div>
`;<|MERGE_RESOLUTION|>--- conflicted
+++ resolved
@@ -90,11 +90,7 @@
             Description
           </label>
           <textarea
-<<<<<<< HEAD
-            class="col-md-5 form-control"
-=======
             class="col-md-auto form-control"
->>>>>>> 7bf6a39e
             disabled=""
             id="input-description"
             name="description"
@@ -114,17 +110,10 @@
         <label
           class="form-label col-form-label col-md-2"
         >
-<<<<<<< HEAD
-          Assign Tier 
-        </label>
-        <div
-          class="required col-md-2 form-group"
-=======
           Assign Tier
         </label>
         <div
           class="required col-md-1 form-group"
->>>>>>> 7bf6a39e
         >
           <select
             class="form-select form-control"
@@ -150,37 +139,6 @@
       </div>
       <div
         class="form-row"
-<<<<<<< HEAD
-      >
-        <small>
-          Tier 1: Properties with a net value of less than $1M.
-        </small>
-      </div>
-      <div
-        class="form-row"
-      >
-        <small>
-          Tier 2: Properties with a net value of $1M or more and less than $10M.
-        </small>
-      </div>
-      <div
-        class="form-row"
-      >
-        <small>
-          Tier 3: Properties are single parcels with a net value of $10M or more.
-        </small>
-      </div>
-      <div
-        class="form-row"
-      >
-        <small>
-          Tier 4: Properties are multiple parcels with a cumulative net value of $10M or more.
-        </small>
-      </div>
-      <div
-        class="form-row"
-=======
->>>>>>> 7bf6a39e
         style="align-items: unset;"
       >
         <h3
@@ -190,31 +148,17 @@
         </h3>
       </div>
       <div
-<<<<<<< HEAD
-        class="row"
-=======
         class="form-row"
->>>>>>> 7bf6a39e
       >
         <div
           class="col-md-4"
         >
           <div
-<<<<<<< HEAD
-            class="row"
-=======
             class="form-row"
->>>>>>> 7bf6a39e
           >
             <label
               class="form-label col-form-label col-md-4"
             >
-<<<<<<< HEAD
-              Net Book Value
-            </label>
-            <div
-              class="required form-group"
-=======
               Assessed Value
             </label>
             <div
@@ -244,17 +188,12 @@
             </label>
             <div
               class="required form-group col-md-6"
->>>>>>> 7bf6a39e
             >
               <div
                 class="input-tooltip-wrapper"
               >
                 <input
-<<<<<<< HEAD
-                  class="form-control"
-=======
                   class="form-control input-number"
->>>>>>> 7bf6a39e
                   disabled=""
                   name="netBook"
                   placeholder=""
@@ -269,21 +208,12 @@
           class="col-md-4"
         >
           <div
-<<<<<<< HEAD
-            class="row"
-=======
             class="form-row"
->>>>>>> 7bf6a39e
           >
             <label
               class="form-label col-form-label col-md-4"
             >
               Estimated Market Value
-<<<<<<< HEAD
-            </label>
-            <div
-              class="required form-group"
-=======
             </label>
             <div
               class="required form-group col-md-6"
@@ -312,21 +242,14 @@
             </label>
             <div
               class="form-group col-md-6"
->>>>>>> 7bf6a39e
             >
               <div
                 class="input-tooltip-wrapper"
               >
                 <input
-<<<<<<< HEAD
-                  class="form-control"
-                  disabled=""
-                  name="market"
-=======
                   class="form-control input-number"
                   disabled=""
                   name="appraised"
->>>>>>> 7bf6a39e
                   placeholder=""
                   value=""
                 />
@@ -338,40 +261,23 @@
           class="col-md-4"
         >
           <div
-<<<<<<< HEAD
-            class="row"
-=======
             class="form-row"
->>>>>>> 7bf6a39e
           >
             <label
               class="form-label col-form-label col-md-4"
             >
-<<<<<<< HEAD
-              Assessed Value
-            </label>
-            <div
-              class="required form-group"
-=======
               Estimated Sales Costs
             </label>
             <div
               class="form-group col-md-6"
->>>>>>> 7bf6a39e
             >
               <div
                 class="input-tooltip-wrapper"
               >
                 <input
-<<<<<<< HEAD
-                  class="form-control"
-                  disabled=""
-                  name="assessed"
-=======
                   class="form-control input-number"
                   disabled=""
                   name="salesCost"
->>>>>>> 7bf6a39e
                   placeholder=""
                   value=""
                 />
@@ -379,11 +285,7 @@
             </div>
           </div>
           <div
-<<<<<<< HEAD
-            class="row"
-=======
             class="form-row"
->>>>>>> 7bf6a39e
           >
             <label
               class="form-label col-form-label col-md-4"
@@ -391,25 +293,15 @@
               Estimated Program Recovery Fees
             </label>
             <div
-<<<<<<< HEAD
-              class="form-group"
-=======
               class="form-group col-md-6"
->>>>>>> 7bf6a39e
             >
               <div
                 class="input-tooltip-wrapper"
               >
                 <input
-<<<<<<< HEAD
-                  class="form-control"
-                  disabled=""
-                  name="appraised"
-=======
                   class="form-control input-number"
                   disabled=""
                   name="programCost"
->>>>>>> 7bf6a39e
                   placeholder=""
                   value=""
                 />
@@ -454,11 +346,14 @@
                 <div
                   class="th"
                   colspan="1"
-<<<<<<< HEAD
                   role="columnheader"
                   style="box-sizing: border-box; flex: 100 0 auto; min-width: 30px; width: 100px; justify-content: flex-start; text-align: left; align-items: center; display: flex;"
                 >
-                  Agency
+                  <div
+                    class="sortable-column"
+                  >
+                    Agency
+                  </div>
                 </div>
                 <div
                   class="th"
@@ -466,30 +361,46 @@
                   role="columnheader"
                   style="box-sizing: border-box; flex: 100 0 auto; min-width: 30px; width: 100px; justify-content: flex-start; text-align: left; align-items: center; display: flex;"
                 >
-                  Name
-=======
+                  <div
+                    class="sortable-column"
+                  >
+                    Name
+                  </div>
+                </div>
+                <div
+                  class="th"
+                  colspan="1"
                   role="columnheader"
                   style="box-sizing: border-box; flex: 100 0 auto; min-width: 30px; width: 100px; justify-content: flex-start; text-align: left; align-items: center; display: flex;"
                 >
                   <div
                     class="sortable-column"
                   >
-                    Agency
-                  </div>
->>>>>>> 7bf6a39e
+                    Civic Address
+                  </div>
+                </div>
+                <div
+                  class="th"
+                  colspan="1"
+                  role="columnheader"
+                  style="box-sizing: border-box; flex: 140 0 auto; min-width: 30px; width: 140px; justify-content: flex-start; text-align: left; align-items: center; display: flex;"
+                >
+                  <div
+                    class="sortable-column"
+                  >
+                    Classification
+                  </div>
                 </div>
                 <div
                   class="th"
                   colspan="1"
                   role="columnheader"
                   style="box-sizing: border-box; flex: 100 0 auto; min-width: 30px; width: 100px; justify-content: flex-start; text-align: left; align-items: center; display: flex;"
-<<<<<<< HEAD
-=======
                 >
                   <div
                     class="sortable-column"
                   >
-                    Name
+                    Current Zoning Code
                   </div>
                 </div>
                 <div
@@ -497,81 +408,36 @@
                   colspan="1"
                   role="columnheader"
                   style="box-sizing: border-box; flex: 100 0 auto; min-width: 30px; width: 100px; justify-content: flex-start; text-align: left; align-items: center; display: flex;"
->>>>>>> 7bf6a39e
                 >
                   <div
                     class="sortable-column"
                   >
-                    Civic Address
-                  </div>
-                </div>
-                <div
-                  class="th"
-                  colspan="1"
-                  role="columnheader"
-                  style="box-sizing: border-box; flex: 140 0 auto; min-width: 30px; width: 140px; justify-content: flex-start; text-align: left; align-items: center; display: flex;"
+                    Potential Zoning Code
+                  </div>
+                </div>
+                <div
+                  class="th"
+                  colspan="1"
+                  role="columnheader"
+                  style="box-sizing: border-box; flex: 145 0 auto; min-width: 145px; width: 145px; justify-content: flex-start; text-align: left; align-items: center; display: flex;"
                 >
                   <div
                     class="sortable-column"
                   >
-                    Classification
-                  </div>
-                </div>
-                <div
-                  class="th"
-                  colspan="1"
-                  role="columnheader"
-                  style="box-sizing: border-box; flex: 100 0 auto; min-width: 30px; width: 100px; justify-content: flex-start; text-align: left; align-items: center; display: flex;"
+                    Net Book Value
+                  </div>
+                </div>
+                <div
+                  class="th"
+                  colspan="1"
+                  role="columnheader"
+                  style="box-sizing: border-box; flex: 145 0 auto; min-width: 145px; width: 145px; justify-content: flex-start; text-align: left; align-items: center; display: flex;"
                 >
                   <div
                     class="sortable-column"
                   >
-                    Current Zoning Code
-                  </div>
-                </div>
-                <div
-                  class="th"
-                  colspan="1"
-                  role="columnheader"
-                  style="box-sizing: border-box; flex: 100 0 auto; min-width: 30px; width: 100px; justify-content: flex-start; text-align: left; align-items: center; display: flex;"
-                >
-                  <div
-                    class="sortable-column"
-                  >
-                    Potential Zoning Code
-                  </div>
-                </div>
-                <div
-                  class="th"
-                  colspan="1"
-                  role="columnheader"
-                  style="box-sizing: border-box; flex: 145 0 auto; min-width: 145px; width: 145px; justify-content: flex-start; text-align: left; align-items: center; display: flex;"
-                >
-<<<<<<< HEAD
-                  Net Book Value
-=======
-                  <div
-                    class="sortable-column"
-                  >
-                    Net Book Value
-                  </div>
->>>>>>> 7bf6a39e
-                </div>
-                <div
-                  class="th"
-                  colspan="1"
-                  role="columnheader"
-                  style="box-sizing: border-box; flex: 145 0 auto; min-width: 145px; width: 145px; justify-content: flex-start; text-align: left; align-items: center; display: flex;"
-                >
-<<<<<<< HEAD
-                  Market Value
-=======
-                  <div
-                    class="sortable-column"
-                  >
                     Market Value
                   </div>
->>>>>>> 7bf6a39e
                 </div>
                 <div
                   class="th"
@@ -706,8 +572,6 @@
                 <div
                   class="th"
                   colspan="1"
-<<<<<<< HEAD
-=======
                   role="columnheader"
                   style="box-sizing: border-box; flex: 100 0 auto; min-width: 30px; width: 100px; justify-content: flex-start; text-align: left; align-items: center; display: flex;"
                 >
@@ -716,7 +580,6 @@
                 <div
                   class="th"
                   colspan="1"
->>>>>>> 7bf6a39e
                   role="columnheader"
                   style="box-sizing: border-box; flex: 100 0 auto; min-width: 30px; width: 100px; justify-content: flex-start; text-align: left; align-items: center; display: flex;"
                 >
@@ -734,11 +597,15 @@
                   class="th"
                   colspan="1"
                   role="columnheader"
-<<<<<<< HEAD
+                  style="box-sizing: border-box; flex: 140 0 auto; min-width: 30px; width: 140px; justify-content: flex-start; text-align: left; align-items: center; display: flex;"
+                >
+                   
+                </div>
+                <div
+                  class="th"
+                  colspan="1"
+                  role="columnheader"
                   style="box-sizing: border-box; flex: 100 0 auto; min-width: 30px; width: 100px; justify-content: flex-start; text-align: left; align-items: center; display: flex;"
-=======
-                  style="box-sizing: border-box; flex: 140 0 auto; min-width: 30px; width: 140px; justify-content: flex-start; text-align: left; align-items: center; display: flex;"
->>>>>>> 7bf6a39e
                 >
                    
                 </div>
@@ -746,11 +613,7 @@
                   class="th"
                   colspan="1"
                   role="columnheader"
-<<<<<<< HEAD
-                  style="box-sizing: border-box; flex: 140 0 auto; min-width: 30px; width: 140px; justify-content: flex-start; text-align: left; align-items: center; display: flex;"
-=======
                   style="box-sizing: border-box; flex: 100 0 auto; min-width: 30px; width: 100px; justify-content: flex-start; text-align: left; align-items: center; display: flex;"
->>>>>>> 7bf6a39e
                 >
                    
                 </div>
@@ -758,7 +621,7 @@
                   class="th"
                   colspan="1"
                   role="columnheader"
-                  style="box-sizing: border-box; flex: 100 0 auto; min-width: 30px; width: 100px; justify-content: flex-start; text-align: left; align-items: center; display: flex;"
+                  style="box-sizing: border-box; flex: 145 0 auto; min-width: 145px; width: 145px; justify-content: flex-start; text-align: left; align-items: center; display: flex;"
                 >
                    
                 </div>
@@ -766,11 +629,7 @@
                   class="th"
                   colspan="1"
                   role="columnheader"
-<<<<<<< HEAD
-                  style="box-sizing: border-box; flex: 100 0 auto; min-width: 30px; width: 100px; justify-content: flex-start; text-align: left; align-items: center; display: flex;"
-=======
                   style="box-sizing: border-box; flex: 145 0 auto; min-width: 145px; width: 145px; justify-content: flex-start; text-align: left; align-items: center; display: flex;"
->>>>>>> 7bf6a39e
                 >
                    
                 </div>
@@ -786,25 +645,6 @@
                   class="th"
                   colspan="1"
                   role="columnheader"
-                  style="box-sizing: border-box; flex: 145 0 auto; min-width: 145px; width: 145px; justify-content: flex-start; text-align: left; align-items: center; display: flex;"
-                >
-                   
-                </div>
-                <div
-                  class="th"
-                  colspan="1"
-                  role="columnheader"
-<<<<<<< HEAD
-                  style="box-sizing: border-box; flex: 145 0 auto; min-width: 145px; width: 145px; justify-content: flex-start; text-align: left; align-items: center; display: flex;"
-                >
-                   
-                </div>
-                <div
-                  class="th"
-                  colspan="1"
-                  role="columnheader"
-=======
->>>>>>> 7bf6a39e
                   style="box-sizing: border-box; flex: 60 0 auto; min-width: 30px; width: 60px; justify-content: flex-start; text-align: left; align-items: center; display: flex;"
                 >
                    
@@ -846,8 +686,6 @@
         >
           rationale
         </textarea>
-<<<<<<< HEAD
-=======
       </div>
     </div>
     <div
@@ -879,18 +717,12 @@
             />
           </div>
         </div>
->>>>>>> 7bf6a39e
       </div>
     </div>
     <h3>
       Documentation
     </h3>
     <div
-<<<<<<< HEAD
-      class="tasksForm reviewRequired form-row"
-    >
-      <div
-=======
       class="ProjectNotes form-row"
     >
       <div
@@ -913,7 +745,6 @@
       class="tasksForm reviewRequired form-row"
     >
       <div
->>>>>>> 7bf6a39e
         class="required form-group"
       >
         <div
@@ -943,17 +774,10 @@
       </div>
     </div>
     <div
-<<<<<<< HEAD
-      class="reviewRequired container-fluid"
-    >
-      <div
-        class="row"
-=======
       class="reviewRequired row"
     >
       <div
         class="col"
->>>>>>> 7bf6a39e
       >
         <h3>
           Appraisal
@@ -973,45 +797,6 @@
           </svg>
         </h3>
         <div
-<<<<<<< HEAD
-          class="col"
-        >
-          <h3>
-            Appraisal
-            <svg
-              class="tooltip-icon"
-              fill="currentColor"
-              height="1em"
-              stroke="currentColor"
-              stroke-width="0"
-              viewBox="0 0 512 512"
-              width="1em"
-              xmlns="http://www.w3.org/2000/svg"
-            >
-              <path
-                d="M256 8C119.043 8 8 119.083 8 256c0 136.997 111.043 248 248 248s248-111.003 248-248C504 119.083 392.957 8 256 8zm0 110c23.196 0 42 18.804 42 42s-18.804 42-42 42-42-18.804-42-42 18.804-42 42-42zm56 254c0 6.627-5.373 12-12 12h-88c-6.627 0-12-5.373-12-12v-24c0-6.627 5.373-12 12-12h12v-64h-12c-6.627 0-12-5.373-12-12v-24c0-6.627 5.373-12 12-12h64c6.627 0 12 5.373 12 12v100h12c6.627 0 12 5.373 12 12v24z"
-              />
-            </svg>
-          </h3>
-          <div
-            class="ProjectNotes form-row"
-          >
-            <div
-              class="col-md-12 reviewRequired form-group"
-            >
-              <label
-                class="form-label"
-                for="input-appraisedNote"
-              >
-                Appraised Notes
-              </label>
-              <textarea
-                class="col-md-5 form-control"
-                id="input-appraisedNote"
-                name="appraisedNote"
-              />
-            </div>
-=======
           class="ProjectNotes form-row"
         >
           <div
@@ -1028,33 +813,11 @@
               id="input-appraisedNote"
               name="appraisedNote"
             />
->>>>>>> 7bf6a39e
-          </div>
-        </div>
-      </div>
-    </div>
-    <div
-<<<<<<< HEAD
-      class="reviewRequired container-fluid"
-    >
-      <h3>
-        First Nations Consultation
-        <svg
-          class="tooltip-icon"
-          fill="currentColor"
-          height="1em"
-          stroke="currentColor"
-          stroke-width="0"
-          viewBox="0 0 512 512"
-          width="1em"
-          xmlns="http://www.w3.org/2000/svg"
-        >
-          <path
-            d="M256 8C119.043 8 8 119.083 8 256c0 136.997 111.043 248 248 248s248-111.003 248-248C504 119.083 392.957 8 256 8zm0 110c23.196 0 42 18.804 42 42s-18.804 42-42 42-42-18.804-42-42 18.804-42 42-42zm56 254c0 6.627-5.373 12-12 12h-88c-6.627 0-12-5.373-12-12v-24c0-6.627 5.373-12 12-12h12v-64h-12c-6.627 0-12-5.373-12-12v-24c0-6.627 5.373-12 12-12h64c6.627 0 12 5.373 12 12v100h12c6.627 0 12 5.373 12 12v24z"
-          />
-        </svg>
-      </h3>
-=======
+          </div>
+        </div>
+      </div>
+    </div>
+    <div
       class="reviewRequired row"
     >
       <div
@@ -1078,7 +841,6 @@
           </svg>
         </h3>
       </div>
->>>>>>> 7bf6a39e
     </div>
     <h3>
       Approval
@@ -1121,11 +883,7 @@
       class="ProjectNotes form-row"
     >
       <div
-<<<<<<< HEAD
-        class="col-md-12 reviewRequired form-group"
-=======
         class="col-md-12 reviewRequired form-group col"
->>>>>>> 7bf6a39e
       >
         <label
           class="form-label"
@@ -1147,11 +905,7 @@
       class="ProjectNotes form-row"
     >
       <div
-<<<<<<< HEAD
-        class="col-md-12 reviewRequired form-group"
-=======
         class="col-md-12 reviewRequired form-group col"
->>>>>>> 7bf6a39e
       >
         <label
           class="form-label"
@@ -1187,11 +941,7 @@
       class="ProjectNotes form-row"
     >
       <div
-<<<<<<< HEAD
-        class="col-md-12 reviewRequired form-group"
-=======
         class="col-md-12 reviewRequired form-group col"
->>>>>>> 7bf6a39e
       >
         <label
           class="form-label"
