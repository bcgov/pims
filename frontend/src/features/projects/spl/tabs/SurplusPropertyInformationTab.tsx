--- conflicted
+++ resolved
@@ -41,19 +41,6 @@
         disabled={isReadOnly}
         tooltip="Notes for Reporting"
       />
-<<<<<<< HEAD
-      <ProjectNotes disabled={true} />
-      <ProjectNotes field="appraisedNote" label="Appraised Notes" disabled={isReadOnly} />
-      <PublicNotes disabled={isReadOnly} />
-      <PrivateNotes disabled={isReadOnly} />
-      <ProjectNotes
-        label="Reporting"
-        field="reportingNote"
-        disabled={isReadOnly}
-        tooltip="Notes for Reporting"
-      />
-=======
->>>>>>> 7bf6a39e
     </Container>
   );
 };
