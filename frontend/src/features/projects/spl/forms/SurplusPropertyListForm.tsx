--- conflicted
+++ resolved
@@ -9,21 +9,13 @@
   TasksForm,
   disposeWarning,
   dateEnteredMarket,
-<<<<<<< HEAD
-=======
   DisposalWorkflows,
->>>>>>> 7bf6a39e
 } from '../../common';
 import './SurplusPropertyListForm.scss';
 import _ from 'lodash';
 import GenericModal from 'components/common/GenericModal';
-<<<<<<< HEAD
-import { validateFormikWithCallback } from 'utils';
-import TooltipIcon from 'components/common/TooltipIcon';
-=======
 import TooltipIcon from 'components/common/TooltipIcon';
 import { SurplusPropertyListApprovalForm } from '..';
->>>>>>> 7bf6a39e
 
 interface ISurplusPropertyListFormProps {
   isReadOnly?: boolean;
@@ -237,21 +229,6 @@
       />
       <Form.Row>
         <Form.Label column md={3}>
-<<<<<<< HEAD
-          Contract in Place
-        </Form.Label>
-        <Check
-          required
-          type="radio"
-          field="isContractConditional"
-          radioLabelOne="Conditional"
-          radioLabelTwo="Unconditional"
-        />
-      </Form.Row>
-      <Form.Row>
-        <Form.Label column md={3}>
-=======
->>>>>>> 7bf6a39e
           Date of Accepted Offer
         </Form.Label>
         <FastDatePicker
@@ -286,55 +263,6 @@
           formikProps={formikProps}
         />
       </Form.Row>
-<<<<<<< HEAD
-      <TasksForm tasks={contractTasks} />
-      <ProjectNotes outerClassName="col-md-12" disabled={true} />
-      <ProjectNotes
-        outerClassName="col-md-12"
-        field="appraisedNote"
-        label="Appraised Notes"
-        disabled={isReadOnly}
-      />
-      <PublicNotes outerClassName="col-md-12" disabled={isReadOnly} />
-      <PrivateNotes outerClassName="col-md-12" disabled={isReadOnly} />
-      <Form.Row>
-        <Form.Label column md={3}>
-          Date Disposed Externally
-        </Form.Label>
-        <FastDatePicker
-          required
-          outerClassName="col-md-2"
-          formikProps={formikProps}
-          disabled={isReadOnly}
-          field="disposedOn"
-        />
-        <div className="col-md-6">
-          <Button
-            disabled={
-              isReadOnly ||
-              !formikProps.values.disposedOn ||
-              _.filter(contractTasks, { isCompleted: false, isOptional: false }).length !== 0 ||
-              formikProps.values.statusCode !== ReviewWorkflowStatus.ContractInPlace
-            }
-            onClick={() => validateFormikWithCallback(formikProps, () => setDispose(true))}
-          >
-            Change Status to Disposed Externally
-          </Button>
-          {dispose && (
-            <GenericModal
-              display={dispose}
-              cancelButtonText="Close"
-              okButtonText="Dispose Project"
-              handleOk={(e: any) => {
-                onClickDisposedExternally(e);
-                setDispose(false);
-              }}
-              handleCancel={() => {
-                setDispose(false);
-              }}
-              title="Really Dispose Project?"
-              message={disposeWarning}
-=======
       <TasksForm tasks={cipConditionalTasks} />
       <TasksForm tasks={cipUnconditionalTasks} />
 
@@ -353,7 +281,6 @@
               formikProps={formikProps}
               disabled={isReadOnly}
               field="disposedOn"
->>>>>>> 7bf6a39e
             />
           </Form.Row>
         </>
