--- conflicted
+++ resolved
@@ -163,11 +163,7 @@
                   Project Number
                 </label>
                 <div
-<<<<<<< HEAD
-                  class="col-md-8 form-group"
-=======
                   class="col-md-8 form-group col"
->>>>>>> 7bf6a39e
                 >
                   <input
                     class="form-control"
@@ -187,11 +183,7 @@
                   Agency
                 </label>
                 <div
-<<<<<<< HEAD
-                  class="col-md-8 form-group"
-=======
                   class="col-md-8 form-group col"
->>>>>>> 7bf6a39e
                 >
                   <input
                     class="form-control"
@@ -211,11 +203,7 @@
                   Sub Agency
                 </label>
                 <div
-<<<<<<< HEAD
-                  class="col-md-8 form-group"
-=======
                   class="col-md-8 form-group col"
->>>>>>> 7bf6a39e
                 >
                   <input
                     class="form-control"
@@ -239,11 +227,7 @@
                   Project Manager(s)
                 </label>
                 <div
-<<<<<<< HEAD
-                  class="col-md-8 form-group"
-=======
                   class="col-md-8 form-group col"
->>>>>>> 7bf6a39e
                 >
                   <input
                     class="form-control"
@@ -273,11 +257,7 @@
                   Name of Purchaser
                 </label>
                 <div
-<<<<<<< HEAD
-                  class="col-md-8 form-group"
-=======
                   class="col-md-8 form-group col"
->>>>>>> 7bf6a39e
                 >
                   <input
                     class="form-control"
@@ -297,11 +277,7 @@
                   Real Estate Agent
                 </label>
                 <div
-<<<<<<< HEAD
-                  class="col-md-8 form-group"
-=======
                   class="col-md-8 form-group col"
->>>>>>> 7bf6a39e
                 >
                   <input
                     class="form-control"
@@ -324,11 +300,7 @@
                   Real Estate Agent Rate
                 </label>
                 <div
-<<<<<<< HEAD
-                  class="col-md-8 form-group"
-=======
                   class="col-md-8 form-group col"
->>>>>>> 7bf6a39e
                 >
                   <input
                     class="form-control"
@@ -347,21 +319,13 @@
                   Real Estate Commission Paid
                 </label>
                 <div
-<<<<<<< HEAD
-                  class="col-md-8 form-group"
-=======
                   class="col-md-8 form-group col"
->>>>>>> 7bf6a39e
                 >
                   <div
                     class="input-tooltip-wrapper"
                   >
                     <input
-<<<<<<< HEAD
-                      class="form-control"
-=======
                       class="form-control input-number"
->>>>>>> 7bf6a39e
                       name="realtorCommission"
                       placeholder=""
                       value=""
@@ -399,11 +363,7 @@
                     >
                       <input
                         autocomplete="off"
-<<<<<<< HEAD
-                        class="form-control date-picker"
-=======
                         class="form-control date-picker is-valid "
->>>>>>> 7bf6a39e
                         id="datepicker-disposedOn"
                         name="disposedOn"
                         placeholder="--/--/----"
@@ -476,11 +436,7 @@
                   Best Information of Future Planned Use
                 </label>
                 <div
-<<<<<<< HEAD
-                  class="col-md-8 form-group"
-=======
                   class="col-md-8 form-group col"
->>>>>>> 7bf6a39e
                 >
                   <input
                     class="form-control"
@@ -499,17 +455,10 @@
             class="form-row"
           >
             <div
-<<<<<<< HEAD
-              class="PropertyListView container-fluid"
-            >
-              <div
-                class="ScrollContainer"
-=======
               class="col"
             >
               <div
                 class="form-row"
->>>>>>> 7bf6a39e
               >
                 <label
                   class="form-label col-form-label col-md-6"
@@ -517,111 +466,6 @@
                   Sale Price
                 </label>
                 <div
-<<<<<<< HEAD
-                  class="table"
-                  role="table"
-                >
-                  <div
-                    class="thead thead-light"
-                  >
-                    <div
-                      class="tr"
-                      role="row"
-                      style="display: flex; flex: 1 0 auto; min-width: 845px;"
-                    >
-                      <div
-                        class="th"
-                        colspan="1"
-                        role="columnheader"
-                        style="box-sizing: border-box; flex: 100 0 auto; min-width: 30px; width: 100px; justify-content: flex-start; text-align: left; align-items: center; display: flex;"
-                      >
-                        Property Name
-                      </div>
-                      <div
-                        class="th"
-                        colspan="1"
-                        role="columnheader"
-                        style="box-sizing: border-box; flex: 100 0 auto; min-width: 30px; width: 100px; justify-content: flex-start; text-align: left; align-items: center; display: flex;"
-                      >
-                        Street Address
-                      </div>
-                      <div
-                        class="th"
-                        colspan="1"
-                        role="columnheader"
-                        style="box-sizing: border-box; flex: 100 0 auto; min-width: 30px; width: 100px; justify-content: flex-start; text-align: left; align-items: center; display: flex;"
-                      >
-                        Location
-                      </div>
-                      <div
-                        class="th"
-                        colspan="1"
-                        role="columnheader"
-                        style="box-sizing: border-box; flex: 60 0 auto; min-width: 30px; width: 60px; justify-content: flex-start; text-align: left; align-items: center; display: flex;"
-                      >
-                        Type
-                      </div>
-                      <div
-                        class="th"
-                        colspan="1"
-                        role="columnheader"
-                        style="box-sizing: border-box; flex: 145 0 auto; min-width: 145px; width: 145px; justify-content: flex-start; text-align: left; align-items: center; display: flex;"
-                      >
-                        Appraised Value
-                      </div>
-                      <div
-                        class="th"
-                        colspan="1"
-                        role="columnheader"
-                        style="box-sizing: border-box; flex: 145 0 auto; min-width: 145px; width: 145px; justify-content: flex-start; text-align: left; align-items: center; display: flex;"
-                      >
-                        Appraised Date
-                      </div>
-                      <div
-                        class="th"
-                        colspan="1"
-                        role="columnheader"
-                        style="box-sizing: border-box; flex: 145 0 auto; min-width: 145px; width: 145px; justify-content: flex-start; text-align: left; align-items: center; display: flex;"
-                      >
-                        Appraisal Firm
-                      </div>
-                      <div
-                        class="th"
-                        colspan="1"
-                        role="columnheader"
-                        style="box-sizing: border-box; flex: 145 0 auto; min-width: 145px; width: 145px; justify-content: flex-start; text-align: left; align-items: center; display: flex;"
-                      >
-                        Assessed Value
-                      </div>
-                      <div
-                        class="th"
-                        colspan="1"
-                        role="columnheader"
-                        style="box-sizing: border-box; flex: 145 0 auto; min-width: 145px; width: 145px; justify-content: flex-start; text-align: left; align-items: center; display: flex;"
-                      >
-                        Assessed Date
-                      </div>
-                    </div>
-                  </div>
-                  <div
-                    class="no-rows-message"
-                  >
-                    No rows to display
-                  </div>
-                </div>
-              </div>
-            </div>
-          </div>
-          <h3>
-            Financial Summary
-          </h3>
-          <div
-            class="form-row"
-          >
-            <div
-              class="col-md-6"
-            >
-=======
                   class="form-group col-md-6"
                 >
                   <div
@@ -636,37 +480,23 @@
                   </div>
                 </div>
               </div>
->>>>>>> 7bf6a39e
-              <div
-                class="form-row"
-              >
-                <label
-<<<<<<< HEAD
-                  class="form-label col-form-label col-md-4"
-=======
+              <div
+                class="form-row"
+              >
+                <label
                   class="form-label col-form-label col-md-6"
->>>>>>> 7bf6a39e
                 >
                   Interest Component
                 </label>
                 <div
-<<<<<<< HEAD
-                  class="col-md-8 form-group"
-=======
                   class="form-group col-md-6"
->>>>>>> 7bf6a39e
                 >
                   <div
                     class="input-tooltip-wrapper"
                   >
                     <input
-<<<<<<< HEAD
-                      class="form-control"
-                      name="market"
-=======
                       class="form-control input-number"
                       name="interestComponent"
->>>>>>> 7bf6a39e
                       placeholder=""
                       value=""
                     />
@@ -677,30 +507,18 @@
                 class="form-row"
               >
                 <label
-<<<<<<< HEAD
-                  class="form-label col-form-label col-md-4"
-=======
                   class="form-label col-form-label col-md-6"
->>>>>>> 7bf6a39e
                 >
                   Cost of Sale
                 </label>
                 <div
-<<<<<<< HEAD
-                  class="col-md-8 form-group"
-=======
                   class="form-group col-md-6"
->>>>>>> 7bf6a39e
                 >
                   <div
                     class="input-tooltip-wrapper"
                   >
                     <input
-<<<<<<< HEAD
-                      class="form-control"
-=======
                       class="form-control input-number"
->>>>>>> 7bf6a39e
                       name="salesCost"
                       placeholder=""
                       value=""
@@ -712,30 +530,18 @@
                 class="form-row"
               >
                 <label
-<<<<<<< HEAD
-                  class="form-label col-form-label col-md-4"
-=======
                   class="form-label col-form-label col-md-6"
->>>>>>> 7bf6a39e
                 >
                   Net Book Value
                 </label>
                 <div
-<<<<<<< HEAD
-                  class="col-md-8 form-group"
-=======
                   class="form-group col-md-6"
->>>>>>> 7bf6a39e
                 >
                   <div
                     class="input-tooltip-wrapper"
                   >
                     <input
-<<<<<<< HEAD
-                      class="form-control"
-=======
                       class="form-control input-number"
->>>>>>> 7bf6a39e
                       name="netBook"
                       placeholder=""
                       value=""
@@ -745,37 +551,22 @@
               </div>
               <div
                 class="form-row"
-<<<<<<< HEAD
-              >
-                <label
-                  class="form-label col-form-label col-md-4"
-=======
                 style="border-top: 1px solid grey;"
               >
                 <label
                   class="form-label col-form-label col-md-6"
->>>>>>> 7bf6a39e
                 >
                   Gain before SPL Cost
                 </label>
                 <div
-<<<<<<< HEAD
-                  class="col-md-8 form-group"
-=======
                   class="form-group col-md-6"
->>>>>>> 7bf6a39e
                 >
                   <div
                     class="input-tooltip-wrapper"
                   >
                     <input
-<<<<<<< HEAD
-                      class="form-control"
-                      name="gainBeforeSpp"
-=======
                       class="form-control input-number"
                       name="gainBeforeSpl"
->>>>>>> 7bf6a39e
                       placeholder=""
                       value="NaN"
                     />
@@ -786,36 +577,11 @@
                 class="form-row"
               >
                 <label
-<<<<<<< HEAD
-                  class="form-label col-form-label col-md-4"
-=======
                   class="form-label col-form-label col-md-6"
->>>>>>> 7bf6a39e
                 >
                   SPL Cost
                 </label>
                 <div
-<<<<<<< HEAD
-                  class="col-md-8 form-group"
-                >
-                  <input
-                    class="form-control"
-                    id="input-remediation"
-                    name="remediation"
-                    value=""
-                  />
-                </div>
-              </div>
-            </div>
-            <div
-              class="col-md-6"
-            >
-              <div
-                class="form-row"
-              >
-                <label
-                  class="form-label col-form-label col-md-4"
-=======
                   class="form-group col-md-6"
                 >
                   <div
@@ -836,28 +602,18 @@
               >
                 <label
                   class="form-label col-form-label col-md-6"
->>>>>>> 7bf6a39e
                 >
                   Gain after SPL Cost
                 </label>
                 <div
-<<<<<<< HEAD
-                  class="col-md-8 form-group"
-=======
                   class="form-group col-md-6"
->>>>>>> 7bf6a39e
                 >
                   <div
                     class="input-tooltip-wrapper"
                   >
                     <input
-<<<<<<< HEAD
-                      class="form-control"
-                      name="programCost"
-=======
                       class="form-control input-number"
                       name="netProceeds"
->>>>>>> 7bf6a39e
                       placeholder=""
                       value="NaN"
                     />
@@ -874,23 +630,6 @@
               class="col"
             >
               <div
-<<<<<<< HEAD
-                class="form-row"
-              >
-                <label
-                  class="form-label col-form-label col-md-4"
-                >
-                  SPP Cost Calculation Notes
-                </label>
-                <div
-                  class="col-md-8 form-group"
-                >
-                  <input
-                    class="form-control"
-                    id="input-notes[12].note"
-                    name="notes[12].note"
-                    value="sppcost"
-=======
                 class="ProjectNotes form-row"
               >
                 <div
@@ -906,52 +645,10 @@
                     class="col-md-10 form-control"
                     id="input-notes[19].note"
                     name="notes[19].note"
->>>>>>> 7bf6a39e
                   />
                 </div>
               </div>
               <div
-<<<<<<< HEAD
-                class="form-row"
-              >
-                <label
-                  class="form-label col-form-label col-md-4"
-                >
-                  Gain after SPP Cost
-                </label>
-                <div
-                  class="col-md-8 form-group"
-                >
-                  <div
-                    class="input-tooltip-wrapper"
-                  >
-                    <input
-                      class="form-control"
-                      name="gainAfterSpp"
-                      placeholder=""
-                      value=""
-                    />
-                  </div>
-                </div>
-              </div>
-              <div
-                class="form-row"
-              >
-                <label
-                  class="form-label col-form-label col-md-4"
-                >
-                  Gain after SPP Cost Calculation Notes
-                </label>
-                <div
-                  class="col-md-8 form-group"
-                >
-                  <input
-                    class="form-control"
-                    id="input-notes[13].note"
-                    name="notes[13].note"
-                    value="sppgain"
-                  />
-=======
                 class="ProjectNotes form-row"
               >
                 <div
@@ -991,7 +688,6 @@
                   >
                     sppgain
                   </textarea>
->>>>>>> 7bf6a39e
                 </div>
               </div>
             </div>
@@ -1006,17 +702,10 @@
               class="col"
             >
               <div
-<<<<<<< HEAD
-                class="form-row"
-              >
-                <label
-                  class="form-label col-form-label col-md-4"
-=======
                 class="ProjectNotes form-row"
               >
                 <div
                   class="col form-group col"
->>>>>>> 7bf6a39e
                 >
                   <label
                     class="form-label"
@@ -1044,43 +733,6 @@
                 class="ProjectNotes form-row"
               >
                 <div
-<<<<<<< HEAD
-                  class="col-md-8 form-group"
-                >
-                  <div
-                    class="input-tooltip-wrapper"
-                  >
-                    <input
-                      class="form-control"
-                      name="interestComponent"
-                      placeholder=""
-                      value=""
-                    />
-                  </div>
-                </div>
-              </div>
-              <div
-                class="form-row"
-              >
-                <label
-                  class="form-label col-form-label col-md-4"
-                >
-                  Net Proceeds
-                </label>
-                <div
-                  class="col-md-8 form-group"
-                >
-                  <div
-                    class="input-tooltip-wrapper"
-                  >
-                    <input
-                      class="form-control"
-                      name="netProceeds"
-                      placeholder=""
-                      value=""
-                    />
-                  </div>
-=======
                   class="col form-group col"
                 >
                   <label
@@ -1096,53 +748,11 @@
                   >
                     closeout
                   </textarea>
->>>>>>> 7bf6a39e
-                </div>
-              </div>
-            </div>
-          </div>
-          <div
-<<<<<<< HEAD
-            class="ProjectNotes form-row"
-          >
-            <div
-              class="col-md-12 form-group"
-            >
-              <label
-                class="form-label"
-                for="input-notes[10].note"
-              >
-                Loan Terms
-              </label>
-              <textarea
-                class="col-md-5 form-control"
-                id="input-notes[10].note"
-                name="notes[10].note"
-              >
-                loanterms
-              </textarea>
-            </div>
-          </div>
-          <div
-            class="ProjectNotes form-row"
-          >
-            <div
-              class="col-md-12 form-group"
-            >
-              <label
-                class="form-label"
-                for="input-notes[15].note"
-              >
-                Notes
-              </label>
-              <textarea
-                class="col-md-5 form-control"
-                id="input-notes[15].note"
-                name="notes[15].note"
-              >
-                closeout
-              </textarea>
-=======
+                </div>
+              </div>
+            </div>
+          </div>
+          <div
             class="form-row"
           >
             <div
@@ -1211,7 +821,6 @@
                   </textarea>
                 </div>
               </div>
->>>>>>> 7bf6a39e
             </div>
           </div>
           <h3>
@@ -1226,21 +835,13 @@
               OCG Gain / Loss
             </label>
             <div
-<<<<<<< HEAD
-              class="col-md-4 form-group"
-=======
               class="col-md-4 form-group col"
->>>>>>> 7bf6a39e
             >
               <div
                 class="input-tooltip-wrapper"
               >
                 <input
-<<<<<<< HEAD
-                  class="form-control"
-=======
                   class="form-control input-number"
->>>>>>> 7bf6a39e
                   name="ocgFinancialStatement"
                   placeholder=""
                   value=""
@@ -1248,65 +849,6 @@
               </div>
             </div>
           </div>
-<<<<<<< HEAD
-          <div
-            class="ProjectNotes form-row"
-          >
-            <div
-              class="col-md-12 form-group"
-            >
-              <label
-                class="form-label"
-                for="input-notes[14].note"
-              >
-                Sales History Notes
-              </label>
-              <textarea
-                class="col-md-5 form-control"
-                id="input-notes[14].note"
-                name="notes[14].note"
-              >
-                saleshistory
-              </textarea>
-            </div>
-          </div>
-          <div
-            class="ProjectNotes form-row"
-          >
-            <div
-              class="col-md-12 form-group"
-            >
-              <label
-                class="form-label"
-                for="input-notes[16].note"
-              >
-                Project Comments
-                <svg
-                  class="tooltip-icon"
-                  fill="currentColor"
-                  height="1em"
-                  stroke="currentColor"
-                  stroke-width="0"
-                  viewBox="0 0 512 512"
-                  width="1em"
-                  xmlns="http://www.w3.org/2000/svg"
-                >
-                  <path
-                    d="M256 8C119.043 8 8 119.083 8 256c0 136.997 111.043 248 248 248s248-111.003 248-248C504 119.083 392.957 8 256 8zm0 110c23.196 0 42 18.804 42 42s-18.804 42-42 42-42-18.804-42-42 18.804-42 42-42zm56 254c0 6.627-5.373 12-12 12h-88c-6.627 0-12-5.373-12-12v-24c0-6.627 5.373-12 12-12h12v-64h-12c-6.627 0-12-5.373-12-12v-24c0-6.627 5.373-12 12-12h64c6.627 0 12 5.373 12 12v100h12c6.627 0 12 5.373 12 12v24z"
-                  />
-                </svg>
-              </label>
-              <textarea
-                class="col-md-5 form-control"
-                id="input-notes[16].note"
-                name="notes[16].note"
-              >
-                comments
-              </textarea>
-            </div>
-          </div>
-=======
->>>>>>> 7bf6a39e
           <h3>
             Signed by Chief Financial Officer
           </h3>
@@ -1325,11 +867,7 @@
                   Preliminary Form Signed By
                 </label>
                 <div
-<<<<<<< HEAD
-                  class="col-md-8 form-group"
-=======
                   class="col-md-8 form-group col"
->>>>>>> 7bf6a39e
                 >
                   <input
                     class="form-control"
@@ -1348,11 +886,7 @@
                   Final Form Signed by
                 </label>
                 <div
-<<<<<<< HEAD
-                  class="col-md-8 form-group"
-=======
                   class="col-md-8 form-group col"
->>>>>>> 7bf6a39e
                 >
                   <input
                     class="form-control"
@@ -1446,21 +980,13 @@
                   Adjustment to Prior Year Sale Amount
                 </label>
                 <div
-<<<<<<< HEAD
-                  class="col-md-8 form-group"
-=======
                   class="col-md-8 form-group col"
->>>>>>> 7bf6a39e
                 >
                   <div
                     class="input-tooltip-wrapper"
                   >
                     <input
-<<<<<<< HEAD
-                      class="form-control"
-=======
                       class="form-control input-number"
->>>>>>> 7bf6a39e
                       name="priorYearAdjustmentAmount"
                       placeholder=""
                       value=""
@@ -1511,11 +1037,7 @@
             class="ProjectNotes form-row"
           >
             <div
-<<<<<<< HEAD
-              class="col-md-12 form-group"
-=======
               class="col-md-12 form-group col"
->>>>>>> 7bf6a39e
             >
               <label
                 class="form-label"
@@ -1524,11 +1046,7 @@
                 Adjustment to Prior Year Sale Notes
               </label>
               <textarea
-<<<<<<< HEAD
-                class="col-md-5 form-control"
-=======
                 class="col-md-auto form-control"
->>>>>>> 7bf6a39e
                 id="input-notes[11].note"
                 name="notes[11].note"
               >
@@ -1718,8 +1236,6 @@
           >
             <label
               class="form-label col-form-label col-md-3"
-<<<<<<< HEAD
-=======
             >
               Change the Status
             </label>
@@ -1835,7 +1351,6 @@
           >
             <label
               class="form-label col-form-label col-md-3"
->>>>>>> 7bf6a39e
             >
               Date Entered Market
               <svg
@@ -1854,11 +1369,7 @@
               </svg>
             </label>
             <div
-<<<<<<< HEAD
-              class="required col-md-2 form-group"
-=======
               class="col-md-2 form-group"
->>>>>>> 7bf6a39e
             >
               <div
                 class="react-datepicker-wrapper"
@@ -1873,35 +1384,12 @@
                     id="datepicker-marketedOn"
                     name="marketedOn"
                     placeholder="--/--/----"
-<<<<<<< HEAD
-                    required=""
-=======
->>>>>>> 7bf6a39e
                     type="text"
                     value="01/01/2020"
                   />
                 </div>
               </div>
             </div>
-<<<<<<< HEAD
-            <div
-              class="col-md-7"
-            >
-              <button
-                class="btn btn-primary"
-                disabled=""
-                type="button"
-              >
-                Change Status to Marketing
-              </button>
-            </div>
-          </div>
-          <div
-            class="ProjectNotes form-row"
-          >
-            <div
-              class="col-md-12 form-group"
-=======
           </div>
           <div
             class="form-row"
@@ -1915,7 +1403,6 @@
           >
             <div
               class="col-md-12 form-group col"
->>>>>>> 7bf6a39e
             >
               <label
                 class="form-label"
@@ -1938,11 +1425,7 @@
                 </svg>
               </label>
               <textarea
-<<<<<<< HEAD
-                class="col-md-5 form-control"
-=======
                 class="col-md-auto form-control"
->>>>>>> 7bf6a39e
                 disabled=""
                 id="input-offersNote"
                 name="offersNote"
@@ -1954,74 +1437,11 @@
           >
             <label
               class="form-label col-form-label col-md-3"
-<<<<<<< HEAD
-            >
-              Contract in Place
-            </label>
-            <div
-              class="required form-group"
-            >
-              <div
-                class="check-field"
-              >
-                <div
-                  class="form-check"
-                >
-                  <input
-                    checked=""
-                    class="form-check-input"
-                    id="input-isContractConditional"
-                    name="isContractConditional"
-                    required=""
-                    type="radio"
-                    value="true"
-                  />
-                  <label
-                    class="form-check-label"
-                    for="input-isContractConditional"
-                    title=""
-                  >
-                    Conditional
-                  </label>
-                </div>
-                <div
-                  class="form-check"
-                >
-                  <input
-                    class="form-check-input"
-                    id="input-isContractConditional-2"
-                    name="isContractConditional"
-                    required=""
-                    type="radio"
-                    value="false"
-                  />
-                  <label
-                    class="form-check-label"
-                    for="input-isContractConditional-2"
-                    title=""
-                  >
-                    Unconditional
-                  </label>
-                </div>
-              </div>
-            </div>
-          </div>
-          <div
-            class="form-row"
-          >
-            <label
-              class="form-label col-form-label col-md-3"
-=======
->>>>>>> 7bf6a39e
             >
               Date of Accepted Offer
             </label>
             <div
-<<<<<<< HEAD
-              class="required col-md-2 form-group"
-=======
               class="col-md-2 form-group"
->>>>>>> 7bf6a39e
             >
               <div
                 class="react-datepicker-wrapper"
@@ -2036,10 +1456,6 @@
                     id="datepicker-offerAcceptedOn"
                     name="offerAcceptedOn"
                     placeholder="--/--/----"
-<<<<<<< HEAD
-                    required=""
-=======
->>>>>>> 7bf6a39e
                     type="text"
                     value="01/01/2020"
                   />
@@ -2056,21 +1472,13 @@
               Purchaser
             </label>
             <div
-<<<<<<< HEAD
-              class="required col-md-2 form-group"
-=======
               class="col-md-2 form-group col"
->>>>>>> 7bf6a39e
             >
               <input
                 class="form-control"
                 disabled=""
                 id="input-purchaser"
                 name="purchaser"
-<<<<<<< HEAD
-                required=""
-=======
->>>>>>> 7bf6a39e
                 value="purchaser"
               />
             </div>
@@ -2084,21 +1492,13 @@
               Offer Amount
             </label>
             <div
-<<<<<<< HEAD
-              class="required col-md-2 form-group"
-=======
               class="col-md-2 form-group col"
->>>>>>> 7bf6a39e
             >
               <div
                 class="input-tooltip-wrapper"
               >
                 <input
-<<<<<<< HEAD
-                  class="form-control"
-=======
                   class="form-control input-number"
->>>>>>> 7bf6a39e
                   disabled=""
                   name="offerAmount"
                   placeholder=""
@@ -2106,117 +1506,6 @@
                 />
               </div>
             </div>
-<<<<<<< HEAD
-            <button
-              class="btn btn-primary"
-              disabled=""
-              type="button"
-            >
-              Change Status to Contract in Place
-            </button>
-            <div
-              class="col-md-6"
-            />
-          </div>
-          <div
-            class="ProjectNotes form-row"
-          >
-            <div
-              class="col-md-12 form-group"
-            >
-              <label
-                class="form-label"
-                for="input-note"
-              >
-                Notes
-              </label>
-              <textarea
-                class="col-md-5 form-control"
-                disabled=""
-                id="input-note"
-                name="note"
-              >
-                my notes
-              </textarea>
-            </div>
-          </div>
-          <div
-            class="ProjectNotes form-row"
-          >
-            <div
-              class="col-md-12 form-group"
-            >
-              <label
-                class="form-label"
-                for="input-appraisedNote"
-              >
-                Appraised Notes
-              </label>
-              <textarea
-                class="col-md-5 form-control"
-                disabled=""
-                id="input-appraisedNote"
-                name="appraisedNote"
-              />
-            </div>
-          </div>
-          <div
-            class="ProjectNotes form-row"
-          >
-            <div
-              class="col-md-12 form-group"
-            >
-              <label
-                class="form-label"
-                for="input-publicNote"
-              >
-                Shared Notes
-                <svg
-                  class="tooltip-icon"
-                  fill="currentColor"
-                  height="1em"
-                  stroke="currentColor"
-                  stroke-width="0"
-                  viewBox="0 0 512 512"
-                  width="1em"
-                  xmlns="http://www.w3.org/2000/svg"
-                >
-                  <path
-                    d="M256 8C119.043 8 8 119.083 8 256c0 136.997 111.043 248 248 248s248-111.003 248-248C504 119.083 392.957 8 256 8zm0 110c23.196 0 42 18.804 42 42s-18.804 42-42 42-42-18.804-42-42 18.804-42 42-42zm56 254c0 6.627-5.373 12-12 12h-88c-6.627 0-12-5.373-12-12v-24c0-6.627 5.373-12 12-12h12v-64h-12c-6.627 0-12-5.373-12-12v-24c0-6.627 5.373-12 12-12h64c6.627 0 12 5.373 12 12v100h12c6.627 0 12 5.373 12 12v24z"
-                  />
-                </svg>
-              </label>
-              <textarea
-                class="col-md-5 form-control"
-                disabled=""
-                id="input-publicNote"
-                name="publicNote"
-              >
-                public note
-              </textarea>
-            </div>
-          </div>
-          <div
-            class="ProjectNotes form-row"
-          >
-            <div
-              class="col-md-12 form-group"
-            >
-              <label
-                class="form-label"
-                for="input-privateNote"
-              >
-                Private Notes
-                <svg
-                  class="tooltip-icon"
-                  fill="currentColor"
-                  height="1em"
-                  stroke="currentColor"
-                  stroke-width="0"
-                  viewBox="0 0 512 512"
-                  width="1em"
-                  xmlns="http://www.w3.org/2000/svg"
-=======
           </div>
           <div
             class="form-row"
@@ -2241,7 +1530,6 @@
               >
                 <div
                   class="react-datepicker__input-container"
->>>>>>> 7bf6a39e
                 >
                   <input
                     autocomplete="off"
@@ -2253,21 +1541,8 @@
                     type="text"
                     value=""
                   />
-<<<<<<< HEAD
-                </svg>
-              </label>
-              <textarea
-                class="col-md-5 form-control"
-                disabled=""
-                id="input-privateNote"
-                name="privateNote"
-              >
-                private note
-              </textarea>
-=======
-                </div>
-              </div>
->>>>>>> 7bf6a39e
+                </div>
+              </div>
             </div>
           </div>
           <div
@@ -2276,17 +1551,10 @@
             <label
               class="form-label col-form-label col-md-3"
             >
-<<<<<<< HEAD
-              Date Disposed Externally
-            </label>
-            <div
-              class="required col-md-2 form-group"
-=======
               Request for removal approved on
             </label>
             <div
               class="col-md-2 form-group"
->>>>>>> 7bf6a39e
             >
               <div
                 class="react-datepicker-wrapper"
@@ -2298,16 +1566,9 @@
                     autocomplete="off"
                     class="form-control date-picker"
                     disabled=""
-<<<<<<< HEAD
-                    id="datepicker-disposedOn"
-                    name="disposedOn"
-                    placeholder="--/--/----"
-                    required=""
-=======
                     id="datepicker-removalFromSplApprovedOn"
                     name="removalFromSplApprovedOn"
                     placeholder="--/--/----"
->>>>>>> 7bf6a39e
                     type="text"
                     value=""
                   />
@@ -2319,20 +1580,11 @@
             class="ProjectNotes form-row"
           >
             <div
-<<<<<<< HEAD
-              class="col-md-6"
-            >
-              <button
-                class="btn btn-primary"
-                disabled=""
-                type="button"
-=======
               class="col-md-12 form-group col"
             >
               <label
                 class="form-label"
                 for="input-removalFromSplRationale"
->>>>>>> 7bf6a39e
               >
                 Rationale for removal
               </label>
