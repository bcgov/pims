import './SplStep.scss';

import * as React from 'react';
import { Formik, Form, getIn } from 'formik';
import _ from 'lodash';
import { useState } from 'react';
import { formatDate } from 'utils';
import { Container } from 'react-bootstrap';
import styled from 'styled-components';
import StepErrorSummary from '../../common/components/StepErrorSummary';
import { useDispatch, useSelector } from 'react-redux';
import { RootState } from 'reducers/rootReducer';
import {
  useStepForm,
  StepStatusIcon,
  SPPApprovalTabs,
  ReviewWorkflowStatus,
  IProject,
  IProjectTask,
  IStepProps,
  useProject,
  DisposeWorkflowStatus,
  handleValidate,
} from '../../common';
import { ValidationGroup } from 'components/common/tabValidation';
import {
  saveSplTab,
  SplTabs,
  SurplusPropertyInformationYupSchema,
  SurplusPropertyListOnMarketYupSchema,
  SurplusPropertyListContractInPlaceYupSchema,
  SurplusPropertyListDisposeYupSchema,
  CloseOutFormValidationSchema,
  RemoveFromSplYupSchema,
} from '..';
import { ApprovalActions } from 'features/projects/erp';
import { DocumentationStepSchema } from 'features/projects/dispose';
import { useHistory } from 'react-router-dom';

const CenterBoldText = styled.div`
  text-align: center;
  font-family: 'BCSans-Bold';
  margin-bottom: 1.5rem;
`;

const copyAppraisalTasks = (project: IProject): IProject => {
  const initialValues = _.cloneDeep(project);
  const tasksToCopyTo = _.filter(initialValues.tasks, {
    statusCode: ReviewWorkflowStatus.Disposed,
  });
  _.forEach(tasksToCopyTo, (taskToCopyTo: IProjectTask) => {
    const taskToCopyFrom = _.find(initialValues.tasks, { name: taskToCopyTo.name });
    if (taskToCopyFrom?.isCompleted === true) {
      taskToCopyTo.isCompleted = taskToCopyFrom?.isCompleted ?? false;
      taskToCopyTo.completedOn = taskToCopyFrom?.completedOn ?? new Date();
    }
  });
  return initialValues;
};

/**
 * Provides a form to manage a disposal project during SPL.
 * @param {IStepProps} { formikRef }
 * @returns SplStep component.
 */
const SplStep = ({ formikRef }: IStepProps) => {
  const { project, getStatusTransitionWorkflow } = useProject();
  const { onSubmitReview, canUserApproveForm, canUserOverride } = useStepForm();
  const [submitStatusCode, setSubmitStatusCode] = useState(undefined);
  const defaultTab =
    project?.statusCode === ReviewWorkflowStatus.Disposed
      ? SPPApprovalTabs.closeOutForm
      : SPPApprovalTabs.spl;
  const currentTab = useSelector<RootState, string | null>(state => state.splTab) ?? defaultTab;
  const dispatch = useDispatch();
  const history = useHistory();

<<<<<<< HEAD
  const canUserEdit =
    canUserOverride() ||
    (canUserApproveForm() &&
      (project?.statusCode === ReviewWorkflowStatus.ApprovedForSpl ||
        project?.statusCode === ReviewWorkflowStatus.PreMarketing ||
        project?.statusCode === ReviewWorkflowStatus.OnMarket ||
        project?.statusCode === ReviewWorkflowStatus.ContractInPlace ||
        currentTab === SPPApprovalTabs.closeOutForm));
  const setCurrentTab = (tabName: string) => {
    dispatch(saveSplTab(tabName));
  };
  let initialValues = copyAppraisalTasks(project);

=======
  //** Different validation rules based on the status selected. */
>>>>>>> 7bf6a39e
  const splValidationGroups: ValidationGroup[] = [
    {
      schema: SurplusPropertyInformationYupSchema,
      tab: SPPApprovalTabs.projectInformation,
      statusCode: DisposeWorkflowStatus.Draft,
    },
    {
      schema: RemoveFromSplYupSchema,
      tab: SPPApprovalTabs.spl,
      statusCode: ReviewWorkflowStatus.NotInSpl,
    },
    {
      schema: SurplusPropertyListOnMarketYupSchema,
      tab: SPPApprovalTabs.spl,
      statusCode: ReviewWorkflowStatus.OnMarket,
    },
    {
      schema: SurplusPropertyListContractInPlaceYupSchema,
      tab: SPPApprovalTabs.spl,
      statusCode: ReviewWorkflowStatus.ContractInPlaceConditional,
    },
    {
      schema: SurplusPropertyListContractInPlaceYupSchema,
      tab: SPPApprovalTabs.spl,
      statusCode: ReviewWorkflowStatus.ContractInPlaceUnconditional,
    },
    {
      schema: DocumentationStepSchema,
      tab: SPPApprovalTabs.documentation,
      statusCode: ReviewWorkflowStatus.Disposed,
    },
    {
      schema: SurplusPropertyListContractInPlaceYupSchema,
      tab: SPPApprovalTabs.spl,
      statusCode: ReviewWorkflowStatus.Disposed,
    },
    {
      schema: SurplusPropertyListDisposeYupSchema,
      tab: SPPApprovalTabs.spl,
      statusCode: ReviewWorkflowStatus.Disposed,
    },
    {
      schema: CloseOutFormValidationSchema,
      tab: SPPApprovalTabs.closeOutForm,
      statusCode: ReviewWorkflowStatus.Disposed,
    },
  ];

  /**
   * Get the validation rules for the specified 'statusCode' or return them all.
   * @param statusCode The status code for the desired status.
   */
  const getValidationGroups = (statusCode?: string) => {
    if (statusCode) {
      return splValidationGroups.filter(g => g.statusCode === statusCode);
    }
    return [];
  };

  const canUserEdit =
    canUserOverride() ||
    (canUserApproveForm() &&
      (project?.statusCode === ReviewWorkflowStatus.ApprovedForSpl ||
        project?.statusCode === ReviewWorkflowStatus.PreMarketing ||
        project?.statusCode === ReviewWorkflowStatus.OnMarket ||
        project?.statusCode === ReviewWorkflowStatus.ContractInPlaceConditional ||
        currentTab === SPPApprovalTabs.closeOutForm));
  const setCurrentTab = (tabName: string) => {
    dispatch(saveSplTab(tabName));
  };
  let initialValues = copyAppraisalTasks(project);

  return (
    <Container fluid className="splStep">
      <Formik
        initialValues={initialValues}
        validateOnMount={true}
        onSubmit={(values: IProject, actions) => {
          return onSubmitReview(
            values,
            formikRef,
            submitStatusCode,
            getStatusTransitionWorkflow(submitStatusCode),
          ).then((project: IProject) => {
            actions.setValues(project);
            if (
              project?.statusCode === ReviewWorkflowStatus.NotInSpl ||
              project?.statusCode === ReviewWorkflowStatus.ApprovedForSpl
            ) {
              history.go(0);
            } else if (project?.statusCode === ReviewWorkflowStatus.Disposed) {
              setCurrentTab(SPPApprovalTabs.closeOutForm);
            }
          });
        }}
        validate={(values: IProject) =>
          submitStatusCode === undefined ||
          submitStatusCode === ReviewWorkflowStatus.NotInSpl ||
          submitStatusCode === ReviewWorkflowStatus.Disposed ||
          submitStatusCode === ReviewWorkflowStatus.OnMarket ||
          submitStatusCode === ReviewWorkflowStatus.ContractInPlaceConditional ||
          submitStatusCode === ReviewWorkflowStatus.ContractInPlaceUnconditional
            ? handleValidate(values, getValidationGroups(submitStatusCode))
            : Promise.resolve({})
        }
      >
        {({ values, errors, touched, setValues }) => (
          <Form>
            <StepStatusIcon
              preIconLabel="Approved for Surplus Property Program"
              postIconLabel={`Approval Date ${formatDate(project?.approvedOn)}`}
            />
            <CenterBoldText>{project?.status?.name ?? 'Unknown'}</CenterBoldText>
            <SplTabs
              isReadOnly={canUserEdit !== true}
              {...{ submitStatusCode, setSubmitStatusCode, currentTab, setCurrentTab }}
            />
            <StepErrorSummary />
            {canUserEdit && (
              <ApprovalActions
                submitStatusCode={submitStatusCode}
                setSubmitStatusCode={setSubmitStatusCode}
                disableCancel={project?.statusCode === ReviewWorkflowStatus.Disposed}
                submitDirectly={() => {
                  getIn(errors, 'test');
                  //do not perform yup schema validation on save, but don't allow form submit if there are edited fields in error.
                  const touchedErrors = _.filter(
                    _.intersection(Object.keys(errors), Object.keys(touched)),
                    'properties',
                  );
                  if (touchedErrors.length === 0) {
                    onSubmitReview(
                      values,
                      formikRef,
                      submitStatusCode,
                      getStatusTransitionWorkflow(submitStatusCode),
                    ).then((project: IProject) => {
                      setValues(project);
                    });
                  }
                }}
              />
            )}
          </Form>
        )}
      </Formik>
    </Container>
  );
};

export default SplStep;<|MERGE_RESOLUTION|>--- conflicted
+++ resolved
@@ -75,23 +75,7 @@
   const dispatch = useDispatch();
   const history = useHistory();
 
-<<<<<<< HEAD
-  const canUserEdit =
-    canUserOverride() ||
-    (canUserApproveForm() &&
-      (project?.statusCode === ReviewWorkflowStatus.ApprovedForSpl ||
-        project?.statusCode === ReviewWorkflowStatus.PreMarketing ||
-        project?.statusCode === ReviewWorkflowStatus.OnMarket ||
-        project?.statusCode === ReviewWorkflowStatus.ContractInPlace ||
-        currentTab === SPPApprovalTabs.closeOutForm));
-  const setCurrentTab = (tabName: string) => {
-    dispatch(saveSplTab(tabName));
-  };
-  let initialValues = copyAppraisalTasks(project);
-
-=======
   //** Different validation rules based on the status selected. */
->>>>>>> 7bf6a39e
   const splValidationGroups: ValidationGroup[] = [
     {
       schema: SurplusPropertyInformationYupSchema,
