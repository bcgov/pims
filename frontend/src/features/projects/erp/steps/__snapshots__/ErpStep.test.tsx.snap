// Jest Snapshot v1, https://goo.gl/fbAQLP

exports[`ERP Approval Step ERP close out form tab renders correctly 1`] = `
.c0 {
  text-align: center;
  margin-bottom: 1rem;
}

.c1 {
  padding-top: 1rem;
  padding-bottom: 1rem;
  font-family: 'BCSans',Fallback,sans-serif;
}

.c3 {
  width: 100%;
  display: -webkit-box;
  display: -webkit-flex;
  display: -ms-flexbox;
  display: flex;
  -webkit-flex-direction: row-reverse;
  -ms-flex-direction: row-reverse;
  flex-direction: row-reverse;
  margin: 0.5rem 0;
  text-align: right;
}

.c2 {
  text-align: center;
  font-family: 'BCSans-Bold';
  margin-bottom: 1.5rem;
}

<div
  class="erpStep container-fluid"
>
  <form
    action="#"
  >
    <div
      class="c0 default-status"
    >
      <h5
        class="c1"
      >
        Approved for Surplus Property Program
      </h5>
      <svg
        fill="currentColor"
        height="64"
        size="64"
        stroke="currentColor"
        stroke-width="0"
        style="color: rgb(32, 167, 77);"
        viewBox="0 0 512 512"
        width="64"
        xmlns="http://www.w3.org/2000/svg"
      >
        <path
          d="M256 8C119.033 8 8 119.033 8 256s111.033 248 248 248 248-111.033 248-248S392.967 8 256 8zm0 48c110.532 0 200 89.451 200 200 0 110.532-89.451 200-200 200-110.532 0-200-89.451-200-200 0-110.532 89.451-200 200-200m140.204 130.267l-22.536-22.718c-4.667-4.705-12.265-4.736-16.97-.068L215.346 303.697l-59.792-60.277c-4.667-4.705-12.265-4.736-16.97-.069l-22.719 22.536c-4.705 4.667-4.736 12.265-.068 16.971l90.781 91.516c4.667 4.705 12.265 4.736 16.97.068l172.589-171.204c4.704-4.668 4.734-12.266.067-16.971z"
        />
      </svg>
      <h5
        class="c1"
      >
        Approval Date 
      </h5>
    </div>
    <div
      class="c2"
    >
      Approved for ERP
    </div>
    <nav
      class="nav nav-tabs"
      role="tablist"
    >
      <a
        aria-controls="approvalTabs-tabpane-projectInformation"
        aria-selected="false"
        class="nav-item nav-link"
        data-rb-event-key="projectInformation"
        href="#"
        id="approvalTabs-tab-projectInformation"
        role="tab"
        tabindex="-1"
      >
        Project Information
      </a>
      <a
        aria-controls="approvalTabs-tabpane-documentation"
        aria-selected="false"
        class="nav-item nav-link"
        data-rb-event-key="documentation"
        href="#"
        id="approvalTabs-tab-documentation"
        role="tab"
        tabindex="-1"
      >
        Documentation
      </a>
      <a
        aria-controls="approvalTabs-tabpane-enhancedReferralProcess"
        aria-selected="false"
        class="nav-item nav-link"
        data-rb-event-key="enhancedReferralProcess"
        href="#"
        id="approvalTabs-tab-enhancedReferralProcess"
        role="tab"
        tabindex="-1"
      >
        Enhanced Referral Process
      </a>
      <a
        aria-controls="approvalTabs-tabpane-closeOutForm"
        aria-selected="true"
        class="nav-item nav-link active"
        data-rb-event-key="closeOutForm"
        href="#"
        id="approvalTabs-tab-closeOutForm"
        role="tab"
      >
        Close Out Form
      </a>
    </nav>
    <div
      class="tab-content"
    >
      <div
        aria-hidden="false"
        aria-labelledby="approvalTabs-tab-closeOutForm"
        class="fade tab-pane active show"
        id="approvalTabs-tabpane-closeOutForm"
        role="tabpanel"
      >
        <div
          class="container-fluid"
        >
          <div
            class="form-row"
          >
            <div
              class="col-md-6"
            >
              <div
                class="form-row"
              >
                <label
                  class="form-label col-form-label col-md-4"
                >
                  Project Number
                </label>
                <div
<<<<<<< HEAD
                  class="col-md-8 form-group"
=======
                  class="col-md-8 form-group col"
>>>>>>> 7bf6a39e
                >
                  <input
                    class="form-control"
                    disabled=""
                    id="input-projectNumber"
                    name="projectNumber"
                    value="test-01"
                  />
                </div>
              </div>
              <div
                class="form-row"
              >
                <label
                  class="form-label col-form-label col-md-4"
                >
                  Agency
                </label>
                <div
<<<<<<< HEAD
                  class="col-md-8 form-group"
=======
                  class="col-md-8 form-group col"
>>>>>>> 7bf6a39e
                >
                  <input
                    class="form-control"
                    disabled=""
                    id="input-agency"
                    name="agency"
                    value=""
                  />
                </div>
              </div>
              <div
                class="form-row"
              >
                <label
                  class="form-label col-form-label col-md-4"
                >
                  Sub Agency
                </label>
                <div
<<<<<<< HEAD
                  class="col-md-8 form-group"
=======
                  class="col-md-8 form-group col"
>>>>>>> 7bf6a39e
                >
                  <input
                    class="form-control"
                    disabled=""
                    id="input-subAgency"
                    name="subAgency"
                    value=""
                  />
                </div>
              </div>
            </div>
            <div
              class="col-md-6"
            >
              <div
                class="form-row"
              >
                <label
                  class="form-label col-form-label col-md-4"
                >
                  Project Manager(s)
                </label>
                <div
<<<<<<< HEAD
                  class="col-md-8 form-group"
=======
                  class="col-md-8 form-group col"
>>>>>>> 7bf6a39e
                >
                  <input
                    class="form-control"
                    id="input-manager"
                    name="manager"
                    value=""
                  />
                </div>
              </div>
            </div>
          </div>
          <h3>
            Purchase Information
          </h3>
          <div
            class="form-row"
          >
            <div
              class="col-md-6"
            >
              <div
                class="form-row"
              >
                <label
                  class="form-label col-form-label col-md-4"
                >
                  Name of Purchaser
                </label>
                <div
<<<<<<< HEAD
                  class="col-md-8 form-group"
=======
                  class="col-md-8 form-group col"
>>>>>>> 7bf6a39e
                >
                  <input
                    class="form-control"
                    disabled=""
                    id="input-purchaser"
                    name="purchaser"
                    value="purchaser"
                  />
                </div>
              </div>
              <div
                class="form-row"
              >
                <label
                  class="form-label col-form-label col-md-4"
                >
                  Real Estate Agent
                </label>
                <div
<<<<<<< HEAD
                  class="col-md-8 form-group"
=======
                  class="col-md-8 form-group col"
>>>>>>> 7bf6a39e
                >
                  <input
                    class="form-control"
                    id="input-realtor"
                    name="realtor"
                    value=""
                  />
                </div>
              </div>
            </div>
            <div
              class="col-md-6"
            >
              <div
                class="form-row"
              >
                <label
                  class="form-label col-form-label col-md-4"
                >
                  Real Estate Agent Rate
                </label>
                <div
<<<<<<< HEAD
                  class="col-md-8 form-group"
=======
                  class="col-md-8 form-group col"
>>>>>>> 7bf6a39e
                >
                  <input
                    class="form-control"
                    id="input-realtorRate"
                    name="realtorRate"
                    value=""
                  />
                </div>
              </div>
              <div
                class="form-row"
              >
                <label
                  class="form-label col-form-label col-md-4"
                >
                  Real Estate Commission Paid
                </label>
                <div
<<<<<<< HEAD
                  class="col-md-8 form-group"
=======
                  class="col-md-8 form-group col"
>>>>>>> 7bf6a39e
                >
                  <div
                    class="input-tooltip-wrapper"
                  >
                    <input
<<<<<<< HEAD
                      class="form-control"
=======
                      class="form-control input-number"
>>>>>>> 7bf6a39e
                      name="realtorCommission"
                      placeholder=""
                      value=""
                    />
                  </div>
                </div>
              </div>
            </div>
          </div>
          <h3>
            Sale Information
          </h3>
          <div
            class="form-row"
          >
            <div
              class="col-md-6"
            >
              <div
                class="form-row"
              >
                <label
                  class="form-label col-form-label col-md-4"
                >
                  Sales Completion Date
                </label>
                <div
                  class="col-md-8 form-group"
                >
                  <div
                    class="react-datepicker-wrapper"
                  >
                    <div
                      class="react-datepicker__input-container"
                    >
                      <input
                        autocomplete="off"
                        class="form-control date-picker"
                        id="datepicker-disposedOn"
                        name="disposedOn"
                        placeholder="--/--/----"
                        type="text"
                        value="01/01/2020"
                      />
                    </div>
                  </div>
                </div>
              </div>
              <div
                class="form-row"
              >
                <label
                  class="form-label col-form-label col-md-4"
                >
                  Sales Adjustment Date
                </label>
                <div
                  class="col-md-8 form-group"
                >
                  <div
                    class="react-datepicker-wrapper"
                  >
                    <div
                      class="react-datepicker__input-container"
                    >
                      <input
                        autocomplete="off"
                        class="form-control date-picker"
                        id="datepicker-adjustedOn"
                        name="adjustedOn"
                        placeholder="--/--/----"
                        type="text"
                        value=""
                      />
                    </div>
                  </div>
                </div>
              </div>
            </div>
            <div
              class="col-md-6"
            >
              <div
                class="form-row"
              >
                <label
                  class="form-label col-form-label col-md-4"
                >
                  Actual Fiscal Year of Sale
                </label>
                <div
                  class="col-md-8 form-group"
                >
                  <input
                    class="form-control"
                    name="actualFiscalYear"
                    placeholder="YYYY/YYYY"
                    value=""
                  />
                </div>
              </div>
              <div
                class="form-row"
              >
                <label
                  class="form-label col-form-label col-md-4"
                >
                  Best Information of Future Planned Use
                </label>
                <div
<<<<<<< HEAD
                  class="col-md-8 form-group"
=======
                  class="col-md-8 form-group col"
>>>>>>> 7bf6a39e
                >
                  <input
                    class="form-control"
                    id="input-plannedFutureUse"
                    name="plannedFutureUse"
                    value=""
                  />
                </div>
              </div>
            </div>
          </div>
          <h3>
            Financial Summary
          </h3>
          <div
            class="form-row"
          >
            <div
<<<<<<< HEAD
              class="PropertyListView container-fluid"
            >
              <div
                class="ScrollContainer"
=======
              class="col"
            >
              <div
                class="form-row"
>>>>>>> 7bf6a39e
              >
                <label
                  class="form-label col-form-label col-md-6"
                >
                  Sale Price
                </label>
                <div
<<<<<<< HEAD
                  class="table"
                  role="table"
                >
                  <div
                    class="thead thead-light"
                  >
                    <div
                      class="tr"
                      role="row"
                      style="display: flex; flex: 1 0 auto; min-width: 845px;"
                    >
                      <div
                        class="th"
                        colspan="1"
                        role="columnheader"
                        style="box-sizing: border-box; flex: 100 0 auto; min-width: 30px; width: 100px; justify-content: flex-start; text-align: left; align-items: center; display: flex;"
                      >
                        Property Name
                      </div>
                      <div
                        class="th"
                        colspan="1"
                        role="columnheader"
                        style="box-sizing: border-box; flex: 100 0 auto; min-width: 30px; width: 100px; justify-content: flex-start; text-align: left; align-items: center; display: flex;"
                      >
                        Street Address
                      </div>
                      <div
                        class="th"
                        colspan="1"
                        role="columnheader"
                        style="box-sizing: border-box; flex: 100 0 auto; min-width: 30px; width: 100px; justify-content: flex-start; text-align: left; align-items: center; display: flex;"
                      >
                        Location
                      </div>
                      <div
                        class="th"
                        colspan="1"
                        role="columnheader"
                        style="box-sizing: border-box; flex: 60 0 auto; min-width: 30px; width: 60px; justify-content: flex-start; text-align: left; align-items: center; display: flex;"
                      >
                        Type
                      </div>
                      <div
                        class="th"
                        colspan="1"
                        role="columnheader"
                        style="box-sizing: border-box; flex: 145 0 auto; min-width: 145px; width: 145px; justify-content: flex-start; text-align: left; align-items: center; display: flex;"
                      >
                        Appraised Value
                      </div>
                      <div
                        class="th"
                        colspan="1"
                        role="columnheader"
                        style="box-sizing: border-box; flex: 145 0 auto; min-width: 145px; width: 145px; justify-content: flex-start; text-align: left; align-items: center; display: flex;"
                      >
                        Appraised Date
                      </div>
                      <div
                        class="th"
                        colspan="1"
                        role="columnheader"
                        style="box-sizing: border-box; flex: 145 0 auto; min-width: 145px; width: 145px; justify-content: flex-start; text-align: left; align-items: center; display: flex;"
                      >
                        Appraisal Firm
                      </div>
                      <div
                        class="th"
                        colspan="1"
                        role="columnheader"
                        style="box-sizing: border-box; flex: 145 0 auto; min-width: 145px; width: 145px; justify-content: flex-start; text-align: left; align-items: center; display: flex;"
                      >
                        Assessed Value
                      </div>
                      <div
                        class="th"
                        colspan="1"
                        role="columnheader"
                        style="box-sizing: border-box; flex: 145 0 auto; min-width: 145px; width: 145px; justify-content: flex-start; text-align: left; align-items: center; display: flex;"
                      >
                        Assessed Date
                      </div>
                    </div>
                  </div>
                  <div
                    class="no-rows-message"
                  >
                    No rows to display
                  </div>
                </div>
              </div>
            </div>
          </div>
          <h3>
            Financial Summary
          </h3>
          <div
            class="form-row"
          >
            <div
              class="col-md-6"
            >
=======
                  class="form-group col-md-6"
                >
                  <div
                    class="input-tooltip-wrapper"
                  >
                    <input
                      class="form-control input-number"
                      name="market"
                      placeholder=""
                      value=""
                    />
                  </div>
                </div>
              </div>
>>>>>>> 7bf6a39e
              <div
                class="form-row"
              >
                <label
<<<<<<< HEAD
                  class="form-label col-form-label col-md-4"
=======
                  class="form-label col-form-label col-md-6"
>>>>>>> 7bf6a39e
                >
                  Interest Component
                </label>
                <div
<<<<<<< HEAD
                  class="col-md-8 form-group"
=======
                  class="form-group col-md-6"
>>>>>>> 7bf6a39e
                >
                  <div
                    class="input-tooltip-wrapper"
                  >
                    <input
<<<<<<< HEAD
                      class="form-control"
                      name="market"
=======
                      class="form-control input-number"
                      name="interestComponent"
>>>>>>> 7bf6a39e
                      placeholder=""
                      value=""
                    />
                  </div>
                </div>
              </div>
              <div
                class="form-row"
              >
                <label
<<<<<<< HEAD
                  class="form-label col-form-label col-md-4"
=======
                  class="form-label col-form-label col-md-6"
>>>>>>> 7bf6a39e
                >
                  Cost of Sale
                </label>
                <div
<<<<<<< HEAD
                  class="col-md-8 form-group"
=======
                  class="form-group col-md-6"
>>>>>>> 7bf6a39e
                >
                  <div
                    class="input-tooltip-wrapper"
                  >
                    <input
<<<<<<< HEAD
                      class="form-control"
=======
                      class="form-control input-number"
>>>>>>> 7bf6a39e
                      name="salesCost"
                      placeholder=""
                      value=""
                    />
                  </div>
                </div>
              </div>
              <div
                class="form-row"
              >
                <label
<<<<<<< HEAD
                  class="form-label col-form-label col-md-4"
=======
                  class="form-label col-form-label col-md-6"
>>>>>>> 7bf6a39e
                >
                  Net Book Value
                </label>
                <div
<<<<<<< HEAD
                  class="col-md-8 form-group"
=======
                  class="form-group col-md-6"
>>>>>>> 7bf6a39e
                >
                  <div
                    class="input-tooltip-wrapper"
                  >
                    <input
<<<<<<< HEAD
                      class="form-control"
=======
                      class="form-control input-number"
>>>>>>> 7bf6a39e
                      name="netBook"
                      placeholder=""
                      value=""
                    />
                  </div>
                </div>
              </div>
              <div
                class="form-row"
<<<<<<< HEAD
              >
                <label
                  class="form-label col-form-label col-md-4"
=======
                style="border-top: 1px solid grey;"
              >
                <label
                  class="form-label col-form-label col-md-6"
>>>>>>> 7bf6a39e
                >
                  Gain before SPL Cost
                </label>
                <div
<<<<<<< HEAD
                  class="col-md-8 form-group"
=======
                  class="form-group col-md-6"
>>>>>>> 7bf6a39e
                >
                  <div
                    class="input-tooltip-wrapper"
                  >
                    <input
<<<<<<< HEAD
                      class="form-control"
                      name="gainBeforeSpp"
=======
                      class="form-control input-number"
                      name="gainBeforeSpl"
>>>>>>> 7bf6a39e
                      placeholder=""
                      value=""
                    />
                  </div>
                </div>
              </div>
              <div
                class="form-row"
<<<<<<< HEAD
              >
                <label
                  class="form-label col-form-label col-md-4"
                >
                  Remediation (Not funded throuch COS. TRAN only)
                </label>
                <div
                  class="col-md-8 form-group"
                >
                  <input
                    class="form-control"
                    id="input-remediation"
                    name="remediation"
                    value=""
                  />
                </div>
              </div>
            </div>
            <div
              class="col-md-6"
            >
              <div
                class="form-row"
              >
                <label
                  class="form-label col-form-label col-md-4"
=======
              >
                <label
                  class="form-label col-form-label col-md-6"
>>>>>>> 7bf6a39e
                >
                  SPL Cost
                </label>
                <div
<<<<<<< HEAD
                  class="col-md-8 form-group"
=======
                  class="form-group col-md-6"
>>>>>>> 7bf6a39e
                >
                  <div
                    class="input-tooltip-wrapper"
                  >
                    <input
<<<<<<< HEAD
                      class="form-control"
=======
                      class="form-control input-number"
>>>>>>> 7bf6a39e
                      name="programCost"
                      placeholder=""
                      value=""
                    />
                  </div>
                </div>
              </div>
              <div
                class="form-row"
<<<<<<< HEAD
              >
                <label
                  class="form-label col-form-label col-md-4"
=======
                style="border-top: 1px solid grey;"
              >
                <label
                  class="form-label col-form-label col-md-6"
>>>>>>> 7bf6a39e
                >
                  Gain after SPL Cost
                </label>
                <div
<<<<<<< HEAD
                  class="col-md-8 form-group"
                >
                  <input
                    class="form-control"
                    id="input-notes[12].note"
                    name="notes[12].note"
                    value="sppcost"
                  />
                </div>
              </div>
              <div
                class="form-row"
              >
                <label
                  class="form-label col-form-label col-md-4"
                >
                  Gain after SPP Cost
                </label>
                <div
                  class="col-md-8 form-group"
=======
                  class="form-group col-md-6"
>>>>>>> 7bf6a39e
                >
                  <div
                    class="input-tooltip-wrapper"
                  >
                    <input
<<<<<<< HEAD
                      class="form-control"
                      name="gainAfterSpp"
=======
                      class="form-control input-number"
                      name="netProceeds"
>>>>>>> 7bf6a39e
                      placeholder=""
                      value=""
                    />
                  </div>
                </div>
              </div>
            </div>
            <div
              class="col-md-1"
            >
               
            </div>
            <div
              class="col"
            >
              <div
<<<<<<< HEAD
                class="form-row"
              >
                <label
                  class="form-label col-form-label col-md-4"
                >
                  Gain after SPP Cost Calculation Notes
                </label>
                <div
                  class="col-md-8 form-group"
                >
                  <input
                    class="form-control"
                    id="input-notes[13].note"
                    name="notes[13].note"
                    value="sppgain"
=======
                class="ProjectNotes form-row"
              >
                <div
                  class="col form-group col"
                >
                  <label
                    class="form-label"
                    for="input-notes[19].note"
                  >
                    Remediation (Not funded throuch COS. TRAN only)
                  </label>
                  <textarea
                    class="col-md-10 form-control"
                    id="input-notes[19].note"
                    name="notes[19].note"
>>>>>>> 7bf6a39e
                  />
                </div>
              </div>
              <div
<<<<<<< HEAD
                class="form-row"
              >
                <label
                  class="form-label col-form-label col-md-4"
=======
                class="ProjectNotes form-row"
              >
                <div
                  class="col form-group col"
>>>>>>> 7bf6a39e
                >
                  <label
                    class="form-label"
                    for="input-notes[12].note"
                  >
                    SPL Cost Calculation Notes
                  </label>
                  <textarea
                    class="col-md-10 form-control"
                    id="input-notes[12].note"
                    name="notes[12].note"
                  >
                    sppcost
                  </textarea>
                </div>
              </div>
              <div
                class="ProjectNotes form-row"
              >
                <div
<<<<<<< HEAD
                  class="col-md-8 form-group"
                >
                  <div
                    class="input-tooltip-wrapper"
                  >
                    <input
                      class="form-control"
                      name="interestComponent"
                      placeholder=""
                      value=""
                    />
                  </div>
                </div>
              </div>
              <div
                class="form-row"
              >
                <label
                  class="form-label col-form-label col-md-4"
                >
                  Net Proceeds
                </label>
                <div
                  class="col-md-8 form-group"
                >
                  <div
                    class="input-tooltip-wrapper"
                  >
                    <input
                      class="form-control"
                      name="netProceeds"
                      placeholder=""
                      value=""
                    />
                  </div>
=======
                  class="col form-group col"
                >
                  <label
                    class="form-label"
                    for="input-notes[13].note"
                  >
                    Gain after SPL Cost Calculation Notes
                  </label>
                  <textarea
                    class="col-md-10 form-control"
                    id="input-notes[13].note"
                    name="notes[13].note"
                  >
                    sppgain
                  </textarea>
>>>>>>> 7bf6a39e
                </div>
              </div>
            </div>
          </div>
          <h3>
            Financing Information
          </h3>
          <div
<<<<<<< HEAD
            class="ProjectNotes form-row"
          >
            <div
              class="col-md-12 form-group"
            >
              <label
                class="form-label"
                for="input-notes[10].note"
              >
                Loan Terms
              </label>
              <textarea
                class="col-md-5 form-control"
                id="input-notes[10].note"
                name="notes[10].note"
              >
                loanterms
              </textarea>
            </div>
          </div>
          <div
            class="ProjectNotes form-row"
          >
            <div
              class="col-md-12 form-group"
            >
              <label
                class="form-label"
                for="input-notes[15].note"
              >
                Notes
              </label>
              <textarea
                class="col-md-5 form-control"
                id="input-notes[15].note"
                name="notes[15].note"
              >
                closeout
              </textarea>
=======
            class="form-row"
          >
            <div
              class="col"
            >
              <div
                class="ProjectNotes form-row"
              >
                <div
                  class="col form-group col"
                >
                  <label
                    class="form-label"
                    for="input-notes[10].note"
                  >
                    Loan Terms
                  </label>
                  <textarea
                    class="col-md-10 form-control"
                    id="input-notes[10].note"
                    name="notes[10].note"
                  >
                    loanterms
                  </textarea>
                </div>
              </div>
            </div>
            <div
              class="col-md-1"
            />
            <div
              class="col"
            >
              <div
                class="ProjectNotes form-row"
              >
                <div
                  class="col form-group col"
                >
                  <label
                    class="form-label"
                    for="input-notes[15].note"
                  >
                    Close Out
                  </label>
                  <textarea
                    class="col-md-10 form-control"
                    id="input-notes[15].note"
                    name="notes[15].note"
                  >
                    closeout
                  </textarea>
                </div>
              </div>
>>>>>>> 7bf6a39e
            </div>
          </div>
          <div
<<<<<<< HEAD
            class="col-md-12 form-row"
          >
            <label
              class="form-label col-form-label col-md-2"
            >
              OCG Gain / Loss
            </label>
            <div
              class="col-md-4 form-group"
            >
              <div
                class="input-tooltip-wrapper"
              >
                <input
                  class="form-control"
                  name="ocgFinancialStatement"
                  placeholder=""
                  value=""
                />
              </div>
            </div>
          </div>
          <div
            class="ProjectNotes form-row"
          >
            <div
              class="col-md-12 form-group"
            >
              <label
                class="form-label"
                for="input-notes[14].note"
              >
                Sales History Notes
              </label>
              <textarea
                class="col-md-5 form-control"
                id="input-notes[14].note"
                name="notes[14].note"
              >
                saleshistory
              </textarea>
=======
            class="form-row"
          >
            <div
              class="col"
            >
              <div
                class="ProjectNotes form-row"
              >
                <div
                  class="col form-group col"
                >
                  <label
                    class="form-label"
                    for="input-notes[14].note"
                  >
                    Sales History Notes
                  </label>
                  <textarea
                    class="col-md-10 form-control"
                    id="input-notes[14].note"
                    name="notes[14].note"
                  >
                    saleshistory
                  </textarea>
                </div>
              </div>
            </div>
            <div
              class="col-md-1"
            />
            <div
              class="col"
            >
              <div
                class="ProjectNotes form-row"
              >
                <div
                  class="col form-group col"
                >
                  <label
                    class="form-label"
                    for="input-notes[16].note"
                  >
                    Project Comments
                    <svg
                      class="tooltip-icon"
                      fill="currentColor"
                      height="1em"
                      stroke="currentColor"
                      stroke-width="0"
                      viewBox="0 0 512 512"
                      width="1em"
                      xmlns="http://www.w3.org/2000/svg"
                    >
                      <path
                        d="M256 8C119.043 8 8 119.083 8 256c0 136.997 111.043 248 248 248s248-111.003 248-248C504 119.083 392.957 8 256 8zm0 110c23.196 0 42 18.804 42 42s-18.804 42-42 42-42-18.804-42-42 18.804-42 42-42zm56 254c0 6.627-5.373 12-12 12h-88c-6.627 0-12-5.373-12-12v-24c0-6.627 5.373-12 12-12h12v-64h-12c-6.627 0-12-5.373-12-12v-24c0-6.627 5.373-12 12-12h64c6.627 0 12 5.373 12 12v100h12c6.627 0 12 5.373 12 12v24z"
                      />
                    </svg>
                  </label>
                  <textarea
                    class="col-md-10 form-control"
                    id="input-notes[16].note"
                    name="notes[16].note"
                  >
                    comments
                  </textarea>
                </div>
              </div>
>>>>>>> 7bf6a39e
            </div>
          </div>
          <h3>
            OCG
          </h3>
          <div
<<<<<<< HEAD
            class="ProjectNotes form-row"
=======
            class="col-md-12 form-row"
>>>>>>> 7bf6a39e
          >
            <label
              class="form-label col-form-label col-md-2"
            >
              OCG Gain / Loss
            </label>
            <div
<<<<<<< HEAD
              class="col-md-12 form-group"
            >
              <label
                class="form-label"
                for="input-notes[16].note"
              >
                Project Comments
                <svg
                  class="tooltip-icon"
                  fill="currentColor"
                  height="1em"
                  stroke="currentColor"
                  stroke-width="0"
                  viewBox="0 0 512 512"
                  width="1em"
                  xmlns="http://www.w3.org/2000/svg"
                >
                  <path
                    d="M256 8C119.043 8 8 119.083 8 256c0 136.997 111.043 248 248 248s248-111.003 248-248C504 119.083 392.957 8 256 8zm0 110c23.196 0 42 18.804 42 42s-18.804 42-42 42-42-18.804-42-42 18.804-42 42-42zm56 254c0 6.627-5.373 12-12 12h-88c-6.627 0-12-5.373-12-12v-24c0-6.627 5.373-12 12-12h12v-64h-12c-6.627 0-12-5.373-12-12v-24c0-6.627 5.373-12 12-12h64c6.627 0 12 5.373 12 12v100h12c6.627 0 12 5.373 12 12v24z"
                  />
                </svg>
              </label>
              <textarea
                class="col-md-5 form-control"
                id="input-notes[16].note"
                name="notes[16].note"
              >
                comments
              </textarea>
=======
              class="col-md-4 form-group col"
            >
              <div
                class="input-tooltip-wrapper"
              >
                <input
                  class="form-control input-number"
                  name="ocgFinancialStatement"
                  placeholder=""
                  value=""
                />
              </div>
>>>>>>> 7bf6a39e
            </div>
          </div>
          <h3>
            Signed by Chief Financial Officer
          </h3>
          <div
            class="form-row"
          >
            <div
              class="col-md-6"
            >
              <div
                class="form-row"
              >
                <label
                  class="form-label col-form-label col-md-4"
                >
                  Preliminary Form Signed By
                </label>
                <div
<<<<<<< HEAD
                  class="col-md-8 form-group"
=======
                  class="col-md-8 form-group col"
>>>>>>> 7bf6a39e
                >
                  <input
                    class="form-control"
                    id="input-preliminaryFormSignedBy"
                    name="preliminaryFormSignedBy"
                    value=""
                  />
                </div>
              </div>
              <div
                class="form-row"
              >
                <label
                  class="form-label col-form-label col-md-4"
                >
                  Final Form Signed by
                </label>
                <div
<<<<<<< HEAD
                  class="col-md-8 form-group"
=======
                  class="col-md-8 form-group col"
>>>>>>> 7bf6a39e
                >
                  <input
                    class="form-control"
                    id="input-finalFormSignedBy"
                    name="finalFormSignedBy"
                    value=""
                  />
                </div>
              </div>
            </div>
            <div
              class="col-md-6"
            >
              <div
                class="form-row"
              >
                <label
                  class="form-label col-form-label col-md-4"
                >
                  Signature Date
                </label>
                <div
                  class="col-md-8 form-group"
                >
                  <div
                    class="react-datepicker-wrapper"
                  >
                    <div
                      class="react-datepicker__input-container"
                    >
                      <input
                        autocomplete="off"
                        class="form-control date-picker"
                        id="datepicker-preliminaryFormSignedOn"
                        name="preliminaryFormSignedOn"
                        placeholder="--/--/----"
                        type="text"
                        value=""
                      />
                    </div>
                  </div>
                </div>
              </div>
              <div
                class="form-row"
              >
                <label
                  class="form-label col-form-label col-md-4"
                >
                  Signature Date
                </label>
                <div
                  class="col-md-8 form-group"
                >
                  <div
                    class="react-datepicker-wrapper"
                  >
                    <div
                      class="react-datepicker__input-container"
                    >
                      <input
                        autocomplete="off"
                        class="form-control date-picker"
                        id="datepicker-finalFormSignedOn"
                        name="finalFormSignedOn"
                        placeholder="--/--/----"
                        type="text"
                        value=""
                      />
                    </div>
                  </div>
                </div>
              </div>
            </div>
          </div>
          <h3>
            Adjustment to Prior Year Sale
          </h3>
          <div
            class="form-row"
          >
            <div
              class="col-md-6"
            >
              <div
                class="form-row"
              >
                <label
                  class="form-label col-form-label col-md-4"
                >
                  Adjustment to Prior Year Sale Amount
                </label>
                <div
<<<<<<< HEAD
                  class="col-md-8 form-group"
=======
                  class="col-md-8 form-group col"
>>>>>>> 7bf6a39e
                >
                  <div
                    class="input-tooltip-wrapper"
                  >
                    <input
<<<<<<< HEAD
                      class="form-control"
=======
                      class="form-control input-number"
>>>>>>> 7bf6a39e
                      name="priorYearAdjustmentAmount"
                      placeholder=""
                      value=""
                    />
                  </div>
                </div>
              </div>
            </div>
            <div
              class="col-md-6"
            >
              <div
                class="form-row"
              />
              <div
                class="form-row"
              >
                <label
                  class="form-label col-form-label col-md-4"
                >
                  Adjustment to Prior Year Sale Date
                </label>
                <div
                  class="col-md-8 form-group"
                >
                  <div
                    class="react-datepicker-wrapper"
                  >
                    <div
                      class="react-datepicker__input-container"
                    >
                      <input
                        autocomplete="off"
                        class="form-control date-picker"
                        id="datepicker-priorYearAdjustmentOn"
                        name="priorYearAdjustmentOn"
                        placeholder="--/--/----"
                        type="text"
                        value=""
                      />
                    </div>
                  </div>
                </div>
              </div>
            </div>
          </div>
          <div
            class="ProjectNotes form-row"
          >
            <div
<<<<<<< HEAD
              class="col-md-12 form-group"
=======
              class="col-md-12 form-group col"
>>>>>>> 7bf6a39e
            >
              <label
                class="form-label"
                for="input-notes[11].note"
              >
                Adjustment to Prior Year Sale Notes
              </label>
              <textarea
<<<<<<< HEAD
                class="col-md-5 form-control"
=======
                class="col-md-auto form-control"
>>>>>>> 7bf6a39e
                id="input-notes[11].note"
                name="notes[11].note"
              >
                adjustment
              </textarea>
            </div>
          </div>
        </div>
      </div>
    </div>
    <div
      style="text-align: right;"
    />
    <div
      class="c3"
    />
    <div
      class="c3"
    >
      <span>
        <button
          class="Button btn btn-primary"
          style="margin-left: 10px;"
          type="button"
        >
          <div
            class="Button__value"
          >
            Save
          </div>
        </button>
      </span>
      <span>
        <button
          class="Button btn btn-danger"
          type="button"
        >
          <div
            class="Button__value"
          >
            Cancel Project
          </div>
        </button>
      </span>
    </div>
  </form>
</div>
`;

exports[`ERP Approval Step renders correctly 1`] = `
.c0 {
  text-align: center;
  margin-bottom: 1rem;
}

.c1 {
  padding-top: 1rem;
  padding-bottom: 1rem;
  font-family: 'BCSans',Fallback,sans-serif;
}

.c2 {
  text-align: center;
  font-family: 'BCSans-Bold';
  margin-bottom: 1.5rem;
}

.c3 {
  margin: 0.75rem 2rem 0.75rem 2rem;
}

<div
  className="erpStep container-fluid"
>
  <form
    action="#"
    onReset={[Function]}
    onSubmit={[Function]}
  >
    <div
      className="c0 default-status"
    >
      <h5
        className="c1"
      >
        Approved for Surplus Property Program
      </h5>
      <svg
        fill="currentColor"
        height={64}
        size={64}
        stroke="currentColor"
        strokeWidth="0"
        style={
          Object {
            "color": "#20a74d",
          }
        }
        viewBox="0 0 512 512"
        width={64}
        xmlns="http://www.w3.org/2000/svg"
      >
        <path
          d="M256 8C119.033 8 8 119.033 8 256s111.033 248 248 248 248-111.033 248-248S392.967 8 256 8zm0 48c110.532 0 200 89.451 200 200 0 110.532-89.451 200-200 200-110.532 0-200-89.451-200-200 0-110.532 89.451-200 200-200m140.204 130.267l-22.536-22.718c-4.667-4.705-12.265-4.736-16.97-.068L215.346 303.697l-59.792-60.277c-4.667-4.705-12.265-4.736-16.97-.069l-22.719 22.536c-4.705 4.667-4.736 12.265-.068 16.971l90.781 91.516c4.667 4.705 12.265 4.736 16.97.068l172.589-171.204c4.704-4.668 4.734-12.266.067-16.971z"
        />
      </svg>
      <h5
        className="c1"
      >
        Approval Date 
      </h5>
    </div>
    <div
      className="c2"
    >
      Approved for ERP
    </div>
    <nav
      className="nav nav-tabs"
      onKeyDown={[Function]}
      role="tablist"
    >
      <a
        aria-controls="approvalTabs-tabpane-projectInformation"
        aria-selected={false}
        className="nav-item nav-link"
        data-rb-event-key="projectInformation"
        href="#"
        id="approvalTabs-tab-projectInformation"
        onClick={[Function]}
        onKeyDown={[Function]}
        role="tab"
        tabIndex={-1}
      >
        Project Information
      </a>
      <a
        aria-controls="approvalTabs-tabpane-documentation"
        aria-selected={false}
        className="nav-item nav-link"
        data-rb-event-key="documentation"
        href="#"
        id="approvalTabs-tab-documentation"
        onClick={[Function]}
        onKeyDown={[Function]}
        role="tab"
        tabIndex={-1}
      >
        Documentation
      </a>
      <a
        aria-controls="approvalTabs-tabpane-enhancedReferralProcess"
        aria-selected={true}
        className="nav-item nav-link active"
        data-rb-event-key="enhancedReferralProcess"
        href="#"
        id="approvalTabs-tab-enhancedReferralProcess"
        onClick={[Function]}
        onKeyDown={[Function]}
        role="tab"
      >
        Enhanced Referral Process
      </a>
    </nav>
    <div
      className="tab-content"
    >
      <div
        aria-hidden={false}
        aria-labelledby="approvalTabs-tab-enhancedReferralProcess"
        className="fade tab-pane active show"
        id="approvalTabs-tabpane-enhancedReferralProcess"
        role="tabpanel"
      >
        <div
          className="AgencyResponseForm container-fluid"
        >
          <div
            className="form-row"
          >
            <label
              className="form-label col-form-label col-md-4"
            >
              Date of Initial Enhanced Referral Notification Sent
            </label>
            <div
              className="col-md-8 form-group"
            >
              <div
                className="react-datepicker-wrapper"
              >
                <div
                  className="react-datepicker__input-container"
                >
                  <input
                    autoComplete="off"
                    className="form-control date-picker"
                    disabled={true}
                    id="datepicker-initialNotificationSentOn"
                    name="initialNotificationSentOn"
                    onBlur={[Function]}
                    onChange={[Function]}
                    onClick={[Function]}
                    onFocus={[Function]}
                    onKeyDown={[Function]}
                    placeholder="--/--/----"
                    readOnly={false}
                    type="text"
                    value=""
                  />
                </div>
              </div>
            </div>
          </div>
          <div
            className="form-row"
          >
            <label
              className="form-label col-form-label col-md-4"
            >
              Date of 30 Day Enhanced Referral Notification Sent
            </label>
            <div
              className="col-md-8 form-group"
            >
              <div
                className="react-datepicker-wrapper"
              >
                <div
                  className="react-datepicker__input-container"
                >
                  <input
                    autoComplete="off"
                    className="form-control date-picker"
                    disabled={true}
                    id="datepicker-thirtyDayNotificationSentOn"
                    name="thirtyDayNotificationSentOn"
                    onBlur={[Function]}
                    onChange={[Function]}
                    onClick={[Function]}
                    onFocus={[Function]}
                    onKeyDown={[Function]}
                    placeholder="--/--/----"
                    readOnly={false}
                    type="text"
                    value=""
                  />
                </div>
              </div>
            </div>
          </div>
          <div
            className="form-row"
          >
            <label
              className="form-label col-form-label col-md-4"
            >
              Date of 60 Day Enhanced Referral Notification Sent
            </label>
            <div
              className="col-md-8 form-group"
            >
              <div
                className="react-datepicker-wrapper"
              >
                <div
                  className="react-datepicker__input-container"
                >
                  <input
                    autoComplete="off"
                    className="form-control date-picker"
                    disabled={true}
                    id="datepicker-sixtyDayNotificationSentOn"
                    name="sixtyDayNotificationSentOn"
                    onBlur={[Function]}
                    onChange={[Function]}
                    onClick={[Function]}
                    onFocus={[Function]}
                    onKeyDown={[Function]}
                    placeholder="--/--/----"
                    readOnly={false}
                    type="text"
                    value=""
                  />
                </div>
              </div>
            </div>
          </div>
          <div
            className="form-row"
          >
            <label
              className="form-label col-form-label col-md-4"
            >
              Date of 90 Day Enhanced Referral Notification Sent
            </label>
            <div
              className="col-md-8 form-group"
            >
              <div
                className="react-datepicker-wrapper"
              >
                <div
                  className="react-datepicker__input-container"
                >
                  <input
                    autoComplete="off"
                    className="form-control date-picker"
                    disabled={true}
                    id="datepicker-ninetyDayNotificationSentOn"
                    name="ninetyDayNotificationSentOn"
                    onBlur={[Function]}
                    onChange={[Function]}
                    onClick={[Function]}
                    onFocus={[Function]}
                    onKeyDown={[Function]}
                    placeholder="--/--/----"
                    readOnly={false}
                    type="text"
                    value=""
                  />
                </div>
              </div>
            </div>
          </div>
          <h3>
            Agency Interest
          </h3>
          <div
            className="PropertyListView container-fluid"
          >
            <div
              className="ScrollContainer"
            >
              <div
                className="table"
                role="table"
                style={
                  Object {
                    "minWidth": undefined,
                  }
                }
              >
                <div
                  className="thead thead-light"
                >
                  <div
                    className="tr"
                    role="row"
                    style={
                      Object {
                        "display": "flex",
                        "flex": "1 0 auto",
                        "minWidth": "120px",
                      }
                    }
                  >
                    <div
                      className="th"
                      colSpan={1}
                      role="columnheader"
                      style={
                        Object {
                          "alignItems": "center",
                          "boxSizing": "border-box",
                          "display": "flex",
                          "flex": "100 0 auto",
                          "justifyContent": "flex-start",
                          "minWidth": "30px",
                          "textAlign": "left",
                          "width": "100px",
                        }
                      }
                    >
                      <div
                        className="sortable-column"
                      >
                        Agency
                      </div>
                    </div>
                    <div
                      className="th"
                      colSpan={1}
                      role="columnheader"
                      style={
                        Object {
                          "alignItems": "center",
                          "boxSizing": "border-box",
                          "display": "flex",
                          "flex": "60 0 auto",
                          "justifyContent": "flex-start",
                          "minWidth": "30px",
                          "textAlign": "left",
                          "width": "60px",
                        }
                      }
                    >
                      <div
                        className="sortable-column"
                      >
                        Business Case Received Date
                      </div>
                    </div>
                    <div
                      className="th"
                      colSpan={1}
                      role="columnheader"
                      style={
                        Object {
                          "alignItems": "center",
                          "boxSizing": "border-box",
                          "display": "flex",
                          "flex": "100 0 auto",
                          "justifyContent": "flex-start",
                          "minWidth": "30px",
                          "textAlign": "left",
                          "width": "100px",
                        }
                      }
                    >
                      <div
                        className="sortable-column"
                      >
                        Note
                      </div>
                    </div>
                    <div
                      className="th"
                      colSpan={1}
                      role="columnheader"
                      style={
                        Object {
                          "alignItems": "center",
                          "boxSizing": "border-box",
                          "display": "flex",
                          "flex": "60 0 auto",
                          "justifyContent": "flex-start",
                          "minWidth": "30px",
                          "textAlign": "left",
                          "width": "60px",
                        }
                      }
                    >
                      <div
                        className="sortable-column"
                      >
                        Response
                      </div>
                    </div>
                  </div>
                </div>
                <div
                  className="tbody"
                  role="rowgroup"
                >
                  <div
                    className="tr-wrapper"
                  >
                    <div
                      className="tr"
                      role="row"
                      style={
                        Object {
                          "display": "flex",
                          "flex": "1 0 auto",
                          "minWidth": "120px",
                        }
                      }
                    >
                      <div
                        className="td"
                        onClick={[Function]}
                        role="cell"
                        style={
                          Object {
                            "alignItems": "flex-start",
                            "boxSizing": "border-box",
                            "display": "flex",
                            "flex": "100 0 auto",
                            "justifyContent": "flex-start",
                            "minWidth": "30px",
                            "textAlign": "left",
                            "width": "100px",
                          }
                        }
                        title=""
                      >
                        BC Transit
                      </div>
                      <div
                        className="td"
                        onClick={[Function]}
                        role="cell"
                        style={
                          Object {
                            "alignItems": "flex-start",
                            "boxSizing": "border-box",
                            "display": "flex",
                            "flex": "60 0 auto",
                            "justifyContent": "flex-start",
                            "minWidth": "30px",
                            "textAlign": "left",
                            "width": "60px",
                          }
                        }
                        title=""
                      >
                        
                      </div>
                      <div
                        className="td"
                        onClick={[Function]}
                        role="cell"
                        style={
                          Object {
                            "alignItems": "flex-start",
                            "boxSizing": "border-box",
                            "display": "flex",
                            "flex": "100 0 auto",
                            "justifyContent": "flex-start",
                            "minWidth": "30px",
                            "textAlign": "left",
                            "width": "100px",
                          }
                        }
                        title=""
                      />
                      <div
                        className="td"
                        onClick={[Function]}
                        role="cell"
                        style={
                          Object {
                            "alignItems": "flex-start",
                            "boxSizing": "border-box",
                            "display": "flex",
                            "flex": "60 0 auto",
                            "justifyContent": "flex-start",
                            "minWidth": "30px",
                            "textAlign": "left",
                            "width": "60px",
                          }
                        }
                        title=""
                      >
                        Ignore
                      </div>
                    </div>
                  </div>
                </div>
                <div
                  className="tfoot tfoot-light"
                >
                  <div
                    className="tr"
                    role="row"
                    style={
                      Object {
                        "display": "flex",
                        "flex": "1 0 auto",
                        "minWidth": "120px",
                      }
                    }
                  >
                    <div
                      className="th"
                      colSpan={1}
                      role="columnheader"
                      style={
                        Object {
                          "alignItems": "center",
                          "boxSizing": "border-box",
                          "display": "flex",
                          "flex": "100 0 auto",
                          "justifyContent": "flex-start",
                          "minWidth": "30px",
                          "textAlign": "left",
                          "width": "100px",
                        }
                      }
                    >
                       
                    </div>
                    <div
                      className="th"
                      colSpan={1}
                      role="columnheader"
                      style={
                        Object {
                          "alignItems": "center",
                          "boxSizing": "border-box",
                          "display": "flex",
                          "flex": "60 0 auto",
                          "justifyContent": "flex-start",
                          "minWidth": "30px",
                          "textAlign": "left",
                          "width": "60px",
                        }
                      }
                    >
                       
                    </div>
                    <div
                      className="th"
                      colSpan={1}
                      role="columnheader"
                      style={
                        Object {
                          "alignItems": "center",
                          "boxSizing": "border-box",
                          "display": "flex",
                          "flex": "100 0 auto",
                          "justifyContent": "flex-start",
                          "minWidth": "30px",
                          "textAlign": "left",
                          "width": "100px",
                        }
                      }
                    >
                       
                    </div>
                    <div
                      className="th"
                      colSpan={1}
                      role="columnheader"
                      style={
                        Object {
                          "alignItems": "center",
                          "boxSizing": "border-box",
                          "display": "flex",
                          "flex": "60 0 auto",
                          "justifyContent": "flex-start",
                          "minWidth": "30px",
                          "textAlign": "left",
                          "width": "60px",
                        }
                      }
                    >
                       
                    </div>
                  </div>
                </div>
              </div>
            </div>
          </div>
        </div>
        <div
          className="EnhancedReferralCompleteForm container-fluid"
        >
          <h3>
            Enhanced Referral Process Complete
          </h3>
          <div
            className="form-row"
          >
            <label
              className="form-label col-form-label col-md-4"
            >
              On Hold Notification Sent
               
              <svg
                className="tooltip-icon"
                fill="currentColor"
                height="1em"
                onBlur={[Function]}
                onFocus={[Function]}
                onMouseOut={[Function]}
                onMouseOver={[Function]}
                stroke="currentColor"
                strokeWidth="0"
                style={
                  Object {
                    "color": undefined,
                  }
                }
                viewBox="0 0 512 512"
                width="1em"
                xmlns="http://www.w3.org/2000/svg"
              >
                <path
                  d="M256 8C119.043 8 8 119.083 8 256c0 136.997 111.043 248 248 248s248-111.003 248-248C504 119.083 392.957 8 256 8zm0 110c23.196 0 42 18.804 42 42s-18.804 42-42 42-42-18.804-42-42 18.804-42 42-42zm56 254c0 6.627-5.373 12-12 12h-88c-6.627 0-12-5.373-12-12v-24c0-6.627 5.373-12 12-12h12v-64h-12c-6.627 0-12-5.373-12-12v-24c0-6.627 5.373-12 12-12h64c6.627 0 12 5.373 12 12v100h12c6.627 0 12 5.373 12 12v24z"
                />
              </svg>
            </label>
            <div
              className="col-md-2 form-group"
            >
              <div
                className="react-datepicker-wrapper"
              >
                <div
                  className="react-datepicker__input-container"
                >
                  <input
                    autoComplete="off"
                    className="form-control date-picker"
                    disabled={true}
                    id="datepicker-onHoldNotificationSentOn"
                    name="onHoldNotificationSentOn"
                    onBlur={[Function]}
                    onChange={[Function]}
                    onClick={[Function]}
                    onFocus={[Function]}
                    onKeyDown={[Function]}
                    placeholder="--/--/----"
                    readOnly={false}
                    type="text"
                    value=""
                  />
                </div>
              </div>
            </div>
            <div
              className="col-md-6"
            >
              <button
                className="btn btn-primary"
                disabled={true}
                onClick={[Function]}
                type="button"
              >
                Place Project On Hold
              </button>
            </div>
          </div>
          <div
            className="form-row"
          >
            <label
              className="form-label col-form-label col-md-4"
            >
              Date Transferred within the GRE
              <svg
                className="tooltip-icon"
                fill="currentColor"
                height="1em"
                onBlur={[Function]}
                onFocus={[Function]}
                onMouseOut={[Function]}
                onMouseOver={[Function]}
                stroke="currentColor"
                strokeWidth="0"
                style={
                  Object {
                    "color": undefined,
                  }
                }
                viewBox="0 0 512 512"
                width="1em"
                xmlns="http://www.w3.org/2000/svg"
              >
                <path
                  d="M256 8C119.043 8 8 119.083 8 256c0 136.997 111.043 248 248 248s248-111.003 248-248C504 119.083 392.957 8 256 8zm0 110c23.196 0 42 18.804 42 42s-18.804 42-42 42-42-18.804-42-42 18.804-42 42-42zm56 254c0 6.627-5.373 12-12 12h-88c-6.627 0-12-5.373-12-12v-24c0-6.627 5.373-12 12-12h12v-64h-12c-6.627 0-12-5.373-12-12v-24c0-6.627 5.373-12 12-12h64c6.627 0 12 5.373 12 12v100h12c6.627 0 12 5.373 12 12v24z"
                />
              </svg>
            </label>
            <div
              className="col-md-2 form-group"
            >
              <div
                className="react-datepicker-wrapper"
              >
                <div
                  className="react-datepicker__input-container"
                >
                  <input
                    autoComplete="off"
                    className="form-control date-picker"
                    disabled={true}
                    id="datepicker-transferredWithinGreOn"
                    name="transferredWithinGreOn"
                    onBlur={[Function]}
                    onChange={[Function]}
                    onClick={[Function]}
                    onFocus={[Function]}
                    onKeyDown={[Function]}
                    placeholder="--/--/----"
                    readOnly={false}
                    type="text"
                    value=""
                  />
                </div>
              </div>
            </div>
            <div
              className="col-md-6"
            >
              <button
                className="btn btn-primary"
                disabled={true}
                onClick={[Function]}
                type="button"
              >
                Update Property Information
              </button>
            </div>
          </div>
          <div
            className="c3"
          >
            OR
          </div>
          <div
            className="form-row"
          >
            <label
              className="form-label col-form-label col-md-4"
            >
              Clearance Notification Sent
              <svg
                className="tooltip-icon"
                fill="currentColor"
                height="1em"
                onBlur={[Function]}
                onFocus={[Function]}
                onMouseOut={[Function]}
                onMouseOver={[Function]}
                stroke="currentColor"
                strokeWidth="0"
                style={
                  Object {
                    "color": undefined,
                  }
                }
                viewBox="0 0 512 512"
                width="1em"
                xmlns="http://www.w3.org/2000/svg"
              >
                <path
                  d="M256 8C119.043 8 8 119.083 8 256c0 136.997 111.043 248 248 248s248-111.003 248-248C504 119.083 392.957 8 256 8zm0 110c23.196 0 42 18.804 42 42s-18.804 42-42 42-42-18.804-42-42 18.804-42 42-42zm56 254c0 6.627-5.373 12-12 12h-88c-6.627 0-12-5.373-12-12v-24c0-6.627 5.373-12 12-12h12v-64h-12c-6.627 0-12-5.373-12-12v-24c0-6.627 5.373-12 12-12h64c6.627 0 12 5.373 12 12v100h12c6.627 0 12 5.373 12 12v24z"
                />
              </svg>
            </label>
            <div
              className="col-md-2 form-group"
            >
              <div
                className="react-datepicker-wrapper"
              >
                <div
                  className="react-datepicker__input-container"
                >
                  <input
                    autoComplete="off"
                    className="form-control date-picker"
                    disabled={true}
                    id="datepicker-clearanceNotificationSentOn"
                    name="clearanceNotificationSentOn"
                    onBlur={[Function]}
                    onChange={[Function]}
                    onClick={[Function]}
                    onFocus={[Function]}
                    onKeyDown={[Function]}
                    placeholder="--/--/----"
                    readOnly={false}
                    type="text"
                    value=""
                  />
                </div>
              </div>
            </div>
          </div>
          <div
            className="form-row"
          >
            <label
              className="form-label col-form-label col-md-4"
            >
              Request for SPL Received On
              <svg
                className="tooltip-icon"
                fill="currentColor"
                height="1em"
                onBlur={[Function]}
                onFocus={[Function]}
                onMouseOut={[Function]}
                onMouseOver={[Function]}
                stroke="currentColor"
                strokeWidth="0"
                style={
                  Object {
                    "color": undefined,
                  }
                }
                viewBox="0 0 512 512"
                width="1em"
                xmlns="http://www.w3.org/2000/svg"
              >
                <path
                  d="M256 8C119.043 8 8 119.083 8 256c0 136.997 111.043 248 248 248s248-111.003 248-248C504 119.083 392.957 8 256 8zm0 110c23.196 0 42 18.804 42 42s-18.804 42-42 42-42-18.804-42-42 18.804-42 42-42zm56 254c0 6.627-5.373 12-12 12h-88c-6.627 0-12-5.373-12-12v-24c0-6.627 5.373-12 12-12h12v-64h-12c-6.627 0-12-5.373-12-12v-24c0-6.627 5.373-12 12-12h64c6.627 0 12 5.373 12 12v100h12c6.627 0 12 5.373 12 12v24z"
                />
              </svg>
            </label>
            <div
              className="col-md-2 form-group"
            >
              <div
                className="react-datepicker-wrapper"
              >
                <div
                  className="react-datepicker__input-container"
                >
                  <input
                    autoComplete="off"
                    className="form-control date-picker"
                    disabled={true}
                    id="datepicker-requestForSplReceivedOn"
                    name="requestForSplReceivedOn"
                    onBlur={[Function]}
                    onChange={[Function]}
                    onClick={[Function]}
                    onFocus={[Function]}
                    onKeyDown={[Function]}
                    placeholder="--/--/----"
                    readOnly={false}
                    type="text"
                    value=""
                  />
                </div>
              </div>
            </div>
          </div>
          <div
            className="form-row"
          >
            <label
              className="form-label col-form-label col-md-4"
            >
              SPL Addition Approved On
              <svg
                className="tooltip-icon"
                fill="currentColor"
                height="1em"
                onBlur={[Function]}
                onFocus={[Function]}
                onMouseOut={[Function]}
                onMouseOver={[Function]}
                stroke="currentColor"
                strokeWidth="0"
                style={
                  Object {
                    "color": undefined,
                  }
                }
                viewBox="0 0 512 512"
                width="1em"
                xmlns="http://www.w3.org/2000/svg"
              >
                <path
                  d="M256 8C119.043 8 8 119.083 8 256c0 136.997 111.043 248 248 248s248-111.003 248-248C504 119.083 392.957 8 256 8zm0 110c23.196 0 42 18.804 42 42s-18.804 42-42 42-42-18.804-42-42 18.804-42 42-42zm56 254c0 6.627-5.373 12-12 12h-88c-6.627 0-12-5.373-12-12v-24c0-6.627 5.373-12 12-12h12v-64h-12c-6.627 0-12-5.373-12-12v-24c0-6.627 5.373-12 12-12h64c6.627 0 12 5.373 12 12v100h12c6.627 0 12 5.373 12 12v24z"
                />
              </svg>
            </label>
            <div
              className="col-md-2 form-group"
            >
              <div
                className="react-datepicker-wrapper"
              >
                <div
                  className="react-datepicker__input-container"
                >
                  <input
                    autoComplete="off"
                    className="form-control date-picker"
                    disabled={true}
                    id="datepicker-approvedForSplOn"
                    name="approvedForSplOn"
                    onBlur={[Function]}
                    onChange={[Function]}
                    onClick={[Function]}
                    onFocus={[Function]}
                    onKeyDown={[Function]}
                    placeholder="--/--/----"
                    readOnly={false}
                    type="text"
                    value=""
                  />
                </div>
              </div>
            </div>
            <div
              className="col-md-6"
              style={
                Object {
                  "display": "flex",
                }
              }
            >
              <button
                className="btn btn-primary"
                disabled={true}
                onClick={[Function]}
                type="button"
              >
                Proceed to SPL
              </button>
              <div
                className="c3"
              >
                OR
              </div>
              <button
                className="btn btn-primary"
                disabled={true}
                onClick={[Function]}
                type="button"
              >
                Not Included in the SPL
              </button>
            </div>
          </div>
        </div>
      </div>
    </div>
    <div
      style={
        Object {
          "textAlign": "right",
        }
      }
    />
  </form>
</div>
`;<|MERGE_RESOLUTION|>--- conflicted
+++ resolved
@@ -151,11 +151,7 @@
                   Project Number
                 </label>
                 <div
-<<<<<<< HEAD
-                  class="col-md-8 form-group"
-=======
                   class="col-md-8 form-group col"
->>>>>>> 7bf6a39e
                 >
                   <input
                     class="form-control"
@@ -175,11 +171,7 @@
                   Agency
                 </label>
                 <div
-<<<<<<< HEAD
-                  class="col-md-8 form-group"
-=======
                   class="col-md-8 form-group col"
->>>>>>> 7bf6a39e
                 >
                   <input
                     class="form-control"
@@ -199,11 +191,7 @@
                   Sub Agency
                 </label>
                 <div
-<<<<<<< HEAD
-                  class="col-md-8 form-group"
-=======
                   class="col-md-8 form-group col"
->>>>>>> 7bf6a39e
                 >
                   <input
                     class="form-control"
@@ -227,11 +215,7 @@
                   Project Manager(s)
                 </label>
                 <div
-<<<<<<< HEAD
-                  class="col-md-8 form-group"
-=======
                   class="col-md-8 form-group col"
->>>>>>> 7bf6a39e
                 >
                   <input
                     class="form-control"
@@ -261,11 +245,7 @@
                   Name of Purchaser
                 </label>
                 <div
-<<<<<<< HEAD
-                  class="col-md-8 form-group"
-=======
                   class="col-md-8 form-group col"
->>>>>>> 7bf6a39e
                 >
                   <input
                     class="form-control"
@@ -285,11 +265,7 @@
                   Real Estate Agent
                 </label>
                 <div
-<<<<<<< HEAD
-                  class="col-md-8 form-group"
-=======
                   class="col-md-8 form-group col"
->>>>>>> 7bf6a39e
                 >
                   <input
                     class="form-control"
@@ -312,11 +288,7 @@
                   Real Estate Agent Rate
                 </label>
                 <div
-<<<<<<< HEAD
-                  class="col-md-8 form-group"
-=======
                   class="col-md-8 form-group col"
->>>>>>> 7bf6a39e
                 >
                   <input
                     class="form-control"
@@ -335,21 +307,13 @@
                   Real Estate Commission Paid
                 </label>
                 <div
-<<<<<<< HEAD
-                  class="col-md-8 form-group"
-=======
                   class="col-md-8 form-group col"
->>>>>>> 7bf6a39e
                 >
                   <div
                     class="input-tooltip-wrapper"
                   >
                     <input
-<<<<<<< HEAD
-                      class="form-control"
-=======
                       class="form-control input-number"
->>>>>>> 7bf6a39e
                       name="realtorCommission"
                       placeholder=""
                       value=""
@@ -460,11 +424,7 @@
                   Best Information of Future Planned Use
                 </label>
                 <div
-<<<<<<< HEAD
-                  class="col-md-8 form-group"
-=======
                   class="col-md-8 form-group col"
->>>>>>> 7bf6a39e
                 >
                   <input
                     class="form-control"
@@ -483,17 +443,10 @@
             class="form-row"
           >
             <div
-<<<<<<< HEAD
-              class="PropertyListView container-fluid"
-            >
-              <div
-                class="ScrollContainer"
-=======
               class="col"
             >
               <div
                 class="form-row"
->>>>>>> 7bf6a39e
               >
                 <label
                   class="form-label col-form-label col-md-6"
@@ -501,111 +454,6 @@
                   Sale Price
                 </label>
                 <div
-<<<<<<< HEAD
-                  class="table"
-                  role="table"
-                >
-                  <div
-                    class="thead thead-light"
-                  >
-                    <div
-                      class="tr"
-                      role="row"
-                      style="display: flex; flex: 1 0 auto; min-width: 845px;"
-                    >
-                      <div
-                        class="th"
-                        colspan="1"
-                        role="columnheader"
-                        style="box-sizing: border-box; flex: 100 0 auto; min-width: 30px; width: 100px; justify-content: flex-start; text-align: left; align-items: center; display: flex;"
-                      >
-                        Property Name
-                      </div>
-                      <div
-                        class="th"
-                        colspan="1"
-                        role="columnheader"
-                        style="box-sizing: border-box; flex: 100 0 auto; min-width: 30px; width: 100px; justify-content: flex-start; text-align: left; align-items: center; display: flex;"
-                      >
-                        Street Address
-                      </div>
-                      <div
-                        class="th"
-                        colspan="1"
-                        role="columnheader"
-                        style="box-sizing: border-box; flex: 100 0 auto; min-width: 30px; width: 100px; justify-content: flex-start; text-align: left; align-items: center; display: flex;"
-                      >
-                        Location
-                      </div>
-                      <div
-                        class="th"
-                        colspan="1"
-                        role="columnheader"
-                        style="box-sizing: border-box; flex: 60 0 auto; min-width: 30px; width: 60px; justify-content: flex-start; text-align: left; align-items: center; display: flex;"
-                      >
-                        Type
-                      </div>
-                      <div
-                        class="th"
-                        colspan="1"
-                        role="columnheader"
-                        style="box-sizing: border-box; flex: 145 0 auto; min-width: 145px; width: 145px; justify-content: flex-start; text-align: left; align-items: center; display: flex;"
-                      >
-                        Appraised Value
-                      </div>
-                      <div
-                        class="th"
-                        colspan="1"
-                        role="columnheader"
-                        style="box-sizing: border-box; flex: 145 0 auto; min-width: 145px; width: 145px; justify-content: flex-start; text-align: left; align-items: center; display: flex;"
-                      >
-                        Appraised Date
-                      </div>
-                      <div
-                        class="th"
-                        colspan="1"
-                        role="columnheader"
-                        style="box-sizing: border-box; flex: 145 0 auto; min-width: 145px; width: 145px; justify-content: flex-start; text-align: left; align-items: center; display: flex;"
-                      >
-                        Appraisal Firm
-                      </div>
-                      <div
-                        class="th"
-                        colspan="1"
-                        role="columnheader"
-                        style="box-sizing: border-box; flex: 145 0 auto; min-width: 145px; width: 145px; justify-content: flex-start; text-align: left; align-items: center; display: flex;"
-                      >
-                        Assessed Value
-                      </div>
-                      <div
-                        class="th"
-                        colspan="1"
-                        role="columnheader"
-                        style="box-sizing: border-box; flex: 145 0 auto; min-width: 145px; width: 145px; justify-content: flex-start; text-align: left; align-items: center; display: flex;"
-                      >
-                        Assessed Date
-                      </div>
-                    </div>
-                  </div>
-                  <div
-                    class="no-rows-message"
-                  >
-                    No rows to display
-                  </div>
-                </div>
-              </div>
-            </div>
-          </div>
-          <h3>
-            Financial Summary
-          </h3>
-          <div
-            class="form-row"
-          >
-            <div
-              class="col-md-6"
-            >
-=======
                   class="form-group col-md-6"
                 >
                   <div
@@ -620,37 +468,23 @@
                   </div>
                 </div>
               </div>
->>>>>>> 7bf6a39e
-              <div
-                class="form-row"
-              >
-                <label
-<<<<<<< HEAD
-                  class="form-label col-form-label col-md-4"
-=======
+              <div
+                class="form-row"
+              >
+                <label
                   class="form-label col-form-label col-md-6"
->>>>>>> 7bf6a39e
                 >
                   Interest Component
                 </label>
                 <div
-<<<<<<< HEAD
-                  class="col-md-8 form-group"
-=======
                   class="form-group col-md-6"
->>>>>>> 7bf6a39e
                 >
                   <div
                     class="input-tooltip-wrapper"
                   >
                     <input
-<<<<<<< HEAD
-                      class="form-control"
-                      name="market"
-=======
                       class="form-control input-number"
                       name="interestComponent"
->>>>>>> 7bf6a39e
                       placeholder=""
                       value=""
                     />
@@ -661,30 +495,18 @@
                 class="form-row"
               >
                 <label
-<<<<<<< HEAD
-                  class="form-label col-form-label col-md-4"
-=======
                   class="form-label col-form-label col-md-6"
->>>>>>> 7bf6a39e
                 >
                   Cost of Sale
                 </label>
                 <div
-<<<<<<< HEAD
-                  class="col-md-8 form-group"
-=======
                   class="form-group col-md-6"
->>>>>>> 7bf6a39e
                 >
                   <div
                     class="input-tooltip-wrapper"
                   >
                     <input
-<<<<<<< HEAD
-                      class="form-control"
-=======
                       class="form-control input-number"
->>>>>>> 7bf6a39e
                       name="salesCost"
                       placeholder=""
                       value=""
@@ -696,30 +518,18 @@
                 class="form-row"
               >
                 <label
-<<<<<<< HEAD
-                  class="form-label col-form-label col-md-4"
-=======
                   class="form-label col-form-label col-md-6"
->>>>>>> 7bf6a39e
                 >
                   Net Book Value
                 </label>
                 <div
-<<<<<<< HEAD
-                  class="col-md-8 form-group"
-=======
                   class="form-group col-md-6"
->>>>>>> 7bf6a39e
                 >
                   <div
                     class="input-tooltip-wrapper"
                   >
                     <input
-<<<<<<< HEAD
-                      class="form-control"
-=======
                       class="form-control input-number"
->>>>>>> 7bf6a39e
                       name="netBook"
                       placeholder=""
                       value=""
@@ -729,37 +539,22 @@
               </div>
               <div
                 class="form-row"
-<<<<<<< HEAD
-              >
-                <label
-                  class="form-label col-form-label col-md-4"
-=======
                 style="border-top: 1px solid grey;"
               >
                 <label
                   class="form-label col-form-label col-md-6"
->>>>>>> 7bf6a39e
                 >
                   Gain before SPL Cost
                 </label>
                 <div
-<<<<<<< HEAD
-                  class="col-md-8 form-group"
-=======
                   class="form-group col-md-6"
->>>>>>> 7bf6a39e
                 >
                   <div
                     class="input-tooltip-wrapper"
                   >
                     <input
-<<<<<<< HEAD
-                      class="form-control"
-                      name="gainBeforeSpp"
-=======
                       class="form-control input-number"
                       name="gainBeforeSpl"
->>>>>>> 7bf6a39e
                       placeholder=""
                       value=""
                     />
@@ -768,57 +563,20 @@
               </div>
               <div
                 class="form-row"
-<<<<<<< HEAD
-              >
-                <label
-                  class="form-label col-form-label col-md-4"
-                >
-                  Remediation (Not funded throuch COS. TRAN only)
-                </label>
-                <div
-                  class="col-md-8 form-group"
-                >
-                  <input
-                    class="form-control"
-                    id="input-remediation"
-                    name="remediation"
-                    value=""
-                  />
-                </div>
-              </div>
-            </div>
-            <div
-              class="col-md-6"
-            >
-              <div
-                class="form-row"
-              >
-                <label
-                  class="form-label col-form-label col-md-4"
-=======
               >
                 <label
                   class="form-label col-form-label col-md-6"
->>>>>>> 7bf6a39e
                 >
                   SPL Cost
                 </label>
                 <div
-<<<<<<< HEAD
-                  class="col-md-8 form-group"
-=======
                   class="form-group col-md-6"
->>>>>>> 7bf6a39e
                 >
                   <div
                     class="input-tooltip-wrapper"
                   >
                     <input
-<<<<<<< HEAD
-                      class="form-control"
-=======
                       class="form-control input-number"
->>>>>>> 7bf6a39e
                       name="programCost"
                       placeholder=""
                       value=""
@@ -828,56 +586,22 @@
               </div>
               <div
                 class="form-row"
-<<<<<<< HEAD
-              >
-                <label
-                  class="form-label col-form-label col-md-4"
-=======
                 style="border-top: 1px solid grey;"
               >
                 <label
                   class="form-label col-form-label col-md-6"
->>>>>>> 7bf6a39e
                 >
                   Gain after SPL Cost
                 </label>
                 <div
-<<<<<<< HEAD
-                  class="col-md-8 form-group"
-                >
-                  <input
-                    class="form-control"
-                    id="input-notes[12].note"
-                    name="notes[12].note"
-                    value="sppcost"
-                  />
-                </div>
-              </div>
-              <div
-                class="form-row"
-              >
-                <label
-                  class="form-label col-form-label col-md-4"
-                >
-                  Gain after SPP Cost
-                </label>
-                <div
-                  class="col-md-8 form-group"
-=======
                   class="form-group col-md-6"
->>>>>>> 7bf6a39e
                 >
                   <div
                     class="input-tooltip-wrapper"
                   >
                     <input
-<<<<<<< HEAD
-                      class="form-control"
-                      name="gainAfterSpp"
-=======
                       class="form-control input-number"
                       name="netProceeds"
->>>>>>> 7bf6a39e
                       placeholder=""
                       value=""
                     />
@@ -894,23 +618,6 @@
               class="col"
             >
               <div
-<<<<<<< HEAD
-                class="form-row"
-              >
-                <label
-                  class="form-label col-form-label col-md-4"
-                >
-                  Gain after SPP Cost Calculation Notes
-                </label>
-                <div
-                  class="col-md-8 form-group"
-                >
-                  <input
-                    class="form-control"
-                    id="input-notes[13].note"
-                    name="notes[13].note"
-                    value="sppgain"
-=======
                 class="ProjectNotes form-row"
               >
                 <div
@@ -926,22 +633,14 @@
                     class="col-md-10 form-control"
                     id="input-notes[19].note"
                     name="notes[19].note"
->>>>>>> 7bf6a39e
                   />
                 </div>
               </div>
               <div
-<<<<<<< HEAD
-                class="form-row"
-              >
-                <label
-                  class="form-label col-form-label col-md-4"
-=======
                 class="ProjectNotes form-row"
               >
                 <div
                   class="col form-group col"
->>>>>>> 7bf6a39e
                 >
                   <label
                     class="form-label"
@@ -962,43 +661,6 @@
                 class="ProjectNotes form-row"
               >
                 <div
-<<<<<<< HEAD
-                  class="col-md-8 form-group"
-                >
-                  <div
-                    class="input-tooltip-wrapper"
-                  >
-                    <input
-                      class="form-control"
-                      name="interestComponent"
-                      placeholder=""
-                      value=""
-                    />
-                  </div>
-                </div>
-              </div>
-              <div
-                class="form-row"
-              >
-                <label
-                  class="form-label col-form-label col-md-4"
-                >
-                  Net Proceeds
-                </label>
-                <div
-                  class="col-md-8 form-group"
-                >
-                  <div
-                    class="input-tooltip-wrapper"
-                  >
-                    <input
-                      class="form-control"
-                      name="netProceeds"
-                      placeholder=""
-                      value=""
-                    />
-                  </div>
-=======
                   class="col form-group col"
                 >
                   <label
@@ -1014,7 +676,6 @@
                   >
                     sppgain
                   </textarea>
->>>>>>> 7bf6a39e
                 </div>
               </div>
             </div>
@@ -1023,47 +684,6 @@
             Financing Information
           </h3>
           <div
-<<<<<<< HEAD
-            class="ProjectNotes form-row"
-          >
-            <div
-              class="col-md-12 form-group"
-            >
-              <label
-                class="form-label"
-                for="input-notes[10].note"
-              >
-                Loan Terms
-              </label>
-              <textarea
-                class="col-md-5 form-control"
-                id="input-notes[10].note"
-                name="notes[10].note"
-              >
-                loanterms
-              </textarea>
-            </div>
-          </div>
-          <div
-            class="ProjectNotes form-row"
-          >
-            <div
-              class="col-md-12 form-group"
-            >
-              <label
-                class="form-label"
-                for="input-notes[15].note"
-              >
-                Notes
-              </label>
-              <textarea
-                class="col-md-5 form-control"
-                id="input-notes[15].note"
-                name="notes[15].note"
-              >
-                closeout
-              </textarea>
-=======
             class="form-row"
           >
             <div
@@ -1118,53 +738,9 @@
                   </textarea>
                 </div>
               </div>
->>>>>>> 7bf6a39e
-            </div>
-          </div>
-          <div
-<<<<<<< HEAD
-            class="col-md-12 form-row"
-          >
-            <label
-              class="form-label col-form-label col-md-2"
-            >
-              OCG Gain / Loss
-            </label>
-            <div
-              class="col-md-4 form-group"
-            >
-              <div
-                class="input-tooltip-wrapper"
-              >
-                <input
-                  class="form-control"
-                  name="ocgFinancialStatement"
-                  placeholder=""
-                  value=""
-                />
-              </div>
-            </div>
-          </div>
-          <div
-            class="ProjectNotes form-row"
-          >
-            <div
-              class="col-md-12 form-group"
-            >
-              <label
-                class="form-label"
-                for="input-notes[14].note"
-              >
-                Sales History Notes
-              </label>
-              <textarea
-                class="col-md-5 form-control"
-                id="input-notes[14].note"
-                name="notes[14].note"
-              >
-                saleshistory
-              </textarea>
-=======
+            </div>
+          </div>
+          <div
             class="form-row"
           >
             <div
@@ -1233,18 +809,13 @@
                   </textarea>
                 </div>
               </div>
->>>>>>> 7bf6a39e
             </div>
           </div>
           <h3>
             OCG
           </h3>
           <div
-<<<<<<< HEAD
-            class="ProjectNotes form-row"
-=======
             class="col-md-12 form-row"
->>>>>>> 7bf6a39e
           >
             <label
               class="form-label col-form-label col-md-2"
@@ -1252,37 +823,6 @@
               OCG Gain / Loss
             </label>
             <div
-<<<<<<< HEAD
-              class="col-md-12 form-group"
-            >
-              <label
-                class="form-label"
-                for="input-notes[16].note"
-              >
-                Project Comments
-                <svg
-                  class="tooltip-icon"
-                  fill="currentColor"
-                  height="1em"
-                  stroke="currentColor"
-                  stroke-width="0"
-                  viewBox="0 0 512 512"
-                  width="1em"
-                  xmlns="http://www.w3.org/2000/svg"
-                >
-                  <path
-                    d="M256 8C119.043 8 8 119.083 8 256c0 136.997 111.043 248 248 248s248-111.003 248-248C504 119.083 392.957 8 256 8zm0 110c23.196 0 42 18.804 42 42s-18.804 42-42 42-42-18.804-42-42 18.804-42 42-42zm56 254c0 6.627-5.373 12-12 12h-88c-6.627 0-12-5.373-12-12v-24c0-6.627 5.373-12 12-12h12v-64h-12c-6.627 0-12-5.373-12-12v-24c0-6.627 5.373-12 12-12h64c6.627 0 12 5.373 12 12v100h12c6.627 0 12 5.373 12 12v24z"
-                  />
-                </svg>
-              </label>
-              <textarea
-                class="col-md-5 form-control"
-                id="input-notes[16].note"
-                name="notes[16].note"
-              >
-                comments
-              </textarea>
-=======
               class="col-md-4 form-group col"
             >
               <div
@@ -1295,7 +835,6 @@
                   value=""
                 />
               </div>
->>>>>>> 7bf6a39e
             </div>
           </div>
           <h3>
@@ -1316,11 +855,7 @@
                   Preliminary Form Signed By
                 </label>
                 <div
-<<<<<<< HEAD
-                  class="col-md-8 form-group"
-=======
                   class="col-md-8 form-group col"
->>>>>>> 7bf6a39e
                 >
                   <input
                     class="form-control"
@@ -1339,11 +874,7 @@
                   Final Form Signed by
                 </label>
                 <div
-<<<<<<< HEAD
-                  class="col-md-8 form-group"
-=======
                   class="col-md-8 form-group col"
->>>>>>> 7bf6a39e
                 >
                   <input
                     class="form-control"
@@ -1437,21 +968,13 @@
                   Adjustment to Prior Year Sale Amount
                 </label>
                 <div
-<<<<<<< HEAD
-                  class="col-md-8 form-group"
-=======
                   class="col-md-8 form-group col"
->>>>>>> 7bf6a39e
                 >
                   <div
                     class="input-tooltip-wrapper"
                   >
                     <input
-<<<<<<< HEAD
-                      class="form-control"
-=======
                       class="form-control input-number"
->>>>>>> 7bf6a39e
                       name="priorYearAdjustmentAmount"
                       placeholder=""
                       value=""
@@ -1502,11 +1025,7 @@
             class="ProjectNotes form-row"
           >
             <div
-<<<<<<< HEAD
-              class="col-md-12 form-group"
-=======
               class="col-md-12 form-group col"
->>>>>>> 7bf6a39e
             >
               <label
                 class="form-label"
@@ -1515,11 +1034,7 @@
                 Adjustment to Prior Year Sale Notes
               </label>
               <textarea
-<<<<<<< HEAD
-                class="col-md-5 form-control"
-=======
                 class="col-md-auto form-control"
->>>>>>> 7bf6a39e
                 id="input-notes[11].note"
                 name="notes[11].note"
               >
