import './Login.scss';

import PIMSlogo from 'assets/images/PIMSlogo/logo_with_text.png';
import { Jumbotron } from 'components/bootstrap';
import * as actionTypes from 'constants/actionTypes';
import { useConfiguration } from 'hooks/useConfiguration';
import { IKeycloak, useKeycloakWrapper } from 'hooks/useKeycloakWrapper';
import React, { useEffect, useState } from 'react';
import { Button, Col, Container, Row, Spinner } from 'react-bootstrap';
import { FaExternalLinkAlt } from 'react-icons/fa';
import { Location, NavigateFunction, useLocation, useNavigate } from 'react-router-dom';
import { INetworkState, IRequest, useAppSelector } from 'store';
import { NEW_PIMS_USER } from 'store/slices/hooks/usersActionCreator';

/**
 * @author Zach Bourque <Zachary.Bourque@gov.bc.ca>
 * @description Check if the user is using Internet Explorer.
 * @returns A boolean value indicating whether the user is using Internet Explorer.
 */
const isUsingIE = (): boolean =>
  navigator.userAgent.indexOf('MSIE ') > -1 || navigator.userAgent.indexOf('Trident/') > -1;

/**
 * @description This component works as the initial landing page for the application.
 * This component will also redirect the user to the /ienotsupported page, if the user is using Internet Explorer.
 *
 * @author Zach Bourque <Zachary.Bourque@gov.bc.ca>
 *
 * @example
 * <Login />
 */
const Login = () => {
  const navigate: NavigateFunction = useNavigate();
  const configuration = useConfiguration();

  if (isUsingIE()) {
    navigate('/ienotsupported');
  }

  const location: Location = useLocation();
  const redirect: string =
    location.pathname && location.pathname !== '/login'
      ? `${location.pathname}${location.search ? '?' + location.search : ''}`
      : '/mapview';

  const keyCloakWrapper: IKeycloak = useKeycloakWrapper();
  const keycloak = keyCloakWrapper.obj;
  const [showInstruction, setShowInstruction] = useState(false);

  const networkState: INetworkState = useAppSelector(state => state.network);

  useEffect(() => {
    const activateRequest: IRequest = networkState?.requests?.[actionTypes.ADD_ACTIVATE_USER];

    const isWaitingOnActivateRequest: boolean = activateRequest?.isFetching ?? false;
    const isUserLoggedIn: boolean = keycloak?.authenticated;

    if (isUserLoggedIn && !isWaitingOnActivateRequest) {
      const isNewUser: boolean =
        activateRequest?.status === NEW_PIMS_USER || !keyCloakWrapper?.roles?.length;

      if (isNewUser) {
        navigate('/access/request');
      } else {
        navigate(redirect || 'mapview');
      }
    }
    //eslint-disable-next-line react-hooks/exhaustive-deps
  }, [networkState]);

  if (!keycloak) {
    return <Spinner animation="border"></Spinner>;
  }

  return (
    <Container className="login" fluid={true}>
      <Container className="unauth" fluid={true}>
        <img className="pims-logo" src={PIMSlogo} alt="PIMS logo" />
        <Row className="sign-in">
          <Col xs={1} md={3} />
          <Col xs={16} md={6} className="block">
            <h1>Search and visualize government property information</h1>
            <h6>
              PIMS enables you to search properties owned by the Government of British Columbia
            </h6>
            <p>
              The data provided can assist your agency in making informed, timely, and strategic
              decisions on the optimal use of real property assets on behalf of the people and
              priorities of British Columbia.
            </p>
            <Button
              variant="primary"
<<<<<<< HEAD
              onClick={() => keycloak.login({ redirectUri: window.location.origin })}
=======
              onClick={() => keycloak.login({ redirectUri: configuration.keycloakRedirectURI })}
>>>>>>> 4225ddad
            >
              Sign In
            </Button>
            <p>Sign into PIMS with your government issued IDIR or with your Business BCeID.</p>
            <Row className="bceid">
              <Button variant="link" onClick={() => setShowInstruction(!showInstruction)}>
                Don't have a Business BCeID?
              </Button>
            </Row>
            <Row>
              {showInstruction && (
                <Jumbotron>
                  <p>
                    1. Search to see if your entity is{' '}
                    <a
                      href="https://www.bceid.ca/directories/whitepages"
                      target="_blank"
                      rel="noopener noreferrer"
                    >
                      already registered
                    </a>{' '}
                    <FaExternalLinkAlt />
                  </p>
                  <p>
                    If you're not yet registered, <br></br>2.{' '}
                    <a
                      href="https://www.bceid.ca/os/?7169"
                      target="_blank"
                      rel="noopener noreferrer"
                    >
                      Register for your Business BCeID
                    </a>{' '}
                    <FaExternalLinkAlt />
                  </p>
                </Jumbotron>
              )}
            </Row>
          </Col>
        </Row>
      </Container>
    </Container>
  );
};

export default Login;<|MERGE_RESOLUTION|>--- conflicted
+++ resolved
@@ -90,11 +90,7 @@
             </p>
             <Button
               variant="primary"
-<<<<<<< HEAD
-              onClick={() => keycloak.login({ redirectUri: window.location.origin })}
-=======
               onClick={() => keycloak.login({ redirectUri: configuration.keycloakRedirectURI })}
->>>>>>> 4225ddad
             >
               Sign In
             </Button>
