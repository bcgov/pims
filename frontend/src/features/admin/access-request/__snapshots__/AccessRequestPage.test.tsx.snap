// Jest Snapshot v1, https://goo.gl/fbAQLP

exports[`AccessRequestPage functionality renders RequestAccessPage correctly 1`] = `
<div
  className="accessRequestPage"
>
  <div>
    <h3>
      Access Request
    </h3>
  </div>
  <hr />
  <div
    className="container-fluid"
  >
    <div
      className="justify-content-md-center row"
    >
      <form
        className="userInfo"
        noValidate={true}
        onSubmit={[Function]}
      >
        <div
          className="form-group"
        >
          <label
            className="form-label"
            htmlFor="input-user.username"
          >
            IDIR/BCeID
          </label>
          <input
            className="form-control"
            id="input-user.username"
            name="user.username"
            onBlur={[Function]}
            onChange={[Function]}
            readOnly={true}
            type="text"
          />
        </div>
        <div
          className="row"
        >
          <div
            className="col"
          >
            <div
              className="form-group"
            >
              <label
                className="form-label"
                htmlFor="input-user.firstName"
              >
                First Name
              </label>
              <input
                className="form-control"
                id="input-user.firstName"
                name="user.firstName"
                onBlur={[Function]}
                onChange={[Function]}
                readOnly={true}
                type="text"
              />
            </div>
          </div>
          <div
            className="col"
          >
            <div
              className="form-group"
            >
              <label
                className="form-label"
                htmlFor="input-user.lastName"
              >
                Last Name
              </label>
              <input
                className="form-control"
                id="input-user.lastName"
                name="user.lastName"
                onBlur={[Function]}
                onChange={[Function]}
                readOnly={true}
                type="text"
              />
            </div>
          </div>
        </div>
        <div
          className="form-group"
        >
          <label
            className="form-label"
            htmlFor="input-user.email"
          >
            Email
          </label>
          <input
            className="form-control"
            id="input-user.email"
            name="user.email"
            onBlur={[Function]}
            onChange={[Function]}
            readOnly={true}
            type="email"
          />
        </div>
        <div
          className="required form-group"
        >
          <label
            className="form-label"
            htmlFor="input-agency"
          >
            Agency
          </label>
          <select
            className="form-select form-control"
            id="input-agency"
            name="agency"
            onBlur={[Function]}
            onChange={[Function]}
            required={true}
          >
            <option
              value=""
            >
              Please Select
            </option>
            <option
              className="option"
              value="1"
            >
              agencyVal
            </option>
          </select>
        </div>
        <div
          className="form-group"
        >
          <label
            className="form-label"
            htmlFor="input-user.position"
          >
            Position
          </label>
          <input
            className="form-control"
            id="input-user.position"
            name="user.position"
            onBlur={[Function]}
            onChange={[Function]}
            placeholder="e.g) Director, Real Estate and Stakeholder Engagement"
            type="text"
            value=""
          />
        </div>
        <div
          className="check-roles form-group"
        >
          <label
            className="form-label"
          >
            Roles
             
            <a
              href="https://github.com/bcgov/PIMS/wiki/Architecture-Security"
              rel="noopener noreferrer"
              target="_blank"
            >
              Role Descriptions
            </a>
          </label>
          <div
            className="required form-group"
          >
<<<<<<< HEAD
            <label
              className="form-label"
              htmlFor="input-role"
            >
              Role
            </label>
=======
>>>>>>> 7bf6a39e
            <select
              className="form-select form-control"
              id="input-role"
              name="role"
              onBlur={[Function]}
              onChange={[Function]}
              onFocus={[Function]}
              onMouseOut={[Function]}
              onMouseOver={[Function]}
              required={true}
            >
              <option
                value=""
              >
                Please Select
              </option>
              <option
                className="option"
                value="1"
              >
                roleVal
              </option>
            </select>
          </div>
        </div>
        <div
          className="required form-group"
        >
          <label
            className="form-label"
            htmlFor="input-note"
          >
            Notes
          </label>
          <textarea
            className="form-control"
            id="input-note"
            name="note"
            onBlur={[Function]}
            onChange={[Function]}
            placeholder="Please specify why you need access to PIMS and include your manager's name."
            required={true}
            value=""
          />
        </div>
        <p>
          By clicking request, you agree to our
           
          <a
            href="https://www2.gov.bc.ca//gov/content/home/disclaimer"
          >
            Terms and Conditions
          </a>
           and that you have read our
           
          <a
            href="http://www.gov.bc.ca/gov/content/home/privacy"
          >
            Privacy Policy
          </a>
          .
        </p>
        <div
          className="justify-content-md-center row"
        >
          <div
            className="cancelSave btn-toolbar"
            role="toolbar"
          >
            <button
              className="mr-5 btn btn-primary"
              disabled={false}
              type="submit"
            >
              Submit
            </button>
          </div>
        </div>
      </form>
    </div>
  </div>
</div>
`;<|MERGE_RESOLUTION|>--- conflicted
+++ resolved
@@ -178,15 +178,6 @@
           <div
             className="required form-group"
           >
-<<<<<<< HEAD
-            <label
-              className="form-label"
-              htmlFor="input-role"
-            >
-              Role
-            </label>
-=======
->>>>>>> 7bf6a39e
             <select
               className="form-select form-control"
               id="input-role"
