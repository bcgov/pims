import React from 'react';
import { Router, Route } from 'react-router-dom';
import { createMemoryHistory } from 'history';
import { render, cleanup, wait } from '@testing-library/react';
import configureMockStore from 'redux-mock-store';
import thunk from 'redux-thunk';
import { Provider } from 'react-redux';

import { act } from 'react-dom/test-utils';
import { ToastContainer } from 'react-toastify';
import MapSideBarContainer from './MapSideBarContainer';
import { noop } from 'lodash';
import * as reducerTypes from 'constants/reducerTypes';
import * as actionTypes from 'constants/actionTypes';
import { IParcel } from 'actions/parcelsActions';
import { mockDetails } from 'mocks/filterDataMock';
import VisibilitySensor from 'react-visibility-sensor';
import { useKeycloak } from '@react-keycloak/web';

jest.mock(
  'react-visibility-sensor',
  (): typeof VisibilitySensor => ({ children, partialVisibility, ...rest }: any) => (
    <div {...rest}>{typeof children === 'function' ? children({ isVisible: true }) : children}</div>
  ),
);

jest.mock('@react-keycloak/web');
(useKeycloak as jest.Mock).mockReturnValue({
  keycloak: {
    userInfo: {
      agencies: ['1'],
      roles: ['admin-properties'],
    },
    subject: 'test',
  },
});

const mockStore = configureMockStore([thunk]);
const getStore = (parcelDetail?: IParcel) =>
  mockStore({
    [reducerTypes.NETWORK]: {
      [actionTypes.GET_PARCEL_DETAIL]: {
        status: 200,
      },
    },
    [reducerTypes.PARCEL]: {
      parcelDetail: {
        parcelDetail: parcelDetail,
        propertyTypeId: 0,
      },
      parcels: [],
      draftParcels: [],
    },
    [reducerTypes.LOOKUP_CODE]: { lookupCodes: [] },
    [reducerTypes.PARCEL]: { parcels: [], draftParcels: [] },
  });

const history = createMemoryHistory();

const renderContainer = ({ store }: any) =>
  render(
    <Provider store={store ?? getStore()}>
      <Router history={history}>
        <ToastContainer
          autoClose={5000}
          hideProgressBar
          newestOnTop={false}
          closeOnClick={false}
          rtl={false}
          pauseOnFocusLoss={false}
        />
        <Route path="/mapView/:id?">
          <MapSideBarContainer refreshParcels={noop} properties={[]} />
        </Route>
      </Router>
    </Provider>,
  );

describe('Parcel Detail MapSideBarContainer', () => {
  // clear mocks before each test
  beforeEach(() => {});
  afterEach(() => {
    history.push({ search: '' });
    cleanup();
  });

  describe('basic data loading and display', () => {
    it('sidebar is hidden', async () => {
      await act(async () => {
        const { container } = renderContainer({});
        expect(container.firstChild).toMatchSnapshot();
      });
    });

    it('Empty parcel sidebar matches snapshot', async () => {
      await act(async () => {
        history.push('/mapview?sidebar=true');
        const { container } = renderContainer({});
        expect(container.firstChild).toMatchSnapshot();
      });
    });

    xit('parcel sidebar snapshot loads by id', async () => {
      await act(async () => {
        history.push('/mapview/1?sidebar=true');
        const { container, findByDisplayValue } = renderContainer({
          store: getStore(mockDetails[0]),
        });
        await findByDisplayValue('000-000-000');
        expect(container.firstChild).toMatchSnapshot();
      });
    });

    it('removes the parcel id when the sidebar is closed', () => {
      history.push('/mapview/1?sidebar=false');
      renderContainer({
        store: getStore(mockDetails[0]),
<<<<<<< HEAD
=======
      });
      wait(() => expect(history.location.pathname).toEqual('/mapview'));
    });

    it('removes the parcel id when the sidebar is closed', () => {
      history.push('/mapview/1?sidebar=false');
      renderContainer({
        store: getStore(mockDetails[0]),
>>>>>>> 7bf6a39e
      });
      wait(() => expect(history.location.pathname).toEqual('/mapview'));
    });
  });
});<|MERGE_RESOLUTION|>--- conflicted
+++ resolved
@@ -115,8 +115,6 @@
       history.push('/mapview/1?sidebar=false');
       renderContainer({
         store: getStore(mockDetails[0]),
-<<<<<<< HEAD
-=======
       });
       wait(() => expect(history.location.pathname).toEqual('/mapview'));
     });
@@ -125,7 +123,6 @@
       history.push('/mapview/1?sidebar=false');
       renderContainer({
         store: getStore(mockDetails[0]),
->>>>>>> 7bf6a39e
       });
       wait(() => expect(history.location.pathname).toEqual('/mapview'));
     });
