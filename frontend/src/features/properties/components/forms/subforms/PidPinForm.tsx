--- conflicted
+++ resolved
@@ -1,18 +1,10 @@
 import { FunctionComponent, useCallback } from 'react';
 import React from 'react';
 import { Input, Form } from 'components/common/form';
-<<<<<<< HEAD
-// import { PidTooltip, PinTooltip } from '../strings';
-import { useFormikContext, getIn } from 'formik';
-import { IParcel } from 'actions/parcelsActions';
-import debounce from 'lodash/debounce';
-import { PidPinTooltip } from '../strings';
-=======
 import { PidTooltip, PinTooltip } from '../strings';
 import { useFormikContext } from 'formik';
 import { IParcel } from 'actions/parcelsActions';
 import debounce from 'lodash/debounce';
->>>>>>> 8e8b5e4f
 
 interface PidPinProps {
   handlePidChange: (pid: string) => void;
@@ -46,11 +38,7 @@
     const { nameSpace } = props;
     return nameSpace ? `${nameSpace}.${fieldName}` : fieldName;
   };
-<<<<<<< HEAD
-  const { touched } = useFormikContext<IParcel>();
-=======
   const { initialValues } = useFormikContext<IParcel>();
->>>>>>> 8e8b5e4f
 
   const debouncedHandlePidChange = useCallback(
     debounce((pid: string) => {
@@ -62,39 +50,34 @@
   return (
     <>
       <Form.Row className="d-inline-flex flex-nowrap">
-        <Form.Label>
-          <span className="req">*</span>PID
-        </Form.Label>
+        <Form.Label className="required">PID</Form.Label>
         <Input
           displayErrorTooltips
           className="input-small"
+          tooltip={PidTooltip}
           disabled={props.disabled}
           pattern={RegExp(/^[\d\- ]*$/)}
           onBlurFormatter={(pid: string) => {
-<<<<<<< HEAD
-            if (pid && getIn(touched, withNameSpace('pid'))) {
-=======
             if (pid && initialValues.pid !== pid) {
->>>>>>> 8e8b5e4f
               debouncedHandlePidChange(pid);
             }
             return pid.replace(pid, pidFormatter(pid));
           }}
           field={withNameSpace('pid')}
         />
-        <Form.Label>PIN</Form.Label>
+        <Form.Label style={{ width: '35px', minWidth: '35px', paddingLeft: '5px' }}>
+          or
+          <br />
+          PIN&nbsp;
+        </Form.Label>
         <Input
           displayErrorTooltips
           className="input-small"
-          tooltip={PidPinTooltip}
+          tooltip={PinTooltip}
           disabled={props.disabled}
           field={withNameSpace('pin')}
           onBlurFormatter={(pin: string) => {
-<<<<<<< HEAD
-            if (pin && getIn(touched, withNameSpace('pin'))) {
-=======
             if (pin && initialValues.pin !== pin) {
->>>>>>> 8e8b5e4f
               props.handlePinChange(pin);
             }
             return pin;
