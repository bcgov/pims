--- conflicted
+++ resolved
@@ -13,13 +13,9 @@
 import { GeocoderAutoComplete } from '../../GeocoderAutoComplete';
 import { IGeocoderResponse } from 'hooks/useApi';
 import { TypeaheadField } from 'components/common/form/Typeahead';
-<<<<<<< HEAD
-import { streetAddressTooltip } from '../strings';
+import { streetAddressTooltip, locationTip } from '../strings';
 import { Label } from 'components/common/Label';
 import { Row } from 'react-bootstrap';
-=======
-import { streetAddressTooltip, locationTip } from '../strings';
->>>>>>> 8e8b5e4f
 
 interface AddressProps {
   nameSpace?: string;
@@ -101,11 +97,7 @@
           disabled={props.disabled}
           paginate={false}
           required
-<<<<<<< HEAD
-          hideValidation
-=======
           tooltip={locationTip}
->>>>>>> 8e8b5e4f
         />
       </Row>
       <Row className="field-row">
