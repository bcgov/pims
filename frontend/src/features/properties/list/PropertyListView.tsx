import './PropertyListView.scss';
import React, { useState, useMemo, useRef, useCallback, useEffect } from 'react';
import { useDispatch, useSelector } from 'react-redux';
import { Container, Button } from 'react-bootstrap';
import queryString from 'query-string';
import _ from 'lodash';
import * as API from 'constants/API';
import { ENVIRONMENT } from 'constants/environment';
import { decimalOrUndefined } from 'utils';
import download from 'utils/download';
import { RootState } from 'reducers/rootReducer';
import { ILookupCode } from 'actions/lookupActions';
import { ILookupCodeState } from 'reducers/lookupCodeReducer';
import { IPropertyQueryParams, IProperty } from '.';
import { columns as cols } from './columns';
import { Table } from 'components/Table';
import service from '../service';
import { FaFolderOpen, FaFolder } from 'react-icons/fa';
import { Buildings } from './buildings';
import { FaFileExcel, FaFileAlt } from 'react-icons/fa';
import styled from 'styled-components';
import TooltipWrapper from 'components/common/TooltipWrapper';
import { ReactComponent as BuildingSvg } from 'assets/images/icon-business.svg';
import { ReactComponent as LandSvg } from 'assets/images/icon-lot.svg';
import { PropertyFilter } from '../filter';
import { PropertyTypes } from '../../../constants/propertyTypes';
import { IPropertyFilter } from '../filter/IPropertyFilter';
import { SortDirection, TableSort } from 'components/Table/TableSort';

const getPropertyReportUrl = (filter: IPropertyQueryParams) =>
  `${ENVIRONMENT.apiUrl}/reports/properties?${filter ? queryString.stringify(filter) : ''}`;

const FileIcon = styled(Button)`
  background-color: #fff !important;
  color: #003366 !important;
  padding: 6px 5px;
`;

const initialQuery: IPropertyQueryParams = {
  page: 1,
  quantity: 10,
  agencies: [],
};

const defaultFilterValues: IPropertyFilter = {
  searchBy: 'address',
  pid: '',
  address: '',
  administrativeArea: '',
  projectNumber: '',
  agencies: '',
  classificationId: '',
  minLotSize: '',
  maxLotSize: '',
  propertyType: PropertyTypes.Land,
};

/**
 * Get the server query
 * @param ignorePropType - Whether to ignore the PropertyTypes (for doing excel export with all values)
 * @param state - Table state
 */
const getServerQuery = (
  ignorePropertyType: boolean,
  state: {
    pageIndex: number;
    pageSize: number;
    filter: IPropertyFilter;
    agencyIds: number[];
  },
) => {
  const {
    pageIndex,
    pageSize,
    filter: {
      pid,
      address,
      administrativeArea,
      projectNumber,
      classificationId,
      agencies,
      minLotSize,
      maxLotSize,
      propertyType,
    },
  } = state;

  let parsedAgencies: number[] = [];
  if (agencies !== null && agencies !== undefined && agencies !== '') {
    parsedAgencies = [parseInt(agencies, 10)];
  }

  const query: IPropertyQueryParams = {
    ...initialQuery,
    address,
    pid,
    administrativeArea,
    projectNumber,
    classificationId: decimalOrUndefined(classificationId),
    agencies: parsedAgencies,
    minLandArea: decimalOrUndefined(minLotSize),
    maxLandArea: decimalOrUndefined(maxLotSize),
    page: pageIndex + 1,
    quantity: pageSize,
    propertyType: ignorePropertyType ? undefined : propertyType,
  };
  return query;
};

const PropertyListView: React.FC = () => {
  // lookup codes, etc
  const lookupCodes = useSelector<RootState, ILookupCode[]>(
    state => (state.lookupCode as ILookupCodeState).lookupCodes,
  );
  const agencies = useMemo(
    () =>
      _.filter(lookupCodes, (lookupCode: ILookupCode) => {
        return lookupCode.type === API.AGENCY_CODE_SET_NAME;
      }),
    [lookupCodes],
  );
  const propertyClassifications = _.filter(lookupCodes, (lookupCode: ILookupCode) => {
    return lookupCode.type === API.PROPERTY_CLASSIFICATION_CODE_SET_NAME;
  });

  const agencyIds = useMemo(() => agencies.map(x => parseInt(x.id, 10)), [agencies]);
  const columns = useMemo(() => cols, []);
  const [sorting, setSorting] = useState<TableSort<IProperty>>({ description: 'asc' });

  // We'll start our table without any data
  const [data, setData] = useState<IProperty[] | undefined>();
  // For getting the buildings on parcel folder click
  const [expandData, setExpandData] = useState<any>({});

  // Filtering and pagination state
  const [filter, setFilter] = useState<IPropertyFilter>(defaultFilterValues);

  const [pageSize, setPageSize] = useState(10);
  const [pageIndex, setPageIndex] = useState(0);
  const [pageCount, setPageCount] = useState(0);

  // const [loading, setLoading] = useState(false);
  const fetchIdRef = useRef(0);

  // Update internal state whenever the filter bar state changes
  const handleFilterChange = useCallback(
    async (value: IPropertyFilter) => {
      setFilter({ ...value });
      setPageIndex(0); // Go to first page of results when filter changes
    },
    [setFilter, setPageIndex],
  );

  // This will get called when the table needs new data
  const handleRequestData = useCallback(
    async ({ pageIndex, pageSize }: { pageIndex: number; pageSize: number }) => {
      setPageSize(pageSize);
      setPageIndex(pageIndex);
    },
    [setPageSize, setPageIndex],
  );

  const fetchData = useCallback(
    async ({
      pageIndex,
      pageSize,
      filter,
      agencyIds,
      sorting,
    }: {
      pageIndex: number;
      pageSize: number;
      filter: IPropertyFilter;
      agencyIds: number[];
      sorting: TableSort<IProperty>;
    }) => {
      // Give this fetch an ID
      const fetchId = ++fetchIdRef.current;

      // TODO: Set the loading state
      // setLoading(true);

      // Only update the data if this is the latest fetch
      if (agencyIds?.length > 0) {
        setData(undefined);
<<<<<<< HEAD
        const query = getServerQuery({ pageIndex, pageSize, filter, agencyIds });
        const data = await service.getPropertyList(query);
=======
        const query = getServerQuery(false, { pageIndex, pageSize, filter, agencyIds });
        const data = await service.getPropertyList(query, sorting);

>>>>>>> 7bf6a39e
        // The server could send back total page count.
        // For now we'll just calculate it.
        if (fetchId === fetchIdRef.current && data?.items) {
          setData(data.items);
          setPageCount(Math.ceil(data.total / pageSize));
        }

        // setLoading(false);
      }
    },
    [setData, setPageCount],
  );

  // Listen for changes in pagination and use the state to fetch our new data
  useEffect(() => {
    fetchData({ pageIndex, pageSize, filter, agencyIds, sorting });
  }, [fetchData, pageIndex, pageSize, filter, agencyIds, sorting]);

  const dispatch = useDispatch();

  const fetch = (accept: 'csv' | 'excel') => {
    const query = getServerQuery(true, { pageIndex, pageSize, filter, agencyIds });
    return dispatch(
      download({
        url: getPropertyReportUrl({ ...query, all: true }),
        fileName: `properties.${accept === 'csv' ? 'csv' : 'xlsx'}`,
        actionType: 'properties-report',
        headers: {
          Accept: accept === 'csv' ? 'text/csv' : 'application/vnd.ms-excel',
        },
      }),
    );
  };

  const checkExpanded = (row: IProperty, property: IProperty) => {
    return row.id === property.id;
  };

  const loadBuildings = async (expandedRows: IProperty[]) => {
    if (expandedRows.length > 0) {
      await Promise.all(
        expandedRows.map(async property => {
          if (property.propertyTypeId === 0) {
            if (expandData[property.id] === undefined) {
              setExpandData({
                ...expandData,
                [property.id]: (await service.loadBuildings(property.id)).items,
              });
            }
          }
        }),
      );
    }
  };

  const changePropertyType = (type: PropertyTypes) => {
    setPageIndex(0);
    setFilter(state => {
      return {
        ...state,
        propertyType: type,
      };
    });
  };

  return (
    <Container fluid className="PropertyListView">
      <Container fluid className="filter-container border-bottom">
        <Container className="px-0">
          <PropertyFilter
            defaultFilter={defaultFilterValues}
            agencyLookupCodes={agencies}
            propertyClassifications={propertyClassifications}
            onChange={handleFilterChange}
            sort={sorting}
            onSorting={setSorting}
          />
        </Container>
      </Container>
      <div className="ScrollContainer">
        <Container fluid className="TableToolbar">
          <h3>View Inventory</h3>
          <div className="menu">
            <div>
              <TooltipWrapper toolTipId="show-parcels" toolTip="Show Parcels">
                <div
                  className={
                    filter.propertyType === PropertyTypes.Land ? 'svg-btn active' : 'svg-btn'
                  }
                  onClick={() => changePropertyType(PropertyTypes.Land)}
                >
                  <LandSvg className="svg" />
                  Parcels view
                </div>
              </TooltipWrapper>
            </div>
            <div>
              <TooltipWrapper toolTipId="show-buildings" toolTip="Show Buildings">
                <div
                  className={
                    filter.propertyType === PropertyTypes.Building ? 'svg-btn active' : 'svg-btn'
                  }
                  onClick={() => changePropertyType(PropertyTypes.Building)}
                >
                  <BuildingSvg className="svg" />
                  Buildings view
                </div>
              </TooltipWrapper>
            </div>
          </div>
          <TooltipWrapper toolTipId="export-to-excel" toolTip="Export to Excel">
            <FileIcon>
              <FaFileExcel data-testid="excel-icon" size={36} onClick={() => fetch('excel')} />
            </FileIcon>
          </TooltipWrapper>
          <TooltipWrapper toolTipId="export-to-excel" toolTip="Export to CSV">
            <FileIcon>
              <FaFileAlt data-testid="csv-icon" size={36} onClick={() => fetch('csv')} />
            </FileIcon>
          </TooltipWrapper>
        </Container>
        <Table<IProperty>
          name="propertiesTable"
          lockPageSize={true}
          columns={columns}
          data={data || []}
          loading={data === undefined}
<<<<<<< HEAD
=======
          sort={sorting}
>>>>>>> 7bf6a39e
          pageIndex={pageIndex}
          onRequestData={handleRequestData}
          pageCount={pageCount}
          onSortChange={(column: string, direction: SortDirection) => {
            if (!!direction) {
              setSorting({ ...sorting, [column]: direction });
            } else {
              const data: any = { ...sorting };
              delete data[column];
              setSorting(data);
            }
          }}
          canRowExpand={(val: any) => {
            if (val.values.propertyTypeId === 0) {
              return true;
            } else {
              return false;
            }
          }}
          detailsPanel={{
            render: val => {
              if (expandData[val.id]) {
                return <Buildings hideHeaders={true} data={expandData[val.id]} />;
              }
            },
            icons: {
              open: <FaFolderOpen color="black" size={20} />,
              closed: <FaFolder color="black" size={20} />,
            },
            checkExpanded: (row, state) => !!state.find(x => checkExpanded(x, row)),
            onExpand: loadBuildings,
            getRowId: row => row.id,
          }}
        />
      </div>
    </Container>
  );
};

export default PropertyListView;<|MERGE_RESOLUTION|>--- conflicted
+++ resolved
@@ -183,14 +183,9 @@
       // Only update the data if this is the latest fetch
       if (agencyIds?.length > 0) {
         setData(undefined);
-<<<<<<< HEAD
-        const query = getServerQuery({ pageIndex, pageSize, filter, agencyIds });
-        const data = await service.getPropertyList(query);
-=======
         const query = getServerQuery(false, { pageIndex, pageSize, filter, agencyIds });
         const data = await service.getPropertyList(query, sorting);
 
->>>>>>> 7bf6a39e
         // The server could send back total page count.
         // For now we'll just calculate it.
         if (fetchId === fetchIdRef.current && data?.items) {
@@ -318,10 +313,7 @@
           columns={columns}
           data={data || []}
           loading={data === undefined}
-<<<<<<< HEAD
-=======
           sort={sorting}
->>>>>>> 7bf6a39e
           pageIndex={pageIndex}
           onRequestData={handleRequestData}
           pageCount={pageCount}
