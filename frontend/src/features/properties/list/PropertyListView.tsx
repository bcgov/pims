import './PropertyListView.scss';
import React, { useState, useMemo, useRef, useCallback, useEffect } from 'react';
import { useDispatch, useSelector } from 'react-redux';
import { Container, Button } from 'react-bootstrap';
import queryString from 'query-string';
import _ from 'lodash';
import * as API from 'constants/API';
import { ENVIRONMENT } from 'constants/environment';
import { decimalOrUndefined } from 'utils';
import download from 'utils/download';
import { RootState } from 'reducers/rootReducer';
import { ILookupCode } from 'actions/lookupActions';
import { ILookupCodeState } from 'reducers/lookupCodeReducer';
import { IPropertyQueryParams, IProperty } from '.';
import { columns as cols } from './columns';
import { Table } from 'components/Table';
import service from '../service';
import { FaFolderOpen, FaFolder } from 'react-icons/fa';
import { Buildings } from './buildings';
import { FaFileExcel, FaFileAlt } from 'react-icons/fa';
import styled from 'styled-components';
import TooltipWrapper from 'components/common/TooltipWrapper';
import { ReactComponent as BuildingSvg } from 'assets/images/icon-business.svg';
import { ReactComponent as LandSvg } from 'assets/images/icon-lot.svg';
import { PropertyFilter } from '../filter';
import { PropertyTypes } from '../../../constants/propertyTypes';
import { IPropertyFilter } from '../filter/IPropertyFilter';

const getPropertyReportUrl = (filter: IPropertyQueryParams) =>
  `${ENVIRONMENT.apiUrl}/reports/properties?${filter ? queryString.stringify(filter) : ''}`;

const FileIcon = styled(Button)`
  background-color: #fff !important;
  color: #003366 !important;
  padding: 6px 5px;
`;

const initialQuery: IPropertyQueryParams = {
  page: 1,
  quantity: 10,
  agencies: [],
};

<<<<<<< HEAD
const defaultFilterValues: IPropertyFilter = {
  searchBy: 'address',
  pid: '',
  address: '',
  administrativeArea: '',
  projectNumber: '',
  agencies: '',
  classificationId: '',
  minLotSize: '',
  maxLotSize: '',
  propertyType: PropertyTypes.Land,
};

const getServerQuery = (state: {
  pageIndex: number;
  pageSize: number;
  filter: IPropertyFilter;
  agencyIds: number[];
}) => {
=======
/**
 * Get the server query
 * @param ignorePropType - Whether to ignore the PropertyTypes (for doing excel export with all values)
 * @param state - Table state
 */
const getServerQuery = (
  ignorePropertyType: boolean,
  state: {
    pageIndex: number;
    pageSize: number;
    filter: IFilterBarState;
    agencyIds: number[];
  },
) => {
>>>>>>> ece4cf67
  const {
    pageIndex,
    pageSize,
    filter: {
      pid,
      address,
      administrativeArea,
      projectNumber,
      classificationId,
      agencies,
      minLotSize,
      maxLotSize,
      propertyType,
    },
  } = state;

  let parsedAgencies: number[] = [];
  if (agencies !== null && agencies !== undefined && agencies !== '') {
    parsedAgencies = [parseInt(agencies, 10)];
  }

  const query: IPropertyQueryParams = {
    ...initialQuery,
    address,
    pid,
    administrativeArea,
    projectNumber,
    classificationId: decimalOrUndefined(classificationId),
    agencies: parsedAgencies,
    minLandArea: decimalOrUndefined(minLotSize),
    maxLandArea: decimalOrUndefined(maxLotSize),
    page: pageIndex + 1,
    quantity: pageSize,
<<<<<<< HEAD
    propertyType,
=======
    parcelId: parcelId ? decimalOrUndefined(parcelId) : undefined,
    propertyType: ignorePropertyType ? undefined : propertyType,
>>>>>>> ece4cf67
  };
  return query;
};

const PropertyListView: React.FC = () => {
  // lookup codes, etc
  const lookupCodes = useSelector<RootState, ILookupCode[]>(
    state => (state.lookupCode as ILookupCodeState).lookupCodes,
  );
  const agencies = useMemo(
    () =>
      _.filter(lookupCodes, (lookupCode: ILookupCode) => {
        return lookupCode.type === API.AGENCY_CODE_SET_NAME;
      }),
    [lookupCodes],
  );
  const propertyClassifications = _.filter(lookupCodes, (lookupCode: ILookupCode) => {
    return lookupCode.type === API.PROPERTY_CLASSIFICATION_CODE_SET_NAME;
  });

  const agencyIds = useMemo(() => agencies.map(x => parseInt(x.id, 10)), [agencies]);
  const columns = useMemo(() => cols, []);

  // We'll start our table without any data
  const [data, setData] = useState<IProperty[] | undefined>();
  // For getting the buildings on parcel folder click
  const [expandData, setExpandData] = useState<any>({});

  // Filtering and pagination state
  const [filter, setFilter] = useState<IPropertyFilter>(defaultFilterValues);

  const [pageSize, setPageSize] = useState(10);
  const [pageIndex, setPageIndex] = useState(0);
  const [pageCount, setPageCount] = useState(0);

  // const [loading, setLoading] = useState(false);
  const fetchIdRef = useRef(0);

  // Update internal state whenever the filter bar state changes
  const handleFilterChange = useCallback(
    async (value: IPropertyFilter) => {
      setFilter({ ...value });
      setPageIndex(0); // Go to first page of results when filter changes
    },
    [setFilter, setPageIndex],
  );

  // This will get called when the table needs new data
  const handleRequestData = useCallback(
    async ({ pageIndex, pageSize }: { pageIndex: number; pageSize: number }) => {
      setPageSize(pageSize);
      setPageIndex(pageIndex);
    },
    [setPageSize, setPageIndex],
  );

  const fetchData = useCallback(
    async ({
      pageIndex,
      pageSize,
      filter,
      agencyIds,
    }: {
      pageIndex: number;
      pageSize: number;
      filter: IPropertyFilter;
      agencyIds: number[];
    }) => {
      // Give this fetch an ID
      const fetchId = ++fetchIdRef.current;

      // TODO: Set the loading state
      // setLoading(true);

      // Only update the data if this is the latest fetch
      if (agencyIds?.length > 0) {
        setData(undefined);
        const query = getServerQuery(false, { pageIndex, pageSize, filter, agencyIds });
        const data = await service.getPropertyList(query);
        // The server could send back total page count.
        // For now we'll just calculate it.
        if (fetchId === fetchIdRef.current && data?.items) {
          setData(data.items);
          setPageCount(Math.ceil(data.total / pageSize));
        }

        // setLoading(false);
      }
    },
    [setData, setPageCount],
  );

  // Listen for changes in pagination and use the state to fetch our new data
  useEffect(() => {
    fetchData({ pageIndex, pageSize, filter, agencyIds });
  }, [fetchData, pageIndex, pageSize, filter, agencyIds]);

  const dispatch = useDispatch();

  const fetch = (accept: 'csv' | 'excel') => {
    const query = getServerQuery(true, { pageIndex, pageSize, filter, agencyIds });
    return dispatch(
      download({
        url: getPropertyReportUrl({ ...query, all: true }),
        fileName: `properties.${accept === 'csv' ? 'csv' : 'xlsx'}`,
        actionType: 'properties-report',
        headers: {
          Accept: accept === 'csv' ? 'text/csv' : 'application/vnd.ms-excel',
        },
      }),
    );
  };

  const checkExpanded = (row: IProperty, property: IProperty) => {
    return row.id === property.id;
  };

  const loadBuildings = async (expandedRows: IProperty[]) => {
    if (expandedRows.length > 0) {
      await Promise.all(
        expandedRows.map(async property => {
          if (property.propertyTypeId === 0) {
            if (expandData[property.id] === undefined) {
              setExpandData({
                ...expandData,
                [property.id]: (await service.loadBuildings(property.id)).items,
              });
            }
          }
        }),
      );
    }
  };

  const changePropertyType = (type: PropertyTypes) => {
    setPageIndex(0);
    setFilter(state => {
      return {
        ...state,
        propertyType: type,
      };
    });
  };

  return (
    <Container fluid className="PropertyListView">
      <Container fluid className="filter-container border-bottom">
        <Container className="px-0">
          <PropertyFilter
            defaultFilter={defaultFilterValues}
            agencyLookupCodes={agencies}
            propertyClassifications={propertyClassifications}
            onChange={handleFilterChange}
          />
        </Container>
      </Container>
      <div className="ScrollContainer">
        <Container fluid className="TableToolbar">
          <h3>View Inventory</h3>
          <div className="menu">
            <div>
              <TooltipWrapper toolTipId="show-parcels" toolTip="Show Parcels">
                <div
                  className={
                    filter.propertyType === PropertyTypes.Land ? 'svg-btn active' : 'svg-btn'
                  }
                  onClick={() => changePropertyType(PropertyTypes.Land)}
                >
                  <LandSvg className="svg" />
                  Parcels view
                </div>
              </TooltipWrapper>
            </div>
            <div>
              <TooltipWrapper toolTipId="show-buildings" toolTip="Show Buildings">
                <div
                  className={
                    filter.propertyType === PropertyTypes.Building ? 'svg-btn active' : 'svg-btn'
                  }
                  onClick={() => changePropertyType(PropertyTypes.Building)}
                >
                  <BuildingSvg className="svg" />
                  Buildings view
                </div>
              </TooltipWrapper>
            </div>
          </div>
          <TooltipWrapper toolTipId="export-to-excel" toolTip="Export to Excel">
            <FileIcon>
              <FaFileExcel data-testid="excel-icon" size={36} onClick={() => fetch('excel')} />
            </FileIcon>
          </TooltipWrapper>
          <TooltipWrapper toolTipId="export-to-excel" toolTip="Export to CSV">
            <FileIcon>
              <FaFileAlt data-testid="csv-icon" size={36} onClick={() => fetch('csv')} />
            </FileIcon>
          </TooltipWrapper>
        </Container>
        <Table<IProperty>
          name="propertiesTable"
          lockPageSize={true}
          columns={columns}
          data={data || []}
          loading={data === undefined}
          pageIndex={pageIndex}
          onRequestData={handleRequestData}
          pageCount={pageCount}
          canRowExpand={(val: any) => {
            if (val.values.propertyTypeId === 0) {
              return true;
            } else {
              return false;
            }
          }}
          detailsPanel={{
            render: val => {
              if (expandData[val.id]) {
                return <Buildings hideHeaders={true} data={expandData[val.id]} />;
              }
            },
            icons: {
              open: <FaFolderOpen color="black" size={20} />,
              closed: <FaFolder color="black" size={20} />,
            },
            checkExpanded: (row, state) => !!state.find(x => checkExpanded(x, row)),
            onExpand: loadBuildings,
            getRowId: row => row.id,
          }}
        />
      </div>
    </Container>
  );
};

export default PropertyListView;<|MERGE_RESOLUTION|>--- conflicted
+++ resolved
@@ -41,7 +41,6 @@
   agencies: [],
 };
 
-<<<<<<< HEAD
 const defaultFilterValues: IPropertyFilter = {
   searchBy: 'address',
   pid: '',
@@ -55,13 +54,6 @@
   propertyType: PropertyTypes.Land,
 };
 
-const getServerQuery = (state: {
-  pageIndex: number;
-  pageSize: number;
-  filter: IPropertyFilter;
-  agencyIds: number[];
-}) => {
-=======
 /**
  * Get the server query
  * @param ignorePropType - Whether to ignore the PropertyTypes (for doing excel export with all values)
@@ -72,11 +64,10 @@
   state: {
     pageIndex: number;
     pageSize: number;
-    filter: IFilterBarState;
+    filter: IPropertyFilter;
     agencyIds: number[];
   },
 ) => {
->>>>>>> ece4cf67
   const {
     pageIndex,
     pageSize,
@@ -110,12 +101,7 @@
     maxLandArea: decimalOrUndefined(maxLotSize),
     page: pageIndex + 1,
     quantity: pageSize,
-<<<<<<< HEAD
-    propertyType,
-=======
-    parcelId: parcelId ? decimalOrUndefined(parcelId) : undefined,
     propertyType: ignorePropertyType ? undefined : propertyType,
->>>>>>> ece4cf67
   };
   return query;
 };
