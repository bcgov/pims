import SplReportContainer from './SplReportContainer';
import React from 'react';
import { Router } from 'react-router-dom';
import { createMemoryHistory } from 'history';
import { render, cleanup, fireEvent, wait } from '@testing-library/react';
import configureMockStore from 'redux-mock-store';
import thunk from 'redux-thunk';
import { Provider } from 'react-redux';
import { useProjectSnapshotApi } from '../hooks/useProjectSnapshotApi';
import { IReport, ISnapshot } from '../interfaces';
import { formatApiDateTime } from 'utils';
<<<<<<< HEAD
=======

>>>>>>> 7bf6a39e
import { act } from 'react-dom/test-utils';
import { screen } from '@testing-library/dom';
import { ToastContainer } from 'react-toastify';
import { fillInput } from 'utils/testUtils';

// Set all module functions to jest.fn
jest.mock('../hooks/useProjectSnapshotApi');
const mockApiResponse = {
  getProjectReports: jest.fn<Promise<IReport[]>, []>(),
  getProjectReportSnapshotsById: jest.fn<Promise<ISnapshot[]>, [number]>(),
  getProjectReportSnapshots: jest.fn<Promise<ISnapshot[]>, [IReport]>(),
  refreshProjectReportSnapshots: jest.fn<Promise<ISnapshot[]>, [IReport]>(),
  deleteProjectReport: jest.fn<Promise<any>, [IReport]>(),
  addProjectReport: jest.fn<Promise<any>, [IReport]>(),
  updateProjectReport: jest.fn<Promise<any>, [IReport]>(),
};

const mockApi = ((useProjectSnapshotApi as unknown) as jest.Mock<
  typeof mockApiResponse
>).mockReturnValue(mockApiResponse);

const mockStore = configureMockStore([thunk]);

const history = createMemoryHistory({
  getUserConfirmation: (message, callback) => {
    callback(true);
  },
});
const defaultReport: IReport = {
  id: 1,
  name: 'report 1',
  to: '2020-10-14T17:45:39.7381599',
  from: undefined,
  reportTypeId: 0,
  isFinal: false,
};

const defaultSnapshot: ISnapshot = {
  assessed: 1,
  baselineIntegrity: 2,
  market: 3,
  gainLoss: 4,
  interestComponent: 5,
  netBook: 6,
  netProceeds: 7,
  ocgFinancialStatement: 8,
  programCost: 9,
  projectId: 10,
  salesCost: 11,
  salesWithLeaseInPlace: false,
  snapshotOn: '2020-10-14T17:45:39.7381599',
  project: {
    actualFiscalYear: '2021',
  } as any,
};

const renderContainer = () =>
  render(
    <Provider store={mockStore({})}>
      <Router history={history}>
        <ToastContainer
          autoClose={5000}
          hideProgressBar
          newestOnTop={false}
          closeOnClick={false}
          rtl={false}
          pauseOnFocusLoss={false}
        />
        <SplReportContainer />,
      </Router>
    </Provider>,
  );

describe('Spl Report Container', () => {
  // clear mocks before each test
  beforeEach(() => {
    mockApi().getProjectReports.mockClear();
    mockApi().getProjectReportSnapshotsById.mockClear();
    mockApi().deleteProjectReport.mockClear();
    mockApi().updateProjectReport.mockClear();
  });
  afterEach(() => {
    history.push({ search: '' });
    cleanup();
  });

  describe('basic data loading and display', () => {
    it('Displays project snapshot data', async () => {
      await act(async () => {
        // API "returns" no results
        mockApi().getProjectReports.mockResolvedValue([
          { ...defaultReport, to: undefined },
          { ...defaultReport, to: undefined, name: 'report 2' },
        ]);
        mockApi().getProjectReportSnapshotsById.mockResolvedValue([defaultSnapshot]);
        const { findByText, container } = renderContainer();
        await findByText('20/21');
        expect(container.firstChild).toMatchSnapshot();
      });
    });

    it('Matches snapshot', async () => {
      await act(async () => {
        // API "returns" no results
        mockApi().getProjectReports.mockResolvedValueOnce([]);
        mockApi().getProjectReportSnapshotsById.mockResolvedValueOnce([]);
        const { container, findByText } = renderContainer();
        await findByText('No Reports Available');
        expect(container.firstChild).toMatchSnapshot();
      });
    });

    it('Displays correct message when there are no snapshots', async () => {
      await act(async () => {
        // API "returns" no results
        mockApi().getProjectReports.mockResolvedValueOnce([]);
        mockApi().getProjectReportSnapshotsById.mockResolvedValueOnce([]);
        const { findByText } = renderContainer();
        const text = await findByText('No Reports Available');
        expect(text).toBeVisible();
      });
    });

    it('Displays correct message when there are no snapshots', async () => {
      await act(async () => {
        // API "returns" no results
        mockApi().getProjectReports.mockResolvedValueOnce([]);
        mockApi().getProjectReportSnapshotsById.mockResolvedValueOnce([]);
        const { findByText } = renderContainer();
        const text = await findByText('No Reports Available');
        expect(text).toBeVisible();
      });
    });

    it('Loads the most recent report by default', async () => {
      await act(async () => {
        // API "returns" no results
        mockApi().getProjectReports.mockResolvedValue([
          defaultReport,
          { ...defaultReport, name: 'report 2' },
        ]);
        mockApi().getProjectReportSnapshotsById.mockResolvedValue([]);
        const { findByText, getByText, getByLabelText } = renderContainer();
        await findByText('No Reports Available');

        expect(getByLabelText('Name:')).toHaveValue(defaultReport.name);
        expect(getByText('From: N/A')).toBeVisible();
        expect(getByLabelText('To:')).toHaveValue(formatApiDateTime(defaultReport.to));
      });
    });

    it('Loads snapshot data from the active report', async () => {
      await act(async () => {
        // API "returns" no results
        mockApi().getProjectReports.mockResolvedValue([
          defaultReport,
          { ...defaultReport, name: 'report 2' },
        ]);
        mockApi().getProjectReportSnapshotsById.mockResolvedValue([]);
        const { findByText } = renderContainer();
        await findByText('No Reports Available');

        expect(mockApi().getProjectReportSnapshotsById).toHaveBeenCalledWith<[number | undefined]>(
          defaultReport.id,
        );
      });
    });
  });
  describe('spl report sidebar functionality', () => {
    it('Displays a warning when a user deletes a report.', async () => {
      await act(async () => {
        // API "returns" no results
        mockApi().getProjectReports.mockResolvedValue([defaultReport]);
        mockApi().getProjectReportSnapshotsById.mockResolvedValue([defaultSnapshot]);
        const { findByTitle, findByText } = renderContainer();
        const elipsis = await findByTitle('Report 1 actions');
        fireEvent.click(elipsis);
        const deleteButton = await findByText('Delete');
        fireEvent.click(deleteButton);

        const modal = await screen.findByText('Confirm Delete');
        expect(modal).toBeVisible();
      });
    });

    it('Deletes the report when the delete is confirmed', async () => {
      await act(async () => {
        // API "returns" no results
        mockApi().getProjectReports.mockResolvedValue([defaultReport]);
        mockApi().getProjectReportSnapshotsById.mockResolvedValue([defaultSnapshot]);
        const { findByTitle, findByText } = renderContainer();

        const elipsis = await findByTitle('Report 1 actions');
        fireEvent.click(elipsis);
        const deleteButton = await findByText('Delete');
        fireEvent.click(deleteButton);
        //now confirm the deletion.
        const modal = await screen.findByText('Confirm Delete');
        expect(modal).toBeVisible();
        const modalDelete = screen.getAllByText('Delete')[1];
        fireEvent.click(modalDelete);

        expect(mockApi().deleteProjectReport).toHaveBeenCalled();
      });
    });

    it('Displays a toast warning when trying to delete a final report', async () => {
      await act(async () => {
        // API "returns" no results
        mockApi().getProjectReports.mockResolvedValue([{ ...defaultReport, isFinal: true }]);
        mockApi().getProjectReportSnapshotsById.mockResolvedValue([defaultSnapshot]);
        const { findByTitle, findByText } = renderContainer();

        const elipsis = await findByTitle('Report 1 actions');
        fireEvent.click(elipsis);
        const deleteButton = await findByText('Delete');
        fireEvent.click(deleteButton);
        //now confirm the deletion.

        const warning = await screen.findByText(
          "Deleting 'Final' reports is not allowed. You must remove the 'Final' flag on this report to delete it",
        );
        expect(warning).toBeVisible();
      });
    });

    it('Calls the update api when the Mark as Final button is clicked on a non-final report', async () => {
      await act(async () => {
        // API "returns" no results
        mockApi().getProjectReports.mockResolvedValue([{ ...defaultReport }]);
        mockApi().getProjectReportSnapshotsById.mockResolvedValue([defaultSnapshot]);
        const { findByTitle, findByText } = renderContainer();
        const elipsis = await findByTitle('Report 1 actions');
        fireEvent.click(elipsis);
        const finalButton = await findByText('Mark as Final');
        fireEvent.click(finalButton);

        expect(mockApi().updateProjectReport).toHaveBeenCalled();
      });
    });

    it('Displays a warning when a user tries to remove the final flag', async () => {
      await act(async () => {
        // API "returns" no results
        mockApi().getProjectReports.mockResolvedValue([{ ...defaultReport, isFinal: true }]);
        mockApi().getProjectReportSnapshotsById.mockResolvedValue([defaultSnapshot]);
        const { findByTitle, findByText } = renderContainer();
        const elipsis = await findByTitle('Report 1 actions');
        fireEvent.click(elipsis);
        const finalButton = await findByText('Remove Final');
        fireEvent.click(finalButton);

        const modal = await screen.findByText('Confirm Delete');
        expect(modal).toBeVisible();
      });
    });

    it('Updates the report when a user confirms the final flag removal', async () => {
      await act(async () => {
        // API "returns" no results
        mockApi().getProjectReports.mockResolvedValue([{ ...defaultReport, isFinal: true }]);
        mockApi().getProjectReportSnapshotsById.mockResolvedValue([defaultSnapshot]);
        const { findByTitle, findByText } = renderContainer();

        const elipsis = await findByTitle('Report 1 actions');
        fireEvent.click(elipsis);
        const finalButton = await findByText('Remove Final');
        fireEvent.click(finalButton);
        //now confirm the deletion.
        const modal = await screen.findByText("Really Remove 'Final' Flag?");
        expect(modal).toBeVisible();
        const modalDelete = screen.getByText("Remove 'Final'");
        fireEvent.click(modalDelete);

        expect(mockApi().updateProjectReport).toHaveBeenCalled();
      });
    });

    it('Changes the active report when the report name is clicked', async () => {
      await act(async () => {
        // API "returns" no results
        mockApi().getProjectReports.mockResolvedValue([
          defaultReport,
          { ...defaultReport, name: 'report 2', id: 2 },
        ]);
        const { findByText } = renderContainer();
        const report = await findByText('report 2');
        mockApi().getProjectReportSnapshotsById.mockClear();
        fireEvent.click(report);
        await wait(() => {
          expect(mockApi().getProjectReportSnapshotsById).toHaveBeenCalledWith<[number]>(2);
        });
      });
    });
  });
  describe('Main report page control functionality', () => {
    it('allows any older report to be selected in the From: field', async () => {
      await act(async () => {
        // API "returns" no results
        mockApi().getProjectReports.mockResolvedValue([
          defaultReport,
          { ...defaultReport, name: 'report 2', id: 2, to: '2020-09-15T17:45:39.7381599' },
          { ...defaultReport, name: 'report 3', id: 3, to: '2020-08-15T17:45:39.7381599' },
        ]);
        const { findAllByText } = renderContainer();

        const optionOne = await findAllByText('report 2');
        const optionTwo = await findAllByText('report 3');
        expect(optionOne).toHaveLength(2);
        expect(optionTwo).toHaveLength(2);
      });
    });
    it('refreshes the snapshots when the refresh button is clicked', async () => {
      await act(async () => {
        // API "returns" no results
        mockApi().getProjectReports.mockResolvedValue([defaultReport]);
        const { findByTitle, findByText } = renderContainer();
        await findByText('report 1');
        const refresh = await findByTitle('refresh-button');
        mockApi().getProjectReportSnapshotsById.mockClear();
        fireEvent.click(refresh);

        expect(mockApi().refreshProjectReportSnapshots).toHaveBeenCalled();
      });
    });
    it('the save button is disabled by default', async () => {
      await act(async () => {
        // API "returns" no results
        mockApi().getProjectReports.mockResolvedValue([defaultReport]);
        const { findByText } = renderContainer();
        await findByText('report 1');
        const save = await findByText('Save');
        expect(save).toBeDisabled();
      });
    });
    it('the save button can be clicked after updating a field', async () => {
      let result: any;
      await act(async () => {
        // API "returns" no results
        mockApi().getProjectReports.mockResolvedValue([defaultReport]);
        result = renderContainer();
        await result.findByText('report 1');
      });
      await fillInput(result.container, 'name', 'a new name');
      await wait(async () => {
        const save = await result.findByText('Save');
        expect(save).not.toBeDisabled();
      });
    });
  });
});<|MERGE_RESOLUTION|>--- conflicted
+++ resolved
@@ -9,10 +9,7 @@
 import { useProjectSnapshotApi } from '../hooks/useProjectSnapshotApi';
 import { IReport, ISnapshot } from '../interfaces';
 import { formatApiDateTime } from 'utils';
-<<<<<<< HEAD
-=======
-
->>>>>>> 7bf6a39e
+
 import { act } from 'react-dom/test-utils';
 import { screen } from '@testing-library/dom';
 import { ToastContainer } from 'react-toastify';
