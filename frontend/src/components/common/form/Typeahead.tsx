--- conflicted
+++ resolved
@@ -9,17 +9,12 @@
   name: string;
   label?: string;
   required?: boolean;
-<<<<<<< HEAD
   /** whether or not this component should show the validation checkmark */
   hideValidation?: boolean;
-=======
-  /** whether or not this component is being used to filter so we can ignore the validation checkmark */
-  filter?: boolean;
   /**Tooltip text */
   tooltip?: string;
   /** A function that takes in the value stored in formik and returns the corresponding label for that value. */
   getOptionByValue?: (value?: any) => T[];
->>>>>>> 8e8b5e4f
 }
 
 const Group = styled(Form.Group)`
@@ -40,13 +35,9 @@
   label,
   required,
   name,
-<<<<<<< HEAD
   hideValidation,
-=======
-  filter,
   tooltip,
   getOptionByValue,
->>>>>>> 8e8b5e4f
   ...rest
 }: ITypeaheadFieldProps<T>) {
   const { touched, values, errors, setFieldTouched, setFieldValue } = useFormikContext();
@@ -67,13 +58,8 @@
         {...rest}
         inputProps={{ ...rest.inputProps, name: name, id: `${name}-field` }}
         isInvalid={hasError as any}
-<<<<<<< HEAD
         isValid={!hideValidation && isValid}
-        selected={!!getIn(values, name) ? [getIn(values, name)] : []}
-=======
-        isValid={!filter && isValid}
         selected={getOptionByValue(getIn(values, name))}
->>>>>>> 8e8b5e4f
         onChange={(newValues: T[]) => {
           setFieldValue(name, getIn(newValues[0], 'value') ?? newValues[0]);
         }}
