// Jest Snapshot v1, https://goo.gl/fbAQLP

exports[`FastCurrencyInput fast currency input renders correctly 1`] = `
<form
  action="#"
>
  <div
<<<<<<< HEAD
    class="form-group"
=======
    class="form-group col"
>>>>>>> 7bf6a39e
  >
    <div
      class="input-tooltip-wrapper"
    >
      <input
<<<<<<< HEAD
        class="form-control"
=======
        class="form-control input-number"
>>>>>>> 7bf6a39e
        name="assessed"
        placeholder=""
        value=""
      />
      <svg
        class="tooltip-icon"
        fill="currentColor"
        height="1em"
        stroke="currentColor"
        stroke-width="0"
        viewBox="0 0 512 512"
        width="1em"
        xmlns="http://www.w3.org/2000/svg"
      >
        <path
          d="M256 8C119.043 8 8 119.083 8 256c0 136.997 111.043 248 248 248s248-111.003 248-248C504 119.083 392.957 8 256 8zm0 110c23.196 0 42 18.804 42 42s-18.804 42-42 42-42-18.804-42-42 18.804-42 42-42zm56 254c0 6.627-5.373 12-12 12h-88c-6.627 0-12-5.373-12-12v-24c0-6.627 5.373-12 12-12h12v-64h-12c-6.627 0-12-5.373-12-12v-24c0-6.627 5.373-12 12-12h64c6.627 0 12 5.373 12 12v100h12c6.627 0 12 5.373 12 12v24z"
        />
      </svg>
    </div>
  </div>
</form>
`;<|MERGE_RESOLUTION|>--- conflicted
+++ resolved
@@ -5,21 +5,13 @@
   action="#"
 >
   <div
-<<<<<<< HEAD
-    class="form-group"
-=======
     class="form-group col"
->>>>>>> 7bf6a39e
   >
     <div
       class="input-tooltip-wrapper"
     >
       <input
-<<<<<<< HEAD
-        class="form-control"
-=======
         class="form-control input-number"
->>>>>>> 7bf6a39e
         name="assessed"
         placeholder=""
         value=""
