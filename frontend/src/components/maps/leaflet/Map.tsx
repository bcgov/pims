import './Map.scss';

import React, { useState, useEffect } from 'react';
import axios from 'axios';
<<<<<<< HEAD
import {
  LatLngBounds,
  LeafletMouseEvent,
  LeafletEvent,
  LatLng,
  Map as LeafletMap,
  geoJSON,
} from 'leaflet';
=======
import { LatLngBounds, LeafletMouseEvent, LatLng, Map as LeafletMap, geoJSON } from 'leaflet';
>>>>>>> 7bf6a39e
import {
  MapProps as LeafletMapProps,
  TileLayer,
  Popup,
  Map as ReactLeafletMap,
} from 'react-leaflet';
import { IProperty, IPropertyDetail } from 'actions/parcelsActions';
import { Container, Row, Col } from 'react-bootstrap';
import { ILookupCode } from 'actions/lookupActions';
import BasemapToggle, { BasemapToggleEvent, BaseLayer } from '../BasemapToggle';
import { useDispatch, useSelector } from 'react-redux';
import { setMapViewZoom } from 'reducers/mapViewZoomSlice';
import { RootState } from 'reducers/rootReducer';
<<<<<<< HEAD
import { BBox, Feature, GeoJsonObject } from 'geojson';
import { createPoints, PointFeature, asProperty } from './mapUtils';
import PointClusterer from './PointClusterer';
=======
import { Feature, GeoJsonObject } from 'geojson';
import { asProperty } from './mapUtils';
>>>>>>> 7bf6a39e
import { LegendControl } from './Legend/LegendControl';
import { useMediaQuery } from 'react-responsive';
import { useApi } from 'hooks/useApi';
import ReactResizeDetector from 'react-resize-detector';
import {
  municipalityLayerPopupConfig,
  MUNICIPALITY_LAYER_URL,
  parcelLayerPopupConfig,
  PARCELS_LAYER_URL,
} from './LayerPopup/constants';
import { isEmpty, isEqual } from 'lodash';
import {
  LayerPopupContent,
  LayerPopupTitle,
  PopupContentConfig,
} from './LayerPopup/LayerPopupContent';
import classNames from 'classnames';
import { useLayerQuery } from './LayerPopup/hooks/useLayerQuery';
<<<<<<< HEAD
import { SidebarSize } from 'features/mapSideBar/hooks/useQueryParamSideBar';
import { saveParcelLayerData } from 'reducers/parcelLayerDataSlice';
import useActiveFeatureLayer from '../hooks/useActiveFeatureLayer';
import useMarkerZoom from '../hooks/useMarkerZoom';
=======
import { saveParcelLayerData } from 'reducers/parcelLayerDataSlice';
import { SidebarSize } from 'features/mapSideBar/hooks/useQueryParamSideBar';
import useActiveFeatureLayer from '../hooks/useActiveFeatureLayer';
import LayersControl from './LayersControl';
import { InventoryLayer } from './InventoryLayer';
import { PointFeature } from '../types';
import { IGeoSearchParams } from 'constants/API';
import { decimalOrUndefined, floatOrUndefined } from 'utils';
import { IPropertyFilter } from 'features/properties/filter/IPropertyFilter';
import { PropertyFilter } from 'features/properties/filter';
import { useFilterContext } from '../providers/FIlterProvider';
>>>>>>> 7bf6a39e

export type MapViewportChangeEvent = {
  bounds: LatLngBounds | null;
  filter?: IGeoSearchParams;
};

export type MapProps = {
  lat: number;
  lng: number;
  zoom?: number;
  properties: IProperty[];
  agencies: ILookupCode[];
  propertyClassifications: ILookupCode[];
  lotSizes: number[];
  mapRef: React.RefObject<ReactLeafletMap<LeafletMapProps, LeafletMap>>;
  selectedProperty?: IPropertyDetail | null;
  onMarkerClick?: (obj: IProperty, position?: [number, number]) => void;
  onMarkerPopupClose?: (obj: IPropertyDetail) => void;
  onViewportChanged?: (e: MapViewportChangeEvent) => void;
  onMapClick?: (e: LeafletMouseEvent) => void;
  disableMapFilterBar?: boolean;
  interactive?: boolean;
  showParcelBoundaries?: boolean;
  sidebarSize?: SidebarSize;
};

export type LayerPopupInformation = PopupContentConfig & {
  latlng: LatLng;
  title: string;
  center?: LatLng;
  feature: Feature;
<<<<<<< HEAD
=======
};

const defaultFilterValues: IPropertyFilter = {
  searchBy: 'address',
  pid: '',
  address: '',
  administrativeArea: '',
  projectNumber: '',
  agencies: '',
  classificationId: '',
  minLotSize: '',
  maxLotSize: '',
};

/**
 * Converts the map filter to a geo search filter.
 * @param filter The map filter.
 */
const getQueryParams = (filter: IPropertyFilter): IGeoSearchParams => {
  return {
    pid: filter.pid,
    address: filter.address,
    administrativeArea: filter.administrativeArea,
    projectNumber: filter.projectNumber,
    classificationId: decimalOrUndefined(filter.classificationId),
    agencies: filter.agencies,
    minLandArea: floatOrUndefined(filter.minLotSize),
    maxLandArea: floatOrUndefined(filter.maxLotSize),
    inSurplusPropertyProgram: filter.inSurplusPropertyProgram === 'true',
    inEnhancedReferralProcess: filter.inEnhancedReferralProcess === 'true',
  };
>>>>>>> 7bf6a39e
};

const defaultBounds = new LatLngBounds([60.09114547, -119.49609429], [48.78370426, -139.35937554]);

/**
 * Creates a Leaflet map and by default includes a number of preconfigured layers.
 * @param param0
 */
const Map: React.FC<MapProps> = ({
  lat,
  lng,
  zoom: zoomProp,
  agencies,
  propertyClassifications,
  lotSizes,
  selectedProperty,
  onMarkerClick,
  onMapClick,
  disableMapFilterBar,
  interactive = true,
  mapRef,
  sidebarSize,
}) => {
  const dispatch = useDispatch();
  const [geoFilter, setGeoFilter] = useState<IGeoSearchParams>({});
  const [baseLayers, setBaseLayers] = useState<BaseLayer[]>([]);
  const [activeBasemap, setActiveBasemap] = useState<BaseLayer | null>(null);
  const smallScreen = useMediaQuery({ maxWidth: 1800 });
  const { getAdministrativeAreaLatLng } = useApi();
  const [mapWidth, setMapWidth] = useState(0);
  const municipalitiesService = useLayerQuery(MUNICIPALITY_LAYER_URL);
  const parcelsService = useLayerQuery(PARCELS_LAYER_URL);
<<<<<<< HEAD

  // load and prepare data
  const points = createPoints(properties);
  const { setZoomProperty, onMarkerZoomEnd } = useMarkerZoom({
    mapRef,
    points,
  });

=======
  const [bounds, setBounds] = useState<LatLngBounds>(defaultBounds);
  const { setChanged } = useFilterContext();
>>>>>>> 7bf6a39e
  const [layerPopup, setLayerPopup] = useState<LayerPopupInformation>();
  if (mapRef.current && !selectedProperty?.parcelDetail) {
    lat = (mapRef.current.props.center as Array<number>)[0];
    lng = (mapRef.current.props.center as Array<number>)[1];
  }
  const parcelLayerFeature = useSelector<RootState, GeoJsonObject | null>(
    state => state.parcelLayerData?.parcelLayerFeature,
  );
<<<<<<< HEAD
  useActiveFeatureLayer({ selectedProperty, layerPopup, mapRef, parcelLayerFeature });
=======
  useActiveFeatureLayer({
    selectedProperty,
    layerPopup,
    mapRef,
    parcelLayerFeature,
    setLayerPopup,
  });
>>>>>>> 7bf6a39e

  const lastZoom = useSelector<RootState, number>(state => state.mapViewZoom) ?? zoomProp;
  useEffect(() => {
    dispatch(setMapViewZoom(smallScreen ? 4.9 : 5.5));
  }, [dispatch, smallScreen]);

  useEffect(() => {
    mapRef.current?.leafletElement.invalidateSize();
  }, [mapRef, mapWidth]);

  // TODO: refactor various zoom settings
  const [zoom, setZoom] = useState(lastZoom);

  useEffect(() => {
    if (!interactive) {
      const map = mapRef.current?.leafletElement;
      if (map) {
        map.dragging.disable();
        map.touchZoom.disable();
        map.doubleClickZoom.disable();
        map.scrollWheelZoom.disable();
        map.boxZoom.disable();
        map.keyboard.disable();
        if (map.tap) {
          map.tap.disable();
        }
      }
    }
<<<<<<< HEAD
  }
  // --- Internal functions and event handlers
  const getBounds = () => {
    if (!mapRef.current) {
      return null;
    }
    return mapRef.current?.leafletElement.getBounds();
  };

  const handleViewportChange = (filter: MapFilterChangeEvent) => {
    const bounds = getBounds();
    const {
      pid,
      address,
      administrativeArea,
      projectNumber,
      agencies,
      classificationId,
      minLotSize,
      maxLotSize,
      inSurplusPropertyProgram,
      inEnhancedReferralProcess,
    } = filter;
    const e: MapViewportChangeEvent = {
      bounds,
      filter: {
        pid,
        address,
        administrativeArea,
        projectNumber,
        agencies: agencies,
        classificationId: decimalOrNull(classificationId),
        minLotSize: floatOrNull(minLotSize),
        maxLotSize: floatOrNull(maxLotSize),
        inSurplusPropertyProgram,
        inEnhancedReferralProcess,
      },
    };
    onViewportChanged?.(e);
  };

  const onZoomEnd = (event: LeafletEvent) => {
    onMarkerZoomEnd();
    dispatch(setMapViewZoom(event.target._zoom));
  };

  const closeMarkerPopup = (e: any) => {
    if (e.target._animateToZoom === mapRef.current?.leafletElement.getZoom()) {
      setLayerPopup(undefined);
      dispatch(storeParcelDetail(null));
    }
  };
=======
  }, [interactive, mapRef]);
>>>>>>> 7bf6a39e

  const zoomToAdministrativeArea = async (city: string) => {
    const center = await getAdministrativeAreaLatLng(city);
    if (center) {
      mapRef.current?.leafletElement.setZoomAround(center, 11);
    }
  };

  const handleMapFilterChange = async (filter: IPropertyFilter) => {
    if (filter.administrativeArea) {
      await zoomToAdministrativeArea(filter.administrativeArea);
    }
    setGeoFilter(getQueryParams(filter));
    setChanged(true);
  };

  const handleBasemapToggle = (e: BasemapToggleEvent) => {
    const { previous, current } = e;
    setBaseLayers([current, previous]);
    setActiveBasemap(current);
  };

  const onSingleMarkerClick = (point: PointFeature, position?: [number, number]) => {
    onMarkerClick?.(asProperty(point), position);
  };

  useEffect(() => {
    // fetch GIS base layers configuration from /public folder
    axios.get('/basemaps.json')?.then(result => {
      setBaseLayers(result.data?.basemaps);
      setActiveBasemap(result.data?.basemaps?.[0]);
    });
  }, []);

<<<<<<< HEAD
  // get map bounds
  const updateMap = useCallback(() => {
    if (!mapRef?.current) {
      return;
    }
    const b = mapRef.current.leafletElement.getBounds();
    setBounds([
      b.getSouthWest().lng,
      b.getSouthWest().lat,
      b.getNorthEast().lng,
      b.getNorthEast().lat,
    ]);
    setZoom(mapRef.current.leafletElement.getZoom());
  }, [mapRef]);

  const renderPopup = (item: IPropertyDetail) => {
    const { propertyTypeId, parcelDetail, position } = item;
    if (!parcelDetail) {
      return null;
    }
    // allow the caller to override the popup location on the map
    // this is useful when showing "spiderfied" markers belonging to a cluster
    const latlng = position ?? [parcelDetail.latitude as number, parcelDetail.longitude as number];
    return (
      <Popup
        position={latlng}
        offset={[0, -25]}
        onClose={() => onMarkerPopupClose?.(item)}
        closeButton={interactive}
        autoPan={false} // fix for PIMS-2591: infinite loop crash
      >
        <PopupView
          propertyTypeId={propertyTypeId}
          propertyDetail={parcelDetail}
          disabled={!interactive}
          zoomTo={zoom < 14 ? () => setZoomProperty(selectedProperty) : undefined}
        />
      </Popup>
    );
  };

=======
>>>>>>> 7bf6a39e
  const fitMapBounds = () => {
    if (mapRef.current) {
      mapRef.current.leafletElement.fitBounds([
        [60.09114547, -119.49609429],
        [48.78370426, -139.35937554],
      ]);
    }
  };

  const showLocationDetails = async (event: LeafletMouseEvent) => {
    !!onMapClick && onMapClick(event);
    const municipality = await municipalitiesService.findOneWhereContains(event.latlng);
    const parcel = await parcelsService.findOneWhereContains(event.latlng);

    let properties = {};
    let center: LatLng | undefined;
    let displayConfig = {};
    let title = 'Municipality Information';
    let feature = {};
    if (municipality.features.length === 1) {
      properties = municipality.features[0].properties!;
      displayConfig = municipalityLayerPopupConfig;
      feature = municipality.features[0];
    }

    if (parcel.features.length === 1) {
      title = 'Parcel Information';
      properties = parcel.features[0].properties!;
      displayConfig = parcelLayerPopupConfig;
      center = parcel.features[0]?.geometry
        ? geoJSON(parcel.features[0].geometry)
            .getBounds()
            .getCenter()
        : undefined;
      feature = parcel.features[0];
    }

    if (!isEmpty(properties)) {
      setLayerPopup({
        title,
        data: properties as any,
        config: displayConfig as any,
        latlng: event.latlng,
        center,
        feature,
      } as any);
    }
  };

  const handleBounds = (e: any) => {
    const boundsData: LatLngBounds = e.target.getBounds();
    if (!isEqual(boundsData.getNorthEast(), boundsData.getSouthWest())) {
      setBounds(boundsData);
    }
  };

  return (
    <ReactResizeDetector handleWidth>
      {({ width }: any) => {
        setMapWidth(width);
        return (
          <Container fluid className={classNames('px-0 map', { narrow: sidebarSize === 'narrow' })}>
            {!disableMapFilterBar ? (
              <Container fluid className="px-0 map-filter-container">
                <Container className="px-0">
                  <PropertyFilter
                    defaultFilter={defaultFilterValues}
                    agencyLookupCodes={agencies}
                    propertyClassifications={propertyClassifications}
                    onChange={handleMapFilterChange}
                  />
                </Container>
              </Container>
            ) : null}
            <Row noGutters>
              <Col>
                {baseLayers?.length > 0 && (
                  <BasemapToggle baseLayers={baseLayers} onToggle={handleBasemapToggle} />
                )}
                <ReactLeafletMap
                  ref={mapRef}
                  center={[lat, lng]}
                  zoom={lastZoom}
                  whenReady={() => {
                    fitMapBounds();
                  }}
                  onclick={showLocationDetails}
                  closePopupOnClick={interactive}
                  onzoomend={e => setZoom(e.sourceTarget.getZoom())}
                  ondragend={handleBounds}
                >
                  {activeBasemap && (
                    <TileLayer
                      attribution={activeBasemap.attribution}
                      url={activeBasemap.url}
                      zIndex={0}
                    />
                  )}
                  {!!layerPopup && (
                    <Popup
                      position={layerPopup.latlng}
                      offset={[0, -25]}
                      onClose={() => setLayerPopup(undefined)}
                      closeButton={interactive}
                      autoPan={false}
                    >
                      <LayerPopupTitle>{layerPopup.title}</LayerPopupTitle>
                      <LayerPopupContent
                        data={layerPopup.data as any}
                        config={layerPopup.config as any}
                        center={layerPopup.center}
                        onAddToParcel={(e: MouseEvent, data: { [key: string]: string }) => {
                          dispatch(saveParcelLayerData({ e, data }));
                        }}
                      />
                    </Popup>
                  )}
                  <LegendControl />
<<<<<<< HEAD
                  <LayersControl position="topright">
                    <LayersControl.Overlay checked name="Parcel Boundaries">
                      <WMSTileLayer
                        url="https://openmaps.gov.bc.ca/geo/pub/WHSE_CADASTRE.PMBC_PARCEL_FABRIC_POLY_SVW/ows?"
                        layers="pub:WHSE_CADASTRE.PMBC_PARCEL_FABRIC_POLY_SVW"
                        transparent={true}
                        format="image/png"
                        zIndex={10}
                        id="parcelLayer"
                        on
                      />
                    </LayersControl.Overlay>
                    <LayersControl.Overlay checked name="Municipalities">
                      <WMSTileLayer
                        url="https://openmaps.gov.bc.ca/geo/pub/WHSE_LEGAL_ADMIN_BOUNDARIES.ABMS_MUNICIPALITIES_SP/ows?"
                        layers="pub:WHSE_LEGAL_ADMIN_BOUNDARIES.ABMS_MUNICIPALITIES_SP"
                        transparent={true}
                        format="image/png"
                        opacity={0.5}
                        zIndex={8}
                        id="municipalityLayer"
                      />
                    </LayersControl.Overlay>
                    <LayersControl.Overlay name="Crown Leases">
                      <WMSTileLayer
                        url="https://openmaps.gov.bc.ca/geo/pub/WHSE_TANTALIS.TA_CROWN_LEASES_SVW/ows?"
                        layers="pub:WHSE_TANTALIS.TA_CROWN_LEASES_SVW"
                        transparent={true}
                        format="image/png"
                        opacity={0.5}
                        zIndex={7}
                        id="crownLeases"
                      />
                    </LayersControl.Overlay>
                    <LayersControl.Overlay name="Crown Inventory">
                      <WMSTileLayer
                        url="https://openmaps.gov.bc.ca/geo/pub/WHSE_TANTALIS.TA_CROWN_INVENTORY_SVW/ows?"
                        layers="pub:WHSE_TANTALIS.TA_CROWN_INVENTORY_SVW"
                        transparent={true}
                        format="image/png"
                        opacity={0.5}
                        zIndex={6}
                        id="crownInventory"
                      />
                    </LayersControl.Overlay>
                    <LayersControl.Overlay name="Crown Inclusions">
                      <WMSTileLayer
                        url="https://openmaps.gov.bc.ca/geo/pub/WHSE_TANTALIS.TA_CROWN_INCLUSIONS_SVW/ows?"
                        layers="pub:WHSE_TANTALIS.TA_CROWN_INCLUSIONS_SVW"
                        transparent={true}
                        format="image/png"
                        opacity={0.5}
                        zIndex={5}
                        id="crownInclusions"
                      />
                    </LayersControl.Overlay>
                    <LayersControl.Overlay name="Agricultural Land Reserve Lines">
                      <WMSTileLayer
                        url="https://openmaps.gov.bc.ca/geo/pub/WHSE_LEGAL_ADMIN_BOUNDARIES.OATS_ALR_BOUNDARY_LINES_SVW/ows?"
                        layers="pub:WHSE_LEGAL_ADMIN_BOUNDARIES.OATS_ALR_BOUNDARY_LINES_SVW"
                        transparent={true}
                        format="image/png"
                        opacity={0.5}
                        zIndex={4}
                        id="agriculturalLandReserveLines"
                      />
                    </LayersControl.Overlay>
                  </LayersControl>
=======
                  <LayersControl />
                  <InventoryLayer
                    zoom={zoom}
                    bounds={bounds}
                    onMarkerClick={onSingleMarkerClick}
                    selected={selectedProperty}
                    filter={geoFilter}
                  ></InventoryLayer>
>>>>>>> 7bf6a39e
                </ReactLeafletMap>
              </Col>
            </Row>
          </Container>
        );
      }}
    </ReactResizeDetector>
  );
};

export default Map;<|MERGE_RESOLUTION|>--- conflicted
+++ resolved
@@ -2,18 +2,7 @@
 
 import React, { useState, useEffect } from 'react';
 import axios from 'axios';
-<<<<<<< HEAD
-import {
-  LatLngBounds,
-  LeafletMouseEvent,
-  LeafletEvent,
-  LatLng,
-  Map as LeafletMap,
-  geoJSON,
-} from 'leaflet';
-=======
 import { LatLngBounds, LeafletMouseEvent, LatLng, Map as LeafletMap, geoJSON } from 'leaflet';
->>>>>>> 7bf6a39e
 import {
   MapProps as LeafletMapProps,
   TileLayer,
@@ -27,14 +16,8 @@
 import { useDispatch, useSelector } from 'react-redux';
 import { setMapViewZoom } from 'reducers/mapViewZoomSlice';
 import { RootState } from 'reducers/rootReducer';
-<<<<<<< HEAD
-import { BBox, Feature, GeoJsonObject } from 'geojson';
-import { createPoints, PointFeature, asProperty } from './mapUtils';
-import PointClusterer from './PointClusterer';
-=======
 import { Feature, GeoJsonObject } from 'geojson';
 import { asProperty } from './mapUtils';
->>>>>>> 7bf6a39e
 import { LegendControl } from './Legend/LegendControl';
 import { useMediaQuery } from 'react-responsive';
 import { useApi } from 'hooks/useApi';
@@ -53,12 +36,6 @@
 } from './LayerPopup/LayerPopupContent';
 import classNames from 'classnames';
 import { useLayerQuery } from './LayerPopup/hooks/useLayerQuery';
-<<<<<<< HEAD
-import { SidebarSize } from 'features/mapSideBar/hooks/useQueryParamSideBar';
-import { saveParcelLayerData } from 'reducers/parcelLayerDataSlice';
-import useActiveFeatureLayer from '../hooks/useActiveFeatureLayer';
-import useMarkerZoom from '../hooks/useMarkerZoom';
-=======
 import { saveParcelLayerData } from 'reducers/parcelLayerDataSlice';
 import { SidebarSize } from 'features/mapSideBar/hooks/useQueryParamSideBar';
 import useActiveFeatureLayer from '../hooks/useActiveFeatureLayer';
@@ -70,7 +47,6 @@
 import { IPropertyFilter } from 'features/properties/filter/IPropertyFilter';
 import { PropertyFilter } from 'features/properties/filter';
 import { useFilterContext } from '../providers/FIlterProvider';
->>>>>>> 7bf6a39e
 
 export type MapViewportChangeEvent = {
   bounds: LatLngBounds | null;
@@ -102,8 +78,6 @@
   title: string;
   center?: LatLng;
   feature: Feature;
-<<<<<<< HEAD
-=======
 };
 
 const defaultFilterValues: IPropertyFilter = {
@@ -135,7 +109,6 @@
     inSurplusPropertyProgram: filter.inSurplusPropertyProgram === 'true',
     inEnhancedReferralProcess: filter.inEnhancedReferralProcess === 'true',
   };
->>>>>>> 7bf6a39e
 };
 
 const defaultBounds = new LatLngBounds([60.09114547, -119.49609429], [48.78370426, -139.35937554]);
@@ -168,19 +141,8 @@
   const [mapWidth, setMapWidth] = useState(0);
   const municipalitiesService = useLayerQuery(MUNICIPALITY_LAYER_URL);
   const parcelsService = useLayerQuery(PARCELS_LAYER_URL);
-<<<<<<< HEAD
-
-  // load and prepare data
-  const points = createPoints(properties);
-  const { setZoomProperty, onMarkerZoomEnd } = useMarkerZoom({
-    mapRef,
-    points,
-  });
-
-=======
   const [bounds, setBounds] = useState<LatLngBounds>(defaultBounds);
   const { setChanged } = useFilterContext();
->>>>>>> 7bf6a39e
   const [layerPopup, setLayerPopup] = useState<LayerPopupInformation>();
   if (mapRef.current && !selectedProperty?.parcelDetail) {
     lat = (mapRef.current.props.center as Array<number>)[0];
@@ -189,9 +151,6 @@
   const parcelLayerFeature = useSelector<RootState, GeoJsonObject | null>(
     state => state.parcelLayerData?.parcelLayerFeature,
   );
-<<<<<<< HEAD
-  useActiveFeatureLayer({ selectedProperty, layerPopup, mapRef, parcelLayerFeature });
-=======
   useActiveFeatureLayer({
     selectedProperty,
     layerPopup,
@@ -199,7 +158,6 @@
     parcelLayerFeature,
     setLayerPopup,
   });
->>>>>>> 7bf6a39e
 
   const lastZoom = useSelector<RootState, number>(state => state.mapViewZoom) ?? zoomProp;
   useEffect(() => {
@@ -228,62 +186,7 @@
         }
       }
     }
-<<<<<<< HEAD
-  }
-  // --- Internal functions and event handlers
-  const getBounds = () => {
-    if (!mapRef.current) {
-      return null;
-    }
-    return mapRef.current?.leafletElement.getBounds();
-  };
-
-  const handleViewportChange = (filter: MapFilterChangeEvent) => {
-    const bounds = getBounds();
-    const {
-      pid,
-      address,
-      administrativeArea,
-      projectNumber,
-      agencies,
-      classificationId,
-      minLotSize,
-      maxLotSize,
-      inSurplusPropertyProgram,
-      inEnhancedReferralProcess,
-    } = filter;
-    const e: MapViewportChangeEvent = {
-      bounds,
-      filter: {
-        pid,
-        address,
-        administrativeArea,
-        projectNumber,
-        agencies: agencies,
-        classificationId: decimalOrNull(classificationId),
-        minLotSize: floatOrNull(minLotSize),
-        maxLotSize: floatOrNull(maxLotSize),
-        inSurplusPropertyProgram,
-        inEnhancedReferralProcess,
-      },
-    };
-    onViewportChanged?.(e);
-  };
-
-  const onZoomEnd = (event: LeafletEvent) => {
-    onMarkerZoomEnd();
-    dispatch(setMapViewZoom(event.target._zoom));
-  };
-
-  const closeMarkerPopup = (e: any) => {
-    if (e.target._animateToZoom === mapRef.current?.leafletElement.getZoom()) {
-      setLayerPopup(undefined);
-      dispatch(storeParcelDetail(null));
-    }
-  };
-=======
   }, [interactive, mapRef]);
->>>>>>> 7bf6a39e
 
   const zoomToAdministrativeArea = async (city: string) => {
     const center = await getAdministrativeAreaLatLng(city);
@@ -318,50 +221,6 @@
     });
   }, []);
 
-<<<<<<< HEAD
-  // get map bounds
-  const updateMap = useCallback(() => {
-    if (!mapRef?.current) {
-      return;
-    }
-    const b = mapRef.current.leafletElement.getBounds();
-    setBounds([
-      b.getSouthWest().lng,
-      b.getSouthWest().lat,
-      b.getNorthEast().lng,
-      b.getNorthEast().lat,
-    ]);
-    setZoom(mapRef.current.leafletElement.getZoom());
-  }, [mapRef]);
-
-  const renderPopup = (item: IPropertyDetail) => {
-    const { propertyTypeId, parcelDetail, position } = item;
-    if (!parcelDetail) {
-      return null;
-    }
-    // allow the caller to override the popup location on the map
-    // this is useful when showing "spiderfied" markers belonging to a cluster
-    const latlng = position ?? [parcelDetail.latitude as number, parcelDetail.longitude as number];
-    return (
-      <Popup
-        position={latlng}
-        offset={[0, -25]}
-        onClose={() => onMarkerPopupClose?.(item)}
-        closeButton={interactive}
-        autoPan={false} // fix for PIMS-2591: infinite loop crash
-      >
-        <PopupView
-          propertyTypeId={propertyTypeId}
-          propertyDetail={parcelDetail}
-          disabled={!interactive}
-          zoomTo={zoom < 14 ? () => setZoomProperty(selectedProperty) : undefined}
-        />
-      </Popup>
-    );
-  };
-
-=======
->>>>>>> 7bf6a39e
   const fitMapBounds = () => {
     if (mapRef.current) {
       mapRef.current.leafletElement.fitBounds([
@@ -480,76 +339,6 @@
                     </Popup>
                   )}
                   <LegendControl />
-<<<<<<< HEAD
-                  <LayersControl position="topright">
-                    <LayersControl.Overlay checked name="Parcel Boundaries">
-                      <WMSTileLayer
-                        url="https://openmaps.gov.bc.ca/geo/pub/WHSE_CADASTRE.PMBC_PARCEL_FABRIC_POLY_SVW/ows?"
-                        layers="pub:WHSE_CADASTRE.PMBC_PARCEL_FABRIC_POLY_SVW"
-                        transparent={true}
-                        format="image/png"
-                        zIndex={10}
-                        id="parcelLayer"
-                        on
-                      />
-                    </LayersControl.Overlay>
-                    <LayersControl.Overlay checked name="Municipalities">
-                      <WMSTileLayer
-                        url="https://openmaps.gov.bc.ca/geo/pub/WHSE_LEGAL_ADMIN_BOUNDARIES.ABMS_MUNICIPALITIES_SP/ows?"
-                        layers="pub:WHSE_LEGAL_ADMIN_BOUNDARIES.ABMS_MUNICIPALITIES_SP"
-                        transparent={true}
-                        format="image/png"
-                        opacity={0.5}
-                        zIndex={8}
-                        id="municipalityLayer"
-                      />
-                    </LayersControl.Overlay>
-                    <LayersControl.Overlay name="Crown Leases">
-                      <WMSTileLayer
-                        url="https://openmaps.gov.bc.ca/geo/pub/WHSE_TANTALIS.TA_CROWN_LEASES_SVW/ows?"
-                        layers="pub:WHSE_TANTALIS.TA_CROWN_LEASES_SVW"
-                        transparent={true}
-                        format="image/png"
-                        opacity={0.5}
-                        zIndex={7}
-                        id="crownLeases"
-                      />
-                    </LayersControl.Overlay>
-                    <LayersControl.Overlay name="Crown Inventory">
-                      <WMSTileLayer
-                        url="https://openmaps.gov.bc.ca/geo/pub/WHSE_TANTALIS.TA_CROWN_INVENTORY_SVW/ows?"
-                        layers="pub:WHSE_TANTALIS.TA_CROWN_INVENTORY_SVW"
-                        transparent={true}
-                        format="image/png"
-                        opacity={0.5}
-                        zIndex={6}
-                        id="crownInventory"
-                      />
-                    </LayersControl.Overlay>
-                    <LayersControl.Overlay name="Crown Inclusions">
-                      <WMSTileLayer
-                        url="https://openmaps.gov.bc.ca/geo/pub/WHSE_TANTALIS.TA_CROWN_INCLUSIONS_SVW/ows?"
-                        layers="pub:WHSE_TANTALIS.TA_CROWN_INCLUSIONS_SVW"
-                        transparent={true}
-                        format="image/png"
-                        opacity={0.5}
-                        zIndex={5}
-                        id="crownInclusions"
-                      />
-                    </LayersControl.Overlay>
-                    <LayersControl.Overlay name="Agricultural Land Reserve Lines">
-                      <WMSTileLayer
-                        url="https://openmaps.gov.bc.ca/geo/pub/WHSE_LEGAL_ADMIN_BOUNDARIES.OATS_ALR_BOUNDARY_LINES_SVW/ows?"
-                        layers="pub:WHSE_LEGAL_ADMIN_BOUNDARIES.OATS_ALR_BOUNDARY_LINES_SVW"
-                        transparent={true}
-                        format="image/png"
-                        opacity={0.5}
-                        zIndex={4}
-                        id="agriculturalLandReserveLines"
-                      />
-                    </LayersControl.Overlay>
-                  </LayersControl>
-=======
                   <LayersControl />
                   <InventoryLayer
                     zoom={zoom}
@@ -558,7 +347,6 @@
                     selected={selectedProperty}
                     filter={geoFilter}
                   ></InventoryLayer>
->>>>>>> 7bf6a39e
                 </ReactLeafletMap>
               </Col>
             </Row>
