--- conflicted
+++ resolved
@@ -16,16 +16,6 @@
   propertyDetail,
   disabled,
   zoomTo,
-<<<<<<< HEAD
-}) => {
-  if (propertyTypeId === PropertyTypes.PARCEL) {
-    return (
-      <ParcelPopupView zoomTo={zoomTo} disabled={disabled} parcel={propertyDetail as IParcel} />
-    );
-  }
-  if (propertyTypeId === PropertyTypes.BUILDING) {
-    return <BuildingPopupView zoomTo={zoomTo} building={propertyDetail as IBuilding} />;
-=======
   onLinkClick,
 }) => {
   if (propertyTypeId === PropertyTypes.PARCEL) {
@@ -46,7 +36,6 @@
         onLinkClick={onLinkClick}
       />
     );
->>>>>>> 7bf6a39e
   }
   if (propertyTypeId === PropertyTypes.DRAFT_PARCEL) {
     return <p>This is a draft marker for parcel: {propertyDetail?.name ?? 'New Parcel'}</p>;
