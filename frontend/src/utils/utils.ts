import { ILookupCode } from 'actions/lookupActions';
import { startCase, isNull, isUndefined, isEmpty, lowerFirst, keys } from 'lodash';
import { SelectOption } from 'components/common/form';
import { FormikProps, getIn } from 'formik';
import { SortDirection, TableSort } from 'components/Table/TableSort';
import { AxiosError } from 'axios';
import { showLoading, hideLoading } from 'react-redux-loading-bar';
import { success, error, request } from 'actions/genericActions';
import moment from 'moment-timezone';
import { IStatus } from 'features/projects/common';

/**
 * Truncates the specified 'input' value to the 'maxLength'.
 * @param input Text value you want to truncate.
 * @param maxLength The maximum length of the new string value.
 */
export const truncate = (input: string, maxLength: number): string => {
  if (input && input.length > 1000) {
    return `${input.substr(0, maxLength)}...`;
  }
  return input;
};

/**
 * Convert the specified 'input' value into a decimal or undefined.
 * @param input The string value to convert to a decimal.
 */
export const decimalOrUndefined = (input: string | ''): number | undefined => {
  return input !== '' && input !== undefined ? parseInt(input, 10) : undefined;
};

/**
 * Convert the specified 'input' value into a decimal or null.
 * @param input The string value to convert to a decimal.
 */
export const decimalOrNull = (input: string): number | null => {
  return input !== '' && input !== undefined ? parseInt(input, 10) : null;
};

/**
 * Convert the specified 'input' value into a decimal or empty string.
 * @param input The string value to convert to a decimal.
 */
export const decimalOrEmpty = (input: string): number | string => {
  return input !== '' && input !== undefined ? parseInt(input, 10) : '';
};

/**
 * Convert the specified 'input' value into a float or null.
 * @param input The string value to convert to a float.
 */
export const floatOrNull = (input: string): number | null => {
  return input !== '' && input !== undefined ? parseFloat(input) : null;
};

/**
 * Convert the specified 'input' value into a float or undefined.
 * @param input The string value to convert to a float.
 */
export const floatOrUndefined = (input: string | ''): number | undefined => {
  return input !== '' && input !== undefined ? parseFloat(input) : undefined;
};

/**
 * Determine if the specified 'input' value is a positive number of zero.
 * @param input The value to evaluate.
 * @returns True if the value is a positive number or zero, false otherwise.
 */
export const isPositiveNumberOrZero = (input: string | number | undefined | null) => {
  if (isNull(input) || isUndefined(input)) {
    return false;
  }

  if (typeof input === 'string' && isEmpty(input.trim())) {
    return false;
  }

  return !isNaN(Number(input)) && Number(input) > -1;
};

export const mapLookupCode = (
  code: ILookupCode,
  defaultId: number | string | null,
): SelectOption => ({
  label: code.name,
  value: code.id.toString(),
  selected: code.id === defaultId,
  code: code.code,
  parentId: code.parentId,
});

/** used for filters that need to display the string value of a parent agency agency */
export const mapLookupCodeWithParentString = (
  code: ILookupCode,
  /** the list of lookup codes to look for parent */
  options: ILookupCode[],
): SelectOption => ({
  label: code.name,
  value: code.id.toString(),
  code: code.code,
  parentId: code.parentId,
  parent: options.find((a: ILookupCode) => a.id.toString() === code.parentId?.toString())?.name,
});

<<<<<<< HEAD
=======
const createParentWorkflow = (code: string) => {
  if (/^DR/.test(code)) {
    return { name: 'Draft Statuses', id: 1 };
  } else if (/EXE/.test(code)) {
    return { name: 'Exemption Statuses', id: 2 };
  } else if (/^AS/.test(code)) {
    return { name: 'Assessment Statuses', id: 3 };
  } else if (/^ERP/.test(code) || /^AP-ERP$/.test(code)) {
    return { name: 'ERP Statuses', id: 4 };
  } else if (/^SPL/.test(code) || /^AP-SPL$/.test(code)) {
    return { name: 'SPL Statuses', id: 5 };
  } else {
    return { name: 'General Statuses', id: 6 };
  }
};

>>>>>>> 7bf6a39e
/** used for inputs that need to display the string value of a parent agency agency */
export const mapSelectOptionWithParent = (
  code: SelectOption,
  /** the list of lookup codes to look for parent */
  options: SelectOption[],
): SelectOption => ({
  label: code.label,
  value: code.value.toString(),
  code: code.code,
  parentId: code.parentId,
  parent: options.find((a: SelectOption) => a.value.toString() === code.parentId?.toString())
    ?.label,
});

export const mapStatuses = (status: IStatus): SelectOption => ({
  label: status.name,
  value: status.id.toString(),
  parent: createParentWorkflow(status.code).name,
  parentId: createParentWorkflow(status.code).id,
});

type FormikMemoProps = {
  formikProps: FormikProps<any>;
  field: string;
  disabled?: boolean;
} & any;
/**
 * Common use memo function prevents renders unless associated field data has been changed.
 * Essential for performance on large forms. Adapted from:
 * https://jaredpalmer.com/formik/docs/api/fastfield
 * @param param0 params from previous render
 * @param param1 params from current render
 */
export const formikFieldMemo = (
  { formikProps: currentProps, field: currField, disabled: currentDisabled }: FormikMemoProps,
  { formikProps: prevProps, field: prevField, disabled: prevDisabled }: FormikMemoProps,
) => {
  return !(
    currField !== prevField ||
    currentDisabled !== prevDisabled ||
    getIn(currentProps.values, prevField) !== getIn(prevProps.values, prevField) ||
    getIn(currentProps.errors, prevField) !== getIn(prevProps.errors, prevField) ||
    getIn(currentProps.touched, prevField) !== getIn(prevProps.touched, prevField) ||
    Object.keys(currentProps).length !== Object.keys(prevProps).length ||
    currentProps.isSubmitting !== prevProps.isSubmitting
  );
};

/** Provides default redux boilerplate applicable to most axios redux actions
 * @param dispatch Dispatch function
 * @param actionType All dispatched GenericNetworkActions will use this action type.
 * @param axiosPromise The result of an axios.get, .put, ..., call.
 */
export const handleAxiosResponse = (
  dispatch: Function,
  actionType: string,
  axiosPromise: Promise<any>,
): Promise<any> => {
  dispatch(request(actionType));
  dispatch(showLoading());
  return axiosPromise
    .then((response: any) => {
      dispatch(success(actionType));
      dispatch(hideLoading());
      return response.data ?? response.payload;
    })
    .catch((axiosError: AxiosError) => {
      dispatch(error(actionType, axiosError?.response?.status, axiosError));
      throw axiosError;
    })
    .finally(() => {
      dispatch(hideLoading());
    });
};

export const validateFormikWithCallback = (formikProps: FormikProps<any>, callback: Function) => {
  formikProps.validateForm().then((errors: any) => {
    if (errors !== undefined && Object.keys(errors).length === 0) {
      callback();
    } else {
      //force formik to display the validation errors.
      formikProps.submitForm();
    }
  });
};
export const generateSortCriteria = (column: string, direction: SortDirection) => {
  if (!column || !direction) {
    return '';
  }

  return `${startCase(column).replace(' ', '')} ${direction}`;
};

/**
 * convert table sort config to api sort query
 * {name: 'desc} = ['Name desc']
 */
export const generateMultiSortCriteria = (sort: TableSort<any>) => {
  if (!sort) {
    return '';
  }

  return keys(sort).map(key => `${startCase(key).replace(' ', '')} ${sort[key]}`);
};

/**
 * Convert sort query string to TableSort config
 * ['Name desc'] = {name: 'desc'}
 */
export const resolveSortCriteriaFromUrl = (input: string[]): TableSort<any> | {} => {
  if (isEmpty(input)) {
    return {};
  }

  return input.reduce((acc: any, sort: string) => {
    const fields = sort.split(' ');
    if (fields.length !== 2) {
      return { ...acc };
    }

    return { ...acc, [lowerFirst(fields[0])]: fields[1] };
  }, {});
};

/**
 * get the fiscal year (ending in) based on the current date.
 */
export const getCurrentFiscalYear = (): number => {
  const now = moment();
  return now.month() >= 3 ? now.add(1, 'years').year() : now.year();
};

export const getFiscalYear = (date?: Date | string): number => {
  let momentDate = undefined;
  if (typeof date === 'string' || date instanceof String) {
    momentDate = moment(date, 'YYYY-MM-DD');
  } else {
    momentDate = moment(date);
  }
  return momentDate.month() >= 3 ? momentDate.add(1, 'years').year() : momentDate.year();
};

export const formatDate = (date?: string | Date) => {
  return !!date ? moment(date).format('YYYY-MM-DD') : '';
};

export const formatDateTime = (date: string | undefined) => {
  return !!date ? moment(date).format('YYYY-MM-DD hh:mm a') : '';
};

export const formatFiscalYear = (year: string | number | undefined): string => {
  if (year === undefined) return '';
  const fiscalYear = +year;
  const previousFiscalYear = fiscalYear - 1;
  return `${previousFiscalYear.toString().slice(-2)}/${fiscalYear.toString().slice(-2)}`;
};
/**
 * Format the passed string date assuming the date was recorded in UTC (as is the case with the pims API server).
 * Returns a date formatted for display in the current time zone of the user.
 * @param date utc date/time string.
 */
export const formatApiDateTime = (date: string | undefined) => {
  return !!date
    ? moment
        .utc(date)
        .local()
        .format('YYYY-MM-DD hh:mm a')
    : '';
};

export const formatDateFiscal = (date: string | undefined) => {
  return !!date
    ? `${moment(date)
        .subtract(1, 'years')
        .format('YYYY')}/${moment(date).format('YYYY')}`
    : '';
};

/**
 * Get the current date time in the UTC timezone. This allows the frontend to create timestamps that are compatible with timestamps created by the API.
 */
export const generateUtcNowDateTime = () =>
  moment(new Date())
    .utc()
    .format('YYYY-MM-DDTHH:mm:ss.SSSSSSS');

/**
 * Returns true only if the passed mouse event occurred within the last 500ms, or the mouse event is null.
 */
export const isMouseEventRecent = (e?: MouseEvent | null) =>
  e === null || (!!e?.timeStamp && e.timeStamp >= (document?.timeline?.currentTime ?? 0) - 500);

/**
 * Convert the passed square meter value to hectares.
 * @param squareMeters
 */
export const squareMetersToHectares = (squareMeters: number) => (squareMeters / 10000).toFixed(2);<|MERGE_RESOLUTION|>--- conflicted
+++ resolved
@@ -102,8 +102,6 @@
   parent: options.find((a: ILookupCode) => a.id.toString() === code.parentId?.toString())?.name,
 });
 
-<<<<<<< HEAD
-=======
 const createParentWorkflow = (code: string) => {
   if (/^DR/.test(code)) {
     return { name: 'Draft Statuses', id: 1 };
@@ -120,7 +118,6 @@
   }
 };
 
->>>>>>> 7bf6a39e
 /** used for inputs that need to display the string value of a parent agency agency */
 export const mapSelectOptionWithParent = (
   code: SelectOption,
