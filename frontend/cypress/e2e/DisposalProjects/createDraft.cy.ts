--- conflicted
+++ resolved
@@ -27,35 +27,11 @@
 
       const PROJECT_NAME = 'Cypress Test Disposal Project';
 
-<<<<<<< HEAD
-      cy.get('.tbody').then(($tbody) => {
-        const firstTableRow = $tbody.children().eq(0).children().eq(0);
-        const projectNameCell = firstTableRow.children().eq(2);
-        const projectStatusCell = firstTableRow.children().eq(3);
-        // If table row for Cypress test project exists in DRAFT status
-        if (projectNameCell.text() === PROJECT_NAME && projectStatusCell.text() === 'Review') {
-          cy.get('[role="cell"]')
-            .contains(PROJECT_NAME)
-            .then(($projectNameField) => {
-              // Get the project number from the sibling table row cell that contains PROJECT_NAME
-              const projectNumber = $projectNameField
-                .siblings()
-                .eq(1)
-                .children()
-                .children('span')
-                .text();
-              // Remove project
-              cy.get(`[data-testid="trash-icon-${projectNumber}"]`).click();
-              cy.get('[data-testid="modal-footer-ok-btn"]').click();
-            });
-=======
       // Wait for page title.
       cy.get('[data-testid="project-list-view-page-title"]', { timeout: 10000 }).should('exist');
 
       // Wait for the spinner to disappear.
-      cy.get('.table-loading', { timeout: 10000 })
-        .should('not.exist')
-        .wait(2000);
+      cy.get('.table-loading', { timeout: 10000 }).should('not.exist').wait(2000);
 
       // Search for project
       cy.get('[name="name"]').click({ force: true });
@@ -63,25 +39,19 @@
       cy.get('[id="search-button"]').click({ force: true });
 
       // Wait for the spinner to disappear.
-      cy.get('.table-loading', { timeout: 10000 })
-        .should('not.exist')
-        .wait(2000);
-
-      cy.get('.table', { timeout: 10000 }).then($table => {
+      cy.get('.table-loading', { timeout: 10000 }).should('not.exist').wait(2000);
+
+      cy.get('.table', { timeout: 10000 }).then(($table) => {
         const secondChild = $table.children().eq(1);
         if (secondChild.text() !== 'No rows to display') {
-          cy.get('.tbody', { timeout: 10000 }).then($tbody => {
-            const firstTableRow = $tbody
-              .children()
-              .eq(0)
-              .children()
-              .eq(0);
+          cy.get('.tbody', { timeout: 10000 }).then(($tbody) => {
+            const firstTableRow = $tbody.children().eq(0).children().eq(0);
             const projectNameCell = firstTableRow.children().eq(2);
             // If table row for Cypress test project exists.
             if (projectNameCell.text() === PROJECT_NAME) {
               cy.get('[role="cell"]')
                 .contains(PROJECT_NAME)
-                .then($projectNameField => {
+                .then(($projectNameField) => {
                   // Get the project number from the sibling table row cell that contains PROJECT_NAME
                   const projectNumber = $projectNameField
                     .siblings()
@@ -95,7 +65,6 @@
                 });
             }
           });
->>>>>>> 71b173c8
         }
       });
     });
@@ -140,10 +109,7 @@
     cy.get('.loading-spinner', { timeout: 10000 }).should('not.exist');
 
     // Stepper 1 btn (Step 2/6) should be disabled.
-    cy.get('[data-target="stepper-1"]')
-      .children()
-      .first()
-      .should('be.disabled');
+    cy.get('[data-target="stepper-1"]').children().first().should('be.disabled');
     // Input project name.
     cy.get('[data-testid="project-name"]')
       .should('be.visible')
@@ -177,14 +143,7 @@
     cy.get('.loading-spinner', { timeout: 10000 }).should('not.exist');
 
     // Stepper 0 btn (Step 1/6) should be enabled.
-<<<<<<< HEAD
-    cy.get('[data-target="stepper-0"]', { timeout: 10000 }).children().first().should('be.enabled');
-=======
-    cy.get('[data-target="stepper-0"]')
-      .children()
-      .first()
-      .should('be.enabled');
->>>>>>> 71b173c8
+    cy.get('[data-target="stepper-0"]').children().first().should('be.enabled');
     // Stepper 2 btn (Step 3/6) should be disabled.
     cy.get('[data-target="stepper-2"]').children().first().should('be.disabled');
     // FILTER BAR: Input address.
@@ -222,14 +181,6 @@
     // - Add More Properties button.
     // - Remove Properties button.
 
-<<<<<<< HEAD
-    // Check Required Fields > Next button.
-    cy.get('[data-testid="next-submit-btn"]', { timeout: 10000 }).click();
-    // Required text should be visible.
-    cy.get('[data-testid="error-message"]').should('not.have.property', 'display', 'none');
-    // Check Required Fields > Stepper 3 btn (Step 4/6) should be disabled.
-    cy.get('[data-target="stepper-3"]').children().first().should('be.disabled');
-=======
     // Stepper 2 btn (Step 3/6) should be selected.
     cy.get('[data-target="stepper-2"]', { timeout: 10000 })
       .children()
@@ -250,35 +201,20 @@
     //   .children()
     //   .first()
     //   .should('be.disabled');
->>>>>>> 71b173c8
 
     // Stepper 1 btn (Step 2/6) should be enabled.
     cy.get('[data-target="stepper-1"]').children().first().should('be.enabled');
     // Stepper 3 btn (Step 4/6) should be disabled.
     cy.get('[data-target="stepper-3"]').children().first().should('be.disabled');
     // Input accessed value.
-<<<<<<< HEAD
-    cy.get('[data-testid="assessed"]').should('be.enabled').type(inputs.assessedValue);
-    // Input netBook value.
-    cy.get('[data-testid="netBook"]').should('be.enabled').type(inputs.netBookValue);
-    // Input estimated market value.
-    cy.get('[data-testid="market"]').should('be.enabled').type(inputs.estimatedMarketValue);
-=======
-    cy.get('[data-testid="assessed"]')
-      .should('be.enabled')
-      .click({ force: true });
+    cy.get('[data-testid="assessed"]').should('be.enabled').click({ force: true });
     cy.get('[data-testid="assessed"]').type(inputs.assessedValue);
     // Input netBook value.
-    cy.get('[data-testid="netBook"]')
-      .should('be.enabled')
-      .click({ force: true });
+    cy.get('[data-testid="netBook"]').should('be.enabled').click({ force: true });
     cy.get('[data-testid="netBook"]').type(inputs.netBookValue);
     // Input estimated market value.
-    cy.get('[data-testid="market"]')
-      .should('be.enabled')
-      .click({ force: true });
+    cy.get('[data-testid="market"]').should('be.enabled').click({ force: true });
     cy.get('[data-testid="market"]').type(inputs.estimatedMarketValue);
->>>>>>> 71b173c8
     // Next button.
     cy.get('[data-testid="next-submit-btn"]').click({ force: true });
     cy.get('[data-testid="next-submit-btn"]').click({ force: true });
@@ -328,9 +264,7 @@
       .click({ force: true });
     cy.get('[id="input-exemptionRequested"]').should('be.checked');
     // Type exemption rationale.
-    cy.get('[name="exemptionRationale"]')
-      .should('be.enabled')
-      .click({ force: true });
+    cy.get('[name="exemptionRationale"]').should('be.enabled').click({ force: true });
     cy.get('[name="exemptionRationale"]').type('testing');
     // Next button.
     cy.get('[data-testid="next-submit-btn"]').click({ force: true });
@@ -388,9 +322,7 @@
     cy.get('.loading-spinner', { timeout: 10000 }).should('not.exist');
 
     // Description Field
-    cy.get('[data-testid="project-description"]')
-      .should('be.visible')
-      .should('be.disabled');
+    cy.get('[data-testid="project-description"]').should('be.visible').should('be.disabled');
 
     /* <<<<<<<<<<<<<<<<<<<<<<<<<<<<<<<<<
           Return to Projects List
